--- conflicted
+++ resolved
@@ -158,22 +158,16 @@
 	// 更多如何使用 Done 的例子请参阅：https://blog.golang.org/pipelines 。
 	Done() <-chan struct{}
 
-<<<<<<< HEAD
-	// Err returns a non-nil error value after Done is closed. Err returns
-	// Canceled if the context was canceled or DeadlineExceeded if the
-	// context's deadline passed. No other values for Err are defined.
-	// After Done is closed, successive calls to Err return the same value.
-
-	// 在 Done 返回的 channel 被关闭后，Err 会返回一个非 nil 的错误。如果 context 被
-	// 取消那么会返回 Canceled 。如果 context 超时那么会返回 DeadlineExceeded 。在
-	// 在 Done 返回的 channel 被关闭后，连续调用 Err 会返回相同的结果。
-=======
 	// If Done is not yet closed, Err returns nil.
 	// If Done is closed, Err returns a non-nil error explaining why:
 	// Canceled if the context was canceled
 	// or DeadlineExceeded if the context's deadline passed.
 	// After Err returns a non-nil error, successive calls to Err return the same error.
->>>>>>> d64c4909
+	//
+	// 若 Done 尚未关闭，Err 返回 nil。
+	// 若 Done 已被关闭，Err 返回一个非 nil 错误来解释原因：
+	// 若上下文被取消则为 Canceled，若上下文已过期则为 DeadlineExceeded。
+	// 在 Err 返回非 nil 值后，对 Err 的后续调用会返回同样的错误。
 	Err() error
 
 	// Value returns the value associated with this context for key, or nil
