--- conflicted
+++ resolved
@@ -323,16 +323,10 @@
 // TODO returns a non-nil, empty Context. Code should use context.TODO when
 // it's unclear which Context to use or it is not yet available (because the
 // surrounding function has not yet been extended to accept a Context
-<<<<<<< HEAD
-// parameter). TODO is recognized by static analysis tools that determine
-// whether Contexts are propagated correctly in a program.
-
-// TODO 返回一个非 nil 的空 context 。当不知道该使用哪一个 Context 时，代码可以使用
-// context.TODO 。TODO 可以被静态分析工具正确的识别，用以判断是否 Context 在代码中
-// 是否被正确得传递。
-=======
 // parameter).
->>>>>>> ef503739
+
+// TODO 返回一个非 nil 的空 Context 。当不确定该使用哪一个 Context 或在它不可用时
+// （因为包围它的函数尚未被扩展为接受一个 Context 参数），代码会使用 context.TODO 。
 func TODO() Context {
 	return todo
 }
