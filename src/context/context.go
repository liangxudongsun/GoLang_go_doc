// Copyright 2014 The Go Authors. All rights reserved.
// Use of this source code is governed by a BSD-style
// license that can be found in the LICENSE file.

// Package context defines the Context type, which carries deadlines,
// cancellation signals, and other request-scoped values across API boundaries
// and between processes.
//
// Incoming requests to a server should create a Context, and outgoing
// calls to servers should accept a Context. The chain of function
// calls between them must propagate the Context, optionally replacing
// it with a derived Context created using WithCancel, WithDeadline,
// WithTimeout, or WithValue. When a Context is canceled, all
// Contexts derived from it are also canceled.
//
// The WithCancel, WithDeadline, and WithTimeout functions take a
// Context (the parent) and return a derived Context (the child) and a
// CancelFunc. Calling the CancelFunc cancels the child and its
// children, removes the parent's reference to the child, and stops
// any associated timers. Failing to call the CancelFunc leaks the
// child and its children until the parent is canceled or the timer
// fires. The go vet tool checks that CancelFuncs are used on all
// control-flow paths.
//
// Programs that use Contexts should follow these rules to keep interfaces
// consistent across packages and enable static analysis tools to check context
// propagation:
//
// Do not store Contexts inside a struct type; instead, pass a Context
// explicitly to each function that needs it. The Context should be the first
// parameter, typically named ctx:
//
// 	func DoSomething(ctx context.Context, arg Arg) error {
// 		// ... use ctx ...
// 	}
//
// Do not pass a nil Context, even if a function permits it. Pass context.TODO
// if you are unsure about which Context to use.
//
// Use context Values only for request-scoped data that transits processes and
// APIs, not for passing optional parameters to functions.
//
// The same Context may be passed to functions running in different goroutines;
// Contexts are safe for simultaneous use by multiple goroutines.
//
// See https://blog.golang.org/context for example code for a server that uses
// Contexts.

// context 包定义了 Context 类型，它提供了跨 API 和进程的请求间超时时间，取消信号，和域变量
// 的支持。
//
// 任何进入服务器的请求都应该创建一个 Context ，任何向服务器的请求调用也都应接受一个
// Context 。函数之前的调用都必须要传递 Context ，并且可以用 WithDeadline ，
// WithTimeout ，WithCancel 或 WithValue 来可选的创建一个带有新功能的 Context 副本。
//
// 任何使用 Context 的程序都应该遵循以下约定来约束接口，以保证不同包函数之间的顺利通信和静态
// 检查工具的正确执行：
//
// 不要将 Context 存入一个 struct ，而是通过函数的参数来传递它。Context 应该为函数的第一个
// 参数，名字通常叫 ctx ：
//
// 	func DoSomething(ctx context.Context, arg Arg) error {
// 		// ... 使用 ctx ...
// 	}
//
// 永远不要传递一个 nil Context ，如果你不确定使用哪个 Context ，请传递 context.TODO 。
//
// 仅将一个请求域中的数据保存在 Context 的 Values 上。而不是保存函数的可选参数。
//
// 同一个 Context 可能被传递至不同 go 程中的函数。在多个 go 程中使用同一个 Context 是安全
// 的。
//
// 更多有关在一个服务器中使用 Context 的代码示例请参阅
// https://blog.golang.org/context 。
package context

import (
	"errors"
	"internal/reflectlite"
	"sync"
	"sync/atomic"
	"time"
)

// A Context carries a deadline, a cancellation signal, and other values across
// API boundaries.
//
// Context's methods may be called by multiple goroutines simultaneously.

// 一个 Context 提供了跨 API 和进程的请求间超时时间，取消信号，和域变量
// 的支持。
//
// 在多个不用的 go 间使用 Context 的方法是安全地。
type Context interface {
	// Deadline returns the time when work done on behalf of this context
	// should be canceled. Deadline returns ok==false when no deadline is
	// set. Successive calls to Deadline return the same results.

	// Deadline 返回该请求应该被结束的时间点（超时时间）。如果并没有设置任何的超时时间，
	// 那个返回 ok == false 。连续地调用 Deadline 将会返回相同的结果。
	Deadline() (deadline time.Time, ok bool)

	// Done returns a channel that's closed when work done on behalf of this
	// context should be canceled. Done may return nil if this context can
	// never be canceled. Successive calls to Done return the same value.
	// The close of the Done channel may happen asynchronously,
	// after the cancel function returns.
	//
	// WithCancel arranges for Done to be closed when cancel is called;
	// WithDeadline arranges for Done to be closed when the deadline
	// expires; WithTimeout arranges for Done to be closed when the timeout
	// elapses.
	//
	// Done is provided for use in select statements:
	//
	//  // Stream generates values with DoSomething and sends them to out
	//  // until DoSomething returns an error or ctx.Done is closed.
	//  func Stream(ctx context.Context, out chan<- Value) error {
	//  	for {
	//  		v, err := DoSomething(ctx)
	//  		if err != nil {
	//  			return err
	//  		}
	//  		select {
	//  		case <-ctx.Done():
	//  			return ctx.Err()
	//  		case out <- v:
	//  		}
	//  	}
	//  }
	//
	// See https://blog.golang.org/pipelines for more examples of how to use
<<<<<<< HEAD
	// a Done channel for cancelation.

	// Done 返回一个 channel ，该 channel 会在请求应当被结束时被关闭。如果这个 context
	// 永远不会被取消，那么 Done 可能会返回 nil 。连续地调用 Done 将会返回相同的结果。
	//
	// WithCancel 将会在 cancel 函数被调用时关闭 Done 返回的 channel 。
	// WithDeadline 将会在指定时间到达后关闭 Done 返回的 channel 。
	// WithTimeout 将会在超时时间过后关闭 Done 返回的 channel 。
	//
	// Done 主要被用在 select 声明中：
	//
	//  // Stream 使用 DoSomething 生成一些值，然后将它们传递至 out ，除非
	//  // DoSomething 返回一个错误或 ctx.Done 被关闭。
	//  func Stream(ctx context.Context, out chan<- Value) error {
	//  	for {
	//  		v, err := DoSomething(ctx)
	//  		if err != nil {
	//  			return err
	//  		}
	//  		select {
	//  		case <-ctx.Done():
	//  			return ctx.Err()
	//  		case out <- v:
	//  		}
	//  	}
	//  }
	//
	// 更多如何使用 Done 的例子请参阅：https://blog.golang.org/pipelines 。
=======
	// a Done channel for cancellation.
>>>>>>> 001fe7f3
	Done() <-chan struct{}

	// If Done is not yet closed, Err returns nil.
	// If Done is closed, Err returns a non-nil error explaining why:
	// Canceled if the context was canceled
	// or DeadlineExceeded if the context's deadline passed.
	// After Err returns a non-nil error, successive calls to Err return the same error.
	//
	// 若 Done 尚未关闭，Err 返回 nil。
	// 若 Done 已被关闭，Err 返回一个非 nil 错误来解释原因：
	// 若上下文被取消则为 Canceled，若上下文已过期则为 DeadlineExceeded。
	// 在 Err 返回非 nil 值后，对 Err 的后续调用会返回同样的错误。
	Err() error

	// Value returns the value associated with this context for key, or nil
	// if no value is associated with key. Successive calls to Value with
	// the same key returns the same result.
	//
	// Use context values only for request-scoped data that transits
	// processes and API boundaries, not for passing optional parameters to
	// functions.
	//
	// A key identifies a specific value in a Context. Functions that wish
	// to store values in Context typically allocate a key in a global
	// variable then use that key as the argument to context.WithValue and
	// Context.Value. A key can be any type that supports equality;
	// packages should define keys as an unexported type to avoid
	// collisions.
	//
	// Packages that define a Context key should provide type-safe accessors
	// for the values stored using that key:
	//
	// 	// Package user defines a User type that's stored in Contexts.
	// 	package user
	//
	// 	import "context"
	//
	// 	// User is the type of value stored in the Contexts.
	// 	type User struct {...}
	//
	// 	// key is an unexported type for keys defined in this package.
	// 	// This prevents collisions with keys defined in other packages.
	// 	type key int
	//
	// 	// userKey is the key for user.User values in Contexts. It is
	// 	// unexported; clients use user.NewContext and user.FromContext
	// 	// instead of using this key directly.
	// 	var userKey key
	//
	// 	// NewContext returns a new Context that carries value u.
	// 	func NewContext(ctx context.Context, u *User) context.Context {
	// 		return context.WithValue(ctx, userKey, u)
	// 	}
	//
	// 	// FromContext returns the User value stored in ctx, if any.
	// 	func FromContext(ctx context.Context) (*User, bool) {
	// 		u, ok := ctx.Value(userKey).(*User)
	// 		return u, ok
	// 	}

	// Value 返回该 context 中指定 key 所关联的值，如果该 key 并没有所关联的值，那么
	// 返回 nil 。对相同的 key 调用 Value 将会返回相同的结果。
	//
	// 仅在跨 API 或进程请求的同一个请求域里使用 context Value ，而不是用它来传递函数的可选参
	// 数。
	//
	// 在 Context 中，一个 key 关联一个指定的值。函数可以通过 context.WithValue 和
	// Context.Value 来保存一个全局键/值对。key 可以是支持等号操作的任意值。包应该使用
	// 未导出的类型来定义 key ，用以避免潜在的冲突。
	//
	// 定义了 Context key 的包一定要为其值提供类型安全地访问器：
	//
	//  // user 包定义了一个 User 用以保存在 Context 中。
	//
	// 	import "context"
	//
	//  // User 是 Context 中保存的值的类型。
	// 	type User struct {...}
	//
	//  // key 是一个该包中定义的未导出类型。
	//  // 这避免和其他包的命名冲突。
	// 	type key int
	//
	//  // userKey 是 Context 中 user.User 值的 key 。它也是未导出的。
	//  // 客户端将会使用 user.NewContext and user.FromContext 而不是直接
	//  // 使用这个 key 。
	// 	var userKey key
	//
	//  // NewContext 返回一个带有值 u 的新 Context 。
	// 	func NewContext(ctx context.Context, u *User) context.Context {
	// 		return context.WithValue(ctx, userKey, u)
	// 	}
	//
	//  // FromContext 返回 ctx 中可能存在的 User 值。
	// 	func FromContext(ctx context.Context) (*User, bool) {
	// 		u, ok := ctx.Value(userKey).(*User)
	// 		return u, ok
	// 	}
	Value(key interface{}) interface{}
}

// Canceled is the error returned by Context.Err when the context is canceled.

// Canceled 是当 context 被取消时由 Context.Err 返回的错误。
var Canceled = errors.New("context canceled")

// DeadlineExceeded is the error returned by Context.Err when the context's
// deadline passes.

// DeadlineExceeded 是当 context 超时时由 Context.Err 返回的错误。
var DeadlineExceeded error = deadlineExceededError{}

type deadlineExceededError struct{}

func (deadlineExceededError) Error() string   { return "context deadline exceeded" }
func (deadlineExceededError) Timeout() bool   { return true }
func (deadlineExceededError) Temporary() bool { return true }

// An emptyCtx is never canceled, has no values, and has no deadline. It is not
// struct{}, since vars of this type must have distinct addresses.
type emptyCtx int

func (*emptyCtx) Deadline() (deadline time.Time, ok bool) {
	return
}

func (*emptyCtx) Done() <-chan struct{} {
	return nil
}

func (*emptyCtx) Err() error {
	return nil
}

func (*emptyCtx) Value(key interface{}) interface{} {
	return nil
}

func (e *emptyCtx) String() string {
	switch e {
	case background:
		return "context.Background"
	case todo:
		return "context.TODO"
	}
	return "unknown empty Context"
}

var (
	background = new(emptyCtx)
	todo       = new(emptyCtx)
)

// Background returns a non-nil, empty Context. It is never canceled, has no
// values, and has no deadline. It is typically used by the main function,
// initialization, and tests, and as the top-level Context for incoming
// requests.

// Background 返回一个非 nil 的空 context 。它不包含任何值，不会被取消也不会超时。
// 它通常被用在 main 函数，初始化函数，测试或请求的顶层 Context 中。
func Background() Context {
	return background
}

// TODO returns a non-nil, empty Context. Code should use context.TODO when
// it's unclear which Context to use or it is not yet available (because the
// surrounding function has not yet been extended to accept a Context
// parameter).

// TODO 返回一个非 nil 的空 Context 。当不确定该使用哪一个 Context 或在它不可用时
// （因为包围它的函数尚未被扩展为接受一个 Context 参数），代码会使用 context.TODO 。
func TODO() Context {
	return todo
}

// A CancelFunc tells an operation to abandon its work.
// A CancelFunc does not wait for the work to stop.
// A CancelFunc may be called by multiple goroutines simultaneously.
// After the first call, subsequent calls to a CancelFunc do nothing.

// CancelFunc 指明一个操作需要被取消。
// CancelFunc 不会等待操作的结束。
// 在第一次调用之后，之后的 CancelFunc 调用什么都不会做。
type CancelFunc func()

// WithCancel returns a copy of parent with a new Done channel. The returned
// context's Done channel is closed when the returned cancel function is called
// or when the parent context's Done channel is closed, whichever happens first.
//
// Canceling this context releases resources associated with it, so code should
// call cancel as soon as the operations running in this Context complete.

// WithCancel 返回一个带有新 Done channel 的父 context 副本。返回的 ctx 的 Done
// channel 会在 cancel 函数被调用时关闭，或者在父 context 的 Done channel 关闭时关闭，
// 这取决于哪一种情况先发生。
//
// 取消这个 context 意味着需要释放它占用的资源，所以代码需要在这个 context 上的操作结束
// 后立刻调用 cancel 。
func WithCancel(parent Context) (ctx Context, cancel CancelFunc) {
	c := newCancelCtx(parent)
	propagateCancel(parent, &c)
	return &c, func() { c.cancel(true, Canceled) }
}

// newCancelCtx returns an initialized cancelCtx.
func newCancelCtx(parent Context) cancelCtx {
	return cancelCtx{Context: parent}
}

// goroutines counts the number of goroutines ever created; for testing.
var goroutines int32

// propagateCancel arranges for child to be canceled when parent is.
func propagateCancel(parent Context, child canceler) {
	done := parent.Done()
	if done == nil {
		return // parent is never canceled
	}

	select {
	case <-done:
		// parent is already canceled
		child.cancel(false, parent.Err())
		return
	default:
	}

	if p, ok := parentCancelCtx(parent); ok {
		p.mu.Lock()
		if p.err != nil {
			// parent has already been canceled
			child.cancel(false, p.err)
		} else {
			if p.children == nil {
				p.children = make(map[canceler]struct{})
			}
			p.children[child] = struct{}{}
		}
		p.mu.Unlock()
	} else {
		atomic.AddInt32(&goroutines, +1)
		go func() {
			select {
			case <-parent.Done():
				child.cancel(false, parent.Err())
			case <-child.Done():
			}
		}()
	}
}

// &cancelCtxKey is the key that a cancelCtx returns itself for.
var cancelCtxKey int

// parentCancelCtx returns the underlying *cancelCtx for parent.
// It does this by looking up parent.Value(&cancelCtxKey) to find
// the innermost enclosing *cancelCtx and then checking whether
// parent.Done() matches that *cancelCtx. (If not, the *cancelCtx
// has been wrapped in a custom implementation providing a
// different done channel, in which case we should not bypass it.)
func parentCancelCtx(parent Context) (*cancelCtx, bool) {
	done := parent.Done()
	if done == closedchan || done == nil {
		return nil, false
	}
	p, ok := parent.Value(&cancelCtxKey).(*cancelCtx)
	if !ok {
		return nil, false
	}
	p.mu.Lock()
	ok = p.done == done
	p.mu.Unlock()
	if !ok {
		return nil, false
	}
	return p, true
}

// removeChild removes a context from its parent.
func removeChild(parent Context, child canceler) {
	p, ok := parentCancelCtx(parent)
	if !ok {
		return
	}
	p.mu.Lock()
	if p.children != nil {
		delete(p.children, child)
	}
	p.mu.Unlock()
}

// A canceler is a context type that can be canceled directly. The
// implementations are *cancelCtx and *timerCtx.
type canceler interface {
	cancel(removeFromParent bool, err error)
	Done() <-chan struct{}
}

// closedchan is a reusable closed channel.
var closedchan = make(chan struct{})

func init() {
	close(closedchan)
}

// A cancelCtx can be canceled. When canceled, it also cancels any children
// that implement canceler.
type cancelCtx struct {
	Context

	mu       sync.Mutex            // protects following fields
	done     chan struct{}         // created lazily, closed by first cancel call
	children map[canceler]struct{} // set to nil by the first cancel call
	err      error                 // set to non-nil by the first cancel call
}

func (c *cancelCtx) Value(key interface{}) interface{} {
	if key == &cancelCtxKey {
		return c
	}
	return c.Context.Value(key)
}

func (c *cancelCtx) Done() <-chan struct{} {
	c.mu.Lock()
	if c.done == nil {
		c.done = make(chan struct{})
	}
	d := c.done
	c.mu.Unlock()
	return d
}

func (c *cancelCtx) Err() error {
	c.mu.Lock()
	err := c.err
	c.mu.Unlock()
	return err
}

type stringer interface {
	String() string
}

func contextName(c Context) string {
	if s, ok := c.(stringer); ok {
		return s.String()
	}
	return reflectlite.TypeOf(c).String()
}

func (c *cancelCtx) String() string {
	return contextName(c.Context) + ".WithCancel"
}

// cancel closes c.done, cancels each of c's children, and, if
// removeFromParent is true, removes c from its parent's children.
func (c *cancelCtx) cancel(removeFromParent bool, err error) {
	if err == nil {
		panic("context: internal error: missing cancel error")
	}
	c.mu.Lock()
	if c.err != nil {
		c.mu.Unlock()
		return // already canceled
	}
	c.err = err
	if c.done == nil {
		c.done = closedchan
	} else {
		close(c.done)
	}
	for child := range c.children {
		// NOTE: acquiring the child's lock while holding parent's lock.
		child.cancel(false, err)
	}
	c.children = nil
	c.mu.Unlock()

	if removeFromParent {
		removeChild(c.Context, c)
	}
}

// WithDeadline returns a copy of the parent context with the deadline adjusted
// to be no later than d. If the parent's deadline is already earlier than d,
// WithDeadline(parent, d) is semantically equivalent to parent. The returned
// context's Done channel is closed when the deadline expires, when the returned
// cancel function is called, or when the parent context's Done channel is
// closed, whichever happens first.
//
// Canceling this context releases resources associated with it, so code should
// call cancel as soon as the operations running in this Context complete.

// WithDeadline 返回一个带有新超时时间点的父 context 副本。如果父 context 的超时时间点比
// d 要早，那么调用 WithDeadline(parent, d) 的返回值在语义上等于父 context 。返回的
// ctx 的 Done channel 会在超时时关闭，或者在父 context 的 Done
// channel 关闭时关闭，这取决于哪一种情况先发生。
//
// 取消这个 context 意味着需要释放它占用的资源，所以代码需要在这个 context 上的操作结束
// 后立刻调用 cancel 。
func WithDeadline(parent Context, d time.Time) (Context, CancelFunc) {
	if cur, ok := parent.Deadline(); ok && cur.Before(d) {
		// The current deadline is already sooner than the new one.
		return WithCancel(parent)
	}
	c := &timerCtx{
		cancelCtx: newCancelCtx(parent),
		deadline:  d,
	}
	propagateCancel(parent, c)
	dur := time.Until(d)
	if dur <= 0 {
		c.cancel(true, DeadlineExceeded) // deadline has already passed
		return c, func() { c.cancel(false, Canceled) }
	}
	c.mu.Lock()
	defer c.mu.Unlock()
	if c.err == nil {
		c.timer = time.AfterFunc(dur, func() {
			c.cancel(true, DeadlineExceeded)
		})
	}
	return c, func() { c.cancel(true, Canceled) }
}

// A timerCtx carries a timer and a deadline. It embeds a cancelCtx to
// implement Done and Err. It implements cancel by stopping its timer then
// delegating to cancelCtx.cancel.
type timerCtx struct {
	cancelCtx
	timer *time.Timer // Under cancelCtx.mu.

	deadline time.Time
}

func (c *timerCtx) Deadline() (deadline time.Time, ok bool) {
	return c.deadline, true
}

func (c *timerCtx) String() string {
	return contextName(c.cancelCtx.Context) + ".WithDeadline(" +
		c.deadline.String() + " [" +
		time.Until(c.deadline).String() + "])"
}

func (c *timerCtx) cancel(removeFromParent bool, err error) {
	c.cancelCtx.cancel(false, err)
	if removeFromParent {
		// Remove this timerCtx from its parent cancelCtx's children.
		removeChild(c.cancelCtx.Context, c)
	}
	c.mu.Lock()
	if c.timer != nil {
		c.timer.Stop()
		c.timer = nil
	}
	c.mu.Unlock()
}

// WithTimeout returns WithDeadline(parent, time.Now().Add(timeout)).
//
// Canceling this context releases resources associated with it, so code should
// call cancel as soon as the operations running in this Context complete:
//
// 	func slowOperationWithTimeout(ctx context.Context) (Result, error) {
// 		ctx, cancel := context.WithTimeout(ctx, 100*time.Millisecond)
// 		defer cancel()  // releases resources if slowOperation completes before timeout elapses
// 		return slowOperation(ctx)
// 	}

// WithTimeout 返回 WithDeadline(parent, time.Now().Add(timeout)) 。
//
// 取消这个 context 意味着需要释放它占用的资源，所以代码需要在这个 context 上的操作结束
// 后立刻调用 cancel 。
//
// 	func slowOperationWithTimeout(ctx context.Context) (Result, error) {
// 		ctx, cancel := context.WithTimeout(ctx, 100*time.Millisecond)
// 		defer cancel()  // 如果 slowOperation 在超时前完成，释放资源。
// 		return slowOperation(ctx)
// 	}
func WithTimeout(parent Context, timeout time.Duration) (Context, CancelFunc) {
	return WithDeadline(parent, time.Now().Add(timeout))
}

// WithValue returns a copy of parent in which the value associated with key is
// val.
//
// Use context Values only for request-scoped data that transits processes and
// APIs, not for passing optional parameters to functions.
//
// The provided key must be comparable and should not be of type
// string or any other built-in type to avoid collisions between
// packages using context. Users of WithValue should define their own
// types for keys. To avoid allocating when assigning to an
// interface{}, context keys often have concrete type
// struct{}. Alternatively, exported context key variables' static
// type should be a pointer or interface.

// WithValue 返回一个 key 关联的值为 val 的父 context 副本。
//
// 仅在跨 API 或进程请求的同一个请求域里使用 context Value ，而不是用它来传递函数的可选参
// 数。
//
// 提供的 key 必须是可比较的。并且不应该使用如 string 等这类内建类型，这样有可能产生潜在的
// 不同包之间的冲突。WithValue 的使用者必须定义自己的 key 类型。为了避免向 interface{}
// 赋值时的转换，key 常使用类型 struct{} 。或者，导出的 key 变量的静态类型必须是一个指针或
// 一个接口。
func WithValue(parent Context, key, val interface{}) Context {
	if key == nil {
		panic("nil key")
	}
	if !reflectlite.TypeOf(key).Comparable() {
		panic("key is not comparable")
	}
	return &valueCtx{parent, key, val}
}

// A valueCtx carries a key-value pair. It implements Value for that key and
// delegates all other calls to the embedded Context.
type valueCtx struct {
	Context
	key, val interface{}
}

// stringify tries a bit to stringify v, without using fmt, since we don't
// want context depending on the unicode tables. This is only used by
// *valueCtx.String().
func stringify(v interface{}) string {
	switch s := v.(type) {
	case stringer:
		return s.String()
	case string:
		return s
	}
	return "<not Stringer>"
}

func (c *valueCtx) String() string {
	return contextName(c.Context) + ".WithValue(type " +
		reflectlite.TypeOf(c.key).String() +
		", val " + stringify(c.val) + ")"
}

func (c *valueCtx) Value(key interface{}) interface{} {
	if c.key == key {
		return c.val
	}
	return c.Context.Value(key)
}<|MERGE_RESOLUTION|>--- conflicted
+++ resolved
@@ -130,8 +130,7 @@
 	//  }
 	//
 	// See https://blog.golang.org/pipelines for more examples of how to use
-<<<<<<< HEAD
-	// a Done channel for cancelation.
+	// a Done channel for cancellation.
 
 	// Done 返回一个 channel ，该 channel 会在请求应当被结束时被关闭。如果这个 context
 	// 永远不会被取消，那么 Done 可能会返回 nil 。连续地调用 Done 将会返回相同的结果。
@@ -159,9 +158,6 @@
 	//  }
 	//
 	// 更多如何使用 Done 的例子请参阅：https://blog.golang.org/pipelines 。
-=======
-	// a Done channel for cancellation.
->>>>>>> 001fe7f3
 	Done() <-chan struct{}
 
 	// If Done is not yet closed, Err returns nil.
