<!--{
	"Title": "Go 编程语言规范",
	"Subtitle": "版本：2018 年 11 月 16 日  译者：Oling Cat",
	"Path": "/ref/spec"
}-->

<!--{
	"Title": "The Go Programming Language Specification",
	"Subtitle": "Version of March 13, 2019",
	"Path": "/ref/spec"
}-->

<div class="english">
<h2 id="Introduction">Introduction</h2>
</div>

<h2 id="引言">引言</h2>

<div class="english">
<p>
This is a reference manual for the Go programming language. For
more information and other documents, see <a href="/">golang.org</a>.
</p>
</div>

<p>
这是一份关于 Go 语言的参考手册。欲获取更多信息与文档，
请访问 <a href="/">go-zh.org</a>。
</p>

<div class="english">
<p>
Go is a general-purpose language designed with systems programming
in mind. It is strongly typed and garbage-collected and has explicit
support for concurrent programming.  Programs are constructed from
<i>packages</i>, whose properties allow efficient management of
dependencies.
</p>
</div>

<p>
Go 是通用型的编程语言，它为系统编程而设计。它是强类型化的语言，具有垃圾回收机制，
并显式支持并发编程。程序由<b>包</b>构造，以此来提供高效的依赖管理功能。
既有实现使用传统的“编译 - 链接”模型，生成可执行的二进制文件。
</p>

<div class="english">
<p>
The grammar is compact and regular, allowing for easy analysis by
automatic tools such as integrated development environments.
</p>
</div>

<p>
其语法紧凑而规则，便于 IDE 等自动化工具分析。
</p>

<div class="english">
<h2 id="Notation">Notation</h2>
</div>

<h2 id="记法">记法</h2>

<div class="english">
<p>
The syntax is specified using Extended Backus-Naur Form (EBNF):
</p>

<pre class="grammar">
Production  = production_name "=" [ Expression ] "." .
Expression  = Alternative { "|" Alternative } .
Alternative = Term { Term } .
Term        = production_name | token [ "…" token ] | Group | Option | Repetition .
Group       = "(" Expression ")" .
Option      = "[" Expression "]" .
Repetition  = "{" Expression "}" .
</pre>
</div>

<p>
语法使用扩展巴克斯-诺尔范式（EBNF）定义：
</p>

<pre class="grammar">
生成式 = 生成式名 "=" [ 表达式 ] "." .
表达式 = 选择项 { "|" 选择项 } .
选择项 = 条目 { 条目 } .
条目   = 生成式名 | 标记 [ "…" 标记 ] | 分组 | 可选项 | 重复项 .
分组   = "(" 表达式 ")" .
可选项 = "[" 表达式 "]" .
重复项 = "{" 表达式 "}" .
</pre>

<div class="english">
<p>
Productions are expressions constructed from terms and the following
operators, in increasing precedence:
</p>

<pre class="grammar">
|   alternation
()  grouping
[]  option (0 or 1 times)
{}  repetition (0 to n times)
</pre>
</div>

<p>
生成式由表达式构造，表达式通过术语及以下操作符构造，自上而下优先级递增（低=&gt;高）：
</p>

<pre class="grammar">
|   选择
()  分组
[]  可选（0 或 1 次）
{}  重复（0 到 n 次）
</pre>

<div class="english">
<p>
Lower-case production names are used to identify lexical tokens.
Non-terminals are in CamelCase. Lexical tokens are enclosed in
double quotes <code>""</code> or back quotes <code>``</code>.
</p>
</div>

<p>
小写生成式名用于标识词法标记。非最终（Non-terminals）词法标记使用驼峰记法（CamelCase）。
位于双引号 <code>""</code> 或反引号 <code>``</code> 内的即为词法标记。
</p>

<div class="english">
<p>
The form <code>a … b</code> represents the set of characters from
<code>a</code> through <code>b</code> as alternatives. The horizontal
ellipsis <code>…</code> is also used elsewhere in the spec to informally denote various
enumerations or code snippets that are not further specified. The character <code>…</code>
(as opposed to the three characters <code>...</code>) is not a token of the Go
language.
</p>
</div>

<p>
形式 <code>a … b</code> 表示把从 <code>a</code> 到 <code>b</code> 的字符集作为选择项。
横向省略号 <code>…</code> 也在本文档中非正式地表示各种列举或简略的代码片断。
单个字符 <code>…</code>（不同于三个字符 <code>...</code>）并非 Go 语言本身的标记。
</p>

<div class="english">
<h2 id="Source_code_representation">Source code representation</h2>
</div>

<h2 id="源码的表示">源码的表示</h2>

<div class="english">
<p>
Source code is Unicode text encoded in
<a href="https://en.wikipedia.org/wiki/UTF-8">UTF-8</a>. The text is not
canonicalized, so a single accented code point is distinct from the
same character constructed from combining an accent and a letter;
those are treated as two code points.  For simplicity, this document
will use the unqualified term <i>character</i> to refer to a Unicode code point
in the source text.
</p>
</div>

<p>
源码为采用 <a href="https://en.wikipedia.org/wiki/UTF-8">UTF-8</a> 编码的 Unicode 文本，
其文本并未标准化。因此单个带变音符号的码点不同于结合了字母与变音符号的字符结构，
它们应视作两个码点。为简单起见，本文档将使用非正式的术语<b>字符</b>在源文本中指代 Unicode 码点。
</p>

<div class="english">
<p>
Each code point is distinct; for instance, upper and lower case letters
are different characters.
</p>
</div>

<p>
每个码点都是不同的，例如，大写与小写的字母就是不同的字符。
</p>

<div class="english">
<p>
Implementation restriction: For compatibility with other tools, a
compiler may disallow the NUL character (U+0000) in the source text.
</p>
</div>

<p>
实现限制：为兼容其它工具，编译器会阻止字符 NUL（U+0000）出现在源码文本中。
</p>

<div class="english">
<p>
Implementation restriction: For compatibility with other tools, a
compiler may ignore a UTF-8-encoded byte order mark
(U+FEFF) if it is the first Unicode code point in the source text.
A byte order mark may be disallowed anywhere else in the source.
</p>
</div>

<p>
实现限制：为兼容其它工具，若 UTF-8 编码的字节序标记（U+FEFF）为源文本中的第一个
Unicode 码点，那么编译器就会忽略它。字节序标记不允许在源文件中的其它任何地方出现。
</p>

<div class="english">
<h3 id="Characters">Characters</h3>
</div>

<h3 id="字符">字符</h3>

<div class="english">
<p>
The following terms are used to denote specific Unicode character classes:
</p>
</div>

<p>
具体的 Unicode 字符类别由以下术语表示：
</p>

<div class="english">
<pre class="ebnf">
newline        = /* the Unicode code point U+000A */ .
unicode_char   = /* an arbitrary Unicode code point except newline */ .
unicode_letter = /* a Unicode code point classified as "Letter" */ .
unicode_digit  = /* a Unicode code point classified as "Number, decimal digit" */ .
</pre>
</div>

<pre class="ebnf">
换行符      = /* 即 Unicode 码点 U+000A */ .
Unicode字符 = /* 除换行符以外的任意 Unicode 码点 */ .
Unicode字母 = /* 类型为“字母”的 Unicode 码点 */ .
Unicode数字 = /* 类型为“数值，十进制数字”的 Unicode 码点 */ .
</pre>

<div class="english">
<p>
In <a href="https://www.unicode.org/versions/Unicode8.0.0/">The Unicode Standard 8.0</a>,
Section 4.5 "General Category" defines a set of character categories.
Go treats all characters in any of the Letter categories Lu, Ll, Lt, Lm, or Lo
as Unicode letters, and those in the Number category Nd as Unicode digits.
</p>
</div>

<p>
在<a href="https://www.unicode.org/versions/Unicode8.0.0/">Unicode 标准 8.0</a>，
章节 4.5“一般类别”中定义了字符集类别。其中类别 Lu，Ll，Lt，Lm 及 Lo 被视为
Unicode 字母，类别 Nd 被视为 Unicode 数字。
</p>

<div class="english">
<h3 id="Letters_and_digits">Letters and digits</h3>
</div>

<h3 id="字母和数字">字母和数字</h3>

<div class="english">
<p>
The underscore character <code>_</code> (U+005F) is considered a letter.
</p>
</div>

<p>
下划线字符 <code>_</code>（U+005F）被视为一个字母。
</p>

<div class="english">
<pre class="ebnf">
letter        = unicode_letter | "_" .
decimal_digit = "0" … "9" .
binary_digit  = "0" | "1" .
octal_digit   = "0" … "7" .
hex_digit     = "0" … "9" | "A" … "F" | "a" … "f" .
</pre>
</div>

<pre class="ebnf">
字母         = Unicode字母 | "_" .
十进制数字   = "0" … "9" .
八进制数字   = "0" … "7" .
十六进制数字 = "0" … "9" | "A" … "F" | "a" … "f" .
</pre>

<div class="english">
<h2 id="Lexical_elements">Lexical elements</h2>
</div>

<h2 id="词法元素">词法元素</h2>

<div class="english">
<h3 id="Comments">Comments</h3>
</div>

<h3 id="注释">注释</h3>

<div class="english">
<p>
Comments serve as program documentation. There are two forms:
</p>
</div>

<p>
注释会作为程序文档，它们有两种形式：
</p>

<div class="english">
<ol>
<li>
<i>Line comments</i> start with the character sequence <code>//</code>
and stop at the end of the line.
</li>
<li>
<i>General comments</i> start with the character sequence <code>/*</code>
and stop with the first subsequent character sequence <code>*/</code>.
</li>
</ol>
</div>

<ol>
<li>
<b>行注释</b>以字符序列 <code>//</code> 开始，至行尾结束。
</li>
<li>
<b>块注释</b>以字符序列 <code>/*</code> 开始，至其后的第一处字符序列
<code>*/</code> 结束。
</li>
</ol>

<div class="english">
<p>
A comment cannot start inside a <a href="#Rune_literals">rune</a> or
<a href="#String_literals">string literal</a>, or inside a comment.
A general comment containing no newlines acts like a space.
Any other comment acts like a newline.
</p>
</div>

<p>
注释不能从 <a href="#Rune_literals">符文</a> 或
<a href="#String_literals">字符串字面</a> 中开始，也不能在其它注释中。
不包含换行符的块注释视作一个空格，其余任何注释均视做一个换行符。
</p>


<div class="english">
<h3 id="Tokens">Tokens</h3>
</div>

<h3 id="标记">标记</h3>

<div class="english">
<p>
Tokens form the vocabulary of the Go language.
There are four classes: <i>identifiers</i>, <i>keywords</i>, <i>operators
and punctuation</i>, and <i>literals</i>.  <i>White space</i>, formed from
spaces (U+0020), horizontal tabs (U+0009),
carriage returns (U+000D), and newlines (U+000A),
is ignored except as it separates tokens
that would otherwise combine into a single token. Also, a newline or end of file
may trigger the insertion of a <a href="#Semicolons">semicolon</a>.
While breaking the input into tokens,
the next token is the longest sequence of characters that form a
valid token.
</p>
</div>

<p>
标记构成 Go 语言的词汇。它有四种类型：<b>标识符</b>，<b>关键字</b>，
<b>运算符与标点</b>以及<b>字面</b>。<b>空白符</b>包括空格（U+0020），
横向制表符（U+0009），回车符（U+000D）和换行符（U+000A），除非用它们来分隔会结合成单个的标记，
否则将被忽略。此外，换行符或 EOF（文件结束符）会触发<a href="#分号">分号</a>的插入。
当把输入分解为标记时，可形成有效标记的最长字符序列将作为下一个标记。
</p>


<div class="english">
<h3 id="Semicolons">Semicolons</h3>
</div>

<h3 id="分号">分号</h3>

<div class="english">
<p>
The formal grammar uses semicolons <code>";"</code> as terminators in
a number of productions. Go programs may omit most of these semicolons
using the following two rules:
</p>
</div>

<p>
正式语法使用分号 <code>";"</code> 作为一些生成式的终止符。Go 程序会使用以下两条规则来省略大多数分号：
</p>

<div class="english">
<ol>
<li>
<p>
When the input is broken into tokens, a semicolon is automatically inserted
into the token stream immediately after a line's final token if that token is
</p>
<ul>
	<li>an
	    <a href="#Identifiers">identifier</a>
	</li>

	<li>an
	    <a href="#Integer_literals">integer</a>,
	    <a href="#Floating-point_literals">floating-point</a>,
	    <a href="#Imaginary_literals">imaginary</a>,
	    <a href="#Rune_literals">rune</a>, or
	    <a href="#String_literals">string</a> literal
	</li>

	<li>one of the <a href="#Keywords">keywords</a>
	    <code>break</code>,
	    <code>continue</code>,
	    <code>fallthrough</code>, or
	    <code>return</code>
	</li>

	<li>one of the <a href="#Operators_and_punctuation">operators and punctuation</a>
	    <code>++</code>,
	    <code>--</code>,
	    <code>)</code>,
	    <code>]</code>, or
	    <code>}</code>
	</li>
</ul>
</li>

<li>
To allow complex statements to occupy a single line, a semicolon
may be omitted before a closing <code>")"</code> or <code>"}"</code>.
</li>
</ol>
</div>

<ol>
<li>
<p>
When the input is broken into tokens, a semicolon is automatically inserted
into the token stream immediately after a line's final token if that token is
</p>
<p>
当输入被分解成标记时，若该行的最后一个标记为以下之一，那么分号就会在该标记之后立即自动插入：
</p>
<ul>
	<li>
		<a href="#标识符">标识符</a>
	</li>

	<li>
		<a href="#整数">整数</a>，
		<a href="#浮点数">浮点数</a>，
		<a href="#虚数">虚数</a>，
		<a href="#符文">符文</a>或
		<a href="#字符串">字符串</a>字面
	</li>

	<li><a href="#关键字">关键字</a>
		<code>break</code>，
		<code>continue</code>，
		<code>fallthrough</code> 或
		<code>return</code>
	</li>

	<li><a href="#运算符与标点">运算符与标点</a>
		<code>++</code>，
		<code>--</code>，
		<code>)</code>，
		<code>]</code> 或
		<code>}</code>
	</li>
</ul>
</li>

<li>
为允许复合语句占据单行，闭合的 <code>")"</code> 或 <code>"}"</code> 之前的分号可以省略。
</li>
</ol>

<div class="english">
<p>
To reflect idiomatic use, code examples in this document elide semicolons
using these rules.
</p>
</div>

<p>
为符合习惯用法，本文档中的代码示例将使用这些规则省略分号。
</p>


<div class="english">
<h3 id="Identifiers">Identifiers</h3>
</div>

<h3 id="标识符">标识符</h3>

<div class="english">
<p>
Identifiers name program entities such as variables and types.
An identifier is a sequence of one or more letters and digits.
The first character in an identifier must be a letter.
</p>
<pre class="ebnf">
identifier = letter { letter | unicode_digit } .
</pre>
</div>

<p>
标识符被用来命名程序实体，例如变量和类型。一个标识符由一个或多个字母和数字组成。
标识符的第一个字符必须是字母。
</p>
<pre class="ebnf">
标识符 = 字母 { 字母 | Unicode数字 } .
</pre>
<pre>
a
_x9
ThisVariableIsExported
αβ
</pre>

<div class="english">
<p>
Some identifiers are <a href="#Predeclared_identifiers">predeclared</a>.
</p>
</div>

<p>
有些标识符是<a href="#预声明标识符">预声明</a>的。
</p>


<div class="english">
<h3 id="Keywords">Keywords</h3>
</div>

<h3 id="关键字">关键字</h3>

<div class="english">
<p>
The following keywords are reserved and may not be used as identifiers.
</p>
</div>

<p>
以下为保留关键字，不能用作标识符。
</p>

<pre class="grammar">
break        default      func         interface    select
case         defer        go           map          struct
chan         else         goto         package      switch
const        fallthrough  if           range        type
continue     for          import       return       var
</pre>

<div class="english">
<h3 id="Operators_and_punctuation">Operators and punctuation</h3>
</div>

<h3 id="运算符与标点">运算符与标点</h3>

<div class="english">
<p>
The following character sequences represent <a href="#Operators">operators</a>
(including <a href="#assign_op">assignment operators</a>) and punctuation:
</p>
</div>

<p>
以下字符序列表示<a href="#运算符">运算符</a>
（包括<a href="#赋值操作">赋值操作符</a>）和与标点：
</p>

<pre class="grammar">
+    &amp;     +=    &amp;=     &amp;&amp;    ==    !=    (    )
-    |     -=    |=     ||    &lt;     &lt;=    [    ]
*    ^     *=    ^=     &lt;-    &gt;     &gt;=    {    }
/    &lt;&lt;    /=    &lt;&lt;=    ++    =     :=    ,    ;
%    &gt;&gt;    %=    &gt;&gt;=    --    !     ...   .    :
     &amp;^          &amp;^=
</pre>

<div class="english">
<h3 id="Integer_literals">Integer literals</h3>
</div>

<h3 id="整数字面">整数字面</h3>

<div class="english">
<p>
An integer literal is a sequence of digits representing an
<a href="#Constants">integer constant</a>.
An optional prefix sets a non-decimal base: <code>0b</code> or <code>0B</code>
for binary, <code>0</code>, <code>0o</code>, or <code>0O</code> for octal,
and <code>0x</code> or <code>0X</code> for hexadecimal.
A single <code>0</code> is considered a decimal zero.
In hexadecimal literals, letters <code>a</code> through <code>f</code>
and <code>A</code> through <code>F</code> represent values 10 through 15.
</p>

<p>
For readability, an underscore character <code>_</code> may appear after
a base prefix or between successive digits; such underscores do not change
the literal's value.
</p>
<pre class="ebnf">
int_lit        = decimal_lit | binary_lit | octal_lit | hex_lit .
decimal_lit    = "0" | ( "1" … "9" ) [ [ "_" ] decimal_digits ] .
binary_lit     = "0" ( "b" | "B" ) [ "_" ] binary_digits .
octal_lit      = "0" [ "o" | "O" ] [ "_" ] octal_digits .
hex_lit        = "0" ( "x" | "X" ) [ "_" ] hex_digits .

decimal_digits = decimal_digit { [ "_" ] decimal_digit } .
binary_digits  = binary_digit { [ "_" ] binary_digit } .
octal_digits   = octal_digit { [ "_" ] octal_digit } .
hex_digits     = hex_digit { [ "_" ] hex_digit } .
</pre>
</div>

<p>
整数字面由数字序列组成，代表<a href="#常量">整数常量</a> 。非十进制数由这些前缀定义：
<code>0</code> 为八进制数前缀，<code>0x</code> 或 <code>0X</code> 为十六进制数前缀。
在十六进制数字面中，字母 <code>a-f</code> 或 <code>A-F</code> 表示值 10 到 15。
</p>
<pre class="ebnf">
整数字面       = 十进制数字面 | 八进制数字面 | 十六进制数字面 .
十进制数字面   = ( "1" … "9" ) { 十进制数字 } .
八进制数字面   = "0" { 八进制数字 } .
十六进制数字面 = "0" ( "x" | "X" ) 十六进制数字 { 十六进制数字 } .
</pre>

<pre>
42
4_2
0600
0_600
0o600
0O600       // second character is capital letter 'O'
0xBadFace
0xBad_Face
0x_67_7a_2f_cc_40_c6
170141183460469231731687303715884105727
170_141183_460469_231731_687303_715884_105727

_42         // an identifier, not an integer literal
42_         // invalid: _ must separate successive digits
4__2        // invalid: only one _ at a time
0_xBadFace  // invalid: _ must separate successive digits
</pre>

<<<<<<< HEAD
<div class="english">
<h3 id="Floating-point_literals">Floating-point literals</h3>
</div>

<h3 id="浮点数字面">浮点数字面</h3>

<div class="english">
=======

<h3 id="Floating-point_literals">Floating-point literals</h3>

>>>>>>> cb8054a6
<p>
A floating-point literal is a decimal or hexadecimal representation of a
<a href="#Constants">floating-point constant</a>.
</p>

<p>
A decimal floating-point literal consists of an integer part (decimal digits),
a decimal point, a fractional part (decimal digits), and an exponent part
(<code>e</code> or <code>E</code> followed by an optional sign and decimal digits).
One of the integer part or the fractional part may be elided; one of the decimal point
or the exponent part may be elided.
An exponent value exp scales the mantissa (integer and fractional part) by 10<sup>exp</sup>.
</p>

<p>
A hexadecimal floating-point literal consists of a <code>0x</code> or <code>0X</code>
prefix, an integer part (hexadecimal digits), a radix point, a fractional part (hexadecimal digits),
and an exponent part (<code>p</code> or <code>P</code> followed by an optional sign and decimal digits).
One of the integer part or the fractional part may be elided; the radix point may be elided as well,
but the exponent part is required. (This syntax matches the one given in IEEE 754-2008 §5.12.3.)
An exponent value exp scales the mantissa (integer and fractional part) by 2<sup>exp</sup>.
</p>

<p>
For readability, an underscore character <code>_</code> may appear after
a base prefix or between successive digits; such underscores do not change
the literal value.
</p>

<pre class="ebnf">
float_lit         = decimal_float_lit | hex_float_lit .

decimal_float_lit = decimal_digits "." [ decimal_digits ] [ decimal_exponent ] |
                    decimal_digits decimal_exponent |
                    "." decimal_digits [ decimal_exponent ] .
decimal_exponent  = ( "e" | "E" ) [ "+" | "-" ] decimal_digits .

hex_float_lit     = "0" ( "x" | "X" ) hex_mantissa hex_exponent .
hex_mantissa      = [ "_" ] hex_digits "." [ hex_digits ] |
                    [ "_" ] hex_digits |
                    "." hex_digits .
hex_exponent      = ( "p" | "P" ) [ "+" | "-" ] decimal_digits .
</pre>
</div>

<p>
浮点数字面由十进制<a href="#常量">浮点常量</a>表示。
它由整数部分，小数点，小数部分和指数部分构成。整数部分与小数部分由十进制数字组成；
指数部分由一个 <code>e</code> 或 <code>E</code> 紧跟一个带可选正负号的十进制指数构成。
整数部分或小数部分可以省略；小数点或指数亦可省略。
</p>
<pre class="ebnf">
浮点数字面 = 十进制数 "." [ 十进制数 ] [ 指数 ] |
			 十进制指数 |
			 "." 十进制数 [ 指数 ] .
十进制数   = 十进制数字 { 十进制数字 } .
指数       = ( "e" | "E" ) [ "+" | "-" ] 十进制数 .
</pre>

<pre>
0.
72.40
072.40       // == 72.40
2.71828
1.e+0
6.67428e-11
1E6
.25
.12345E+5
1_5.         // == 15.0
0.15e+0_2    // == 15.0

0x1p-2       // == 0.25
0x2.p10      // == 2048.0
0x1.Fp+0     // == 1.9375
0X.8p-0      // == 0.5
0X_1FFFP-16  // == 0.1249847412109375
0x15e-2      // == 0x15e - 2 (integer subtraction)

0x.p1        // invalid: mantissa has no digits
1p-2         // invalid: p exponent requires hexadecimal mantissa
0x1.5e-2     // invalid: hexadecimal mantissa requires p exponent
1_.5         // invalid: _ must separate successive digits
1._5         // invalid: _ must separate successive digits
1.5_e1       // invalid: _ must separate successive digits
1.5e_1       // invalid: _ must separate successive digits
1.5e1_       // invalid: _ must separate successive digits
</pre>

<<<<<<< HEAD
<div class="english">
<h3 id="Imaginary_literals">Imaginary literals</h3>
</div>

<h3 id="虚数字面">虚数字面</h3>

<div class="english">
=======

<h3 id="Imaginary_literals">Imaginary literals</h3>

>>>>>>> cb8054a6
<p>
An imaginary literal represents the imaginary part of a
<a href="#Constants">complex constant</a>.
It consists of an <a href="#Integer_literals">integer</a> or
<a href="#Floating-point_literals">floating-point</a> literal
followed by the lower-case letter <code>i</code>.
The value of an imaginary literal is the value of the respective
integer or floating-point literal multiplied by the imaginary unit <i>i</i>.
</p>

<pre class="ebnf">
imaginary_lit = (decimal_digits | int_lit | float_lit) "i" .
</pre>
</div>

<p>
虚数字面由十进制<a href="#常量">复数常量</a>的虚部表示。
它由<a href="#浮点数字面">浮点数字面</a>或十进制整数紧跟小写字母 <code>i</code> 构成。
</p>
<pre class="ebnf">
虚数字面 = (十进制数 | 浮点数字面) "i" .
</pre>

<p>
For backward compatibility, an imaginary literal's integer part consisting
entirely of decimal digits (and possibly underscores) is considered a decimal
integer, even if it starts with a leading <code>0</code>.
</p>

<pre>
0i
0123i         // == 123i for backward-compatibility
0o123i        // == 0o123 * 1i == 83i
0xabci        // == 0xabc * 1i == 2748i
0.i
2.71828i
1.e+0i
6.67428e-11i
1E6i
.25i
.12345E+5i
0x1p-2i       // == 0x1p-2 * 1i == 0.25i
</pre>


<div class="english">
<h3 id="Rune_literals">Rune literals</h3>
</div>

<h3 id="符文字面">符文字面</h3>

<div class="english">
<p>
A rune literal represents a <a href="#Constants">rune constant</a>,
an integer value identifying a Unicode code point.
A rune literal is expressed as one or more characters enclosed in single quotes,
as in <code>'x'</code> or <code>'\n'</code>.
Within the quotes, any character may appear except newline and unescaped single
quote. A single quoted character represents the Unicode value
of the character itself,
while multi-character sequences beginning with a backslash encode
values in various formats.
</p>
<<<<<<< HEAD
</div>

<p>
符文字面由一个<a href="#常量">符文常量</a>表示，一个整数值确定一个 Unicode 码点。
一个符文字面由围绕在单引号中的一个或更多字符表示。通常一个 Unicode 码点作为一个或更多字符围绕在单引号中，
例如 <code>'x'</code> 或 <code>'\n'</code>。
在引号内，除换行符和未转义的单引号之外，任何字符都可出现。引号内的单个字符通常代表该字符的 Unicode 值自身，
而以反斜杠开头的多字符序列则会编码为不同的形式。
</p>

<div class="english">
=======

>>>>>>> cb8054a6
<p>
The simplest form represents the single character within the quotes;
since Go source text is Unicode characters encoded in UTF-8, multiple
UTF-8-encoded bytes may represent a single integer value.  For
instance, the literal <code>'a'</code> holds a single byte representing
a literal <code>a</code>, Unicode U+0061, value <code>0x61</code>, while
<code>'ä'</code> holds two bytes (<code>0xc3</code> <code>0xa4</code>) representing
a literal <code>a</code>-dieresis, U+00E4, value <code>0xe4</code>.
</p>
<<<<<<< HEAD
</div>

<p>
最简单的形式就是引号内只有一个字符；由于 Go 源码文本是 UTF-8 编码的 Unicode 字符，
多个 UTF-8 编码的字节就可以表示为一个单一的整数值。例如，字面 <code>'a'</code> 包含一个字节，
表示一个字面 <code>a</code>；Unicode 字符 U+0061，值为 <code>0x61</code>，而 <code>'ä'</code>
则包含两个字节（<code>0xc3</code> <code>0xa4</code>），表示一个字面 <code>分音符-a</code>，
Unicode 字符 U+00E4，值 <code>0xe4</code>。
</p>

<div class="english">
=======

>>>>>>> cb8054a6
<p>
Several backslash escapes allow arbitrary values to be encoded as
ASCII text.  There are four ways to represent the integer value
as a numeric constant: <code>\x</code> followed by exactly two hexadecimal
digits; <code>\u</code> followed by exactly four hexadecimal digits;
<code>\U</code> followed by exactly eight hexadecimal digits, and a
plain backslash <code>\</code> followed by exactly three octal digits.
In each case the value of the literal is the value represented by
the digits in the corresponding base.
</p>
<<<<<<< HEAD
</div>

<p>
反斜杠转义允许用 ASCII 文本来编码任意值。将整数值表示为数字常量有四种方法：
<code>\x</code> 紧跟两个十六进制数字；<code>\u</code> 紧跟四个十六进制数字；
<code>\U</code> 紧跟八个十六进制数字；单个 <code>\</code> 紧跟三个八进制数字。
在任何情况下，字面值都是其相应进制的数字表示的值。
</p>

<div class="english">
=======

>>>>>>> cb8054a6
<p>
Although these representations all result in an integer, they have
different valid ranges.  Octal escapes must represent a value between
0 and 255 inclusive.  Hexadecimal escapes satisfy this condition
by construction. The escapes <code>\u</code> and <code>\U</code>
represent Unicode code points so within them some values are illegal,
in particular those above <code>0x10FFFF</code> and surrogate halves.
</p>
<<<<<<< HEAD
</div>

<p>
尽管这些表示方式都会产生整数，其有效范围却不相同。八进制转义只能表示 0 到 255 之间的值。
十六进制转义则视其结构而定。转义符 <code>\u</code> 和 <code>\U</code> 表示 Unicode 码点，
因此其中的一些值是非法的，特别是那些大于 <code>0x10FFFF</code> 的值和半替代值。
</p>

<div class="english">
=======

>>>>>>> cb8054a6
<p>
After a backslash, certain single-character escapes represent special values:
</p>

<pre class="grammar">
\a   U+0007 alert or bell
\b   U+0008 backspace
\f   U+000C form feed
\n   U+000A line feed or newline
\r   U+000D carriage return
\t   U+0009 horizontal tab
\v   U+000b vertical tab
\\   U+005c backslash
\'   U+0027 single quote  (valid escape only within rune literals)
\"   U+0022 double quote  (valid escape only within string literals)
</pre>
<<<<<<< HEAD
</div>

<p>
在反斜杠后，某些单字符转义表示特殊值：
</p>
<pre class="grammar">
\a   U+0007 警报或铃声
\b   U+0008 退格
\f   U+000C 换页
\n   U+000A 换行
\r   U+000D 回车
\t   U+0009 横向制表
\v   U+000b 纵向制表
\\   U+005c 反斜杠
\'   U+0027 单引号（仅在符文字面中有效）
\"   U+0022 双引号（仅在字符串字面中有效）
</pre>

<div class="english">
=======

>>>>>>> cb8054a6
<p>
All other sequences starting with a backslash are illegal inside rune literals.
</p>
<pre class="ebnf">
rune_lit         = "'" ( unicode_value | byte_value ) "'" .
unicode_value    = unicode_char | little_u_value | big_u_value | escaped_char .
byte_value       = octal_byte_value | hex_byte_value .
octal_byte_value = `\` octal_digit octal_digit octal_digit .
hex_byte_value   = `\` "x" hex_digit hex_digit .
little_u_value   = `\` "u" hex_digit hex_digit hex_digit hex_digit .
big_u_value      = `\` "U" hex_digit hex_digit hex_digit hex_digit
                           hex_digit hex_digit hex_digit hex_digit .
escaped_char     = `\` ( "a" | "b" | "f" | "n" | "r" | "t" | "v" | `\` | "'" | `"` ) .
</pre>

<pre>
'a'
'ä'
'本'
'\t'
'\000'
'\007'
'\377'
'\x07'
'\xff'
'\u12e4'
'\U00101234'
'\''         // rune literal containing single quote character
'aa'         // illegal: too many characters
'\xa'        // illegal: too few hexadecimal digits
'\0'         // illegal: too few octal digits
'\uDFFF'     // illegal: surrogate half
'\U00110000' // illegal: invalid Unicode code point
</pre>
</div>

<p>
在符文字面中，所有其它以反斜杠开始的序列都是非法的。
</p>
<pre class="ebnf">
符文字面       = "'" ( Unicode值 | 字节值 ) "'" .
Unicode值      = Unicode字符 | 小Unicode值 | 大Unicode值 | 转义字符 .
字节值         = 八进制字节值 | 十六进制字节值 .
八进制字节值   = `\` 八进制数字 八进制数字 八进制数字 .
十六进制字节值 = `\` "x" 十六进制数字 十六进制数字 .
小Unicode值    = `\` "u" 十六进制数字 十六进制数字 十六进制数字 十六进制数字 .
大Unicode值    = `\` "U" 十六进制数字 十六进制数字 十六进制数字 十六进制数字
						 十六进制数字 十六进制数字 十六进制数字 十六进制数字 .
转义字符       = `\` ( "a" | "b" | "f" | "n" | "r" | "t" | "v" | `\` | "'" | `"` ) .
</pre>

<pre>
'a'
'ä'
'本'
'\t'
'\000'
'\007'
'\377'
'\x07'
'\xff'
'\u12e4'
'\U00101234'
'\''         // 包含单引号字符的符文字面
'aa'         // 非法：太多字符
'\xa'        // 非法：太少 16 进制数字
'\0'         // 非法：太少 8 进制数字
'\uDFFF'     // 非法：半代理值
'\U00110000' // 非法：无效的 Unicode 码点
</pre>


<div class="english">
<h3 id="String_literals">String literals</h3>
</div>

<h3 id="字符串字面">字符串字面</h3>

<div class="english">
<p>
A string literal represents a <a href="#Constants">string constant</a>
obtained from concatenating a sequence of characters. There are two forms:
raw string literals and interpreted string literals.
</p>
<<<<<<< HEAD
</div>

<p>
字符串字面表示<a href="#常量">字符串常量</a>，可通过连结字符序列获得。
它有两种形式：原始字符串字面和解译字符串字面。
</p>

<div class="english">
=======

>>>>>>> cb8054a6
<p>
Raw string literals are character sequences between back quotes
<code>``</code>.  Within the quotes, any character is legal except
back quote. The value of a raw string literal is the
string composed of the uninterpreted (implicitly UTF-8-encoded) characters
between the quotes;
in particular, backslashes have no special meaning and the string may
contain newlines.
Carriage return characters ('\r') inside raw string literals
are discarded from the raw string value.
</p>
<<<<<<< HEAD
</div>

<p>
原始字符串字面为反引号 <code>``</code> 之间的字符序列。在该引号内，
除反引号外的任何字符都是合法的。原始字符串字面的值为此引号之间的无解译（隐式 UTF-8 编码的）字符组成的字符串；
另外，反斜杠没有特殊意义且字符串可包含换行符。原始字符串字面中的回车符（'\r'）将会从原始字符串的值中丢弃。
</p>

<div class="english">
=======

>>>>>>> cb8054a6
<p>
Interpreted string literals are character sequences between double
quotes, as in <code>&quot;bar&quot;</code>.
Within the quotes, any character may appear except newline and unescaped double quote.
The text between the quotes forms the
value of the literal, with backslash escapes interpreted as they
are in <a href="#Rune_literals">rune literals</a> (except that <code>\'</code> is illegal and
<code>\"</code> is legal), with the same restrictions.
The three-digit octal (<code>\</code><i>nnn</i>)
and two-digit hexadecimal (<code>\x</code><i>nn</i>) escapes represent individual
<i>bytes</i> of the resulting string; all other escapes represent
the (possibly multi-byte) UTF-8 encoding of individual <i>characters</i>.
Thus inside a string literal <code>\377</code> and <code>\xFF</code> represent
a single byte of value <code>0xFF</code>=255, while <code>ÿ</code>,
<code>\u00FF</code>, <code>\U000000FF</code> and <code>\xc3\xbf</code> represent
the two bytes <code>0xc3</code> <code>0xbf</code> of the UTF-8 encoding of character
U+00FF.
</p>

<pre class="ebnf">
string_lit             = raw_string_lit | interpreted_string_lit .
raw_string_lit         = "`" { unicode_char | newline } "`" .
interpreted_string_lit = `"` { unicode_value | byte_value } `"` .
</pre>

<pre>
`abc`                // same as "abc"
`\n
\n`                  // same as "\\n\n\\n"
"\n"
"\""                 // same as `"`
"Hello, world!\n"
"日本語"
"\u65e5本\U00008a9e"
"\xff\u00FF"
"\uD800"             // illegal: surrogate half
"\U00110000"         // illegal: invalid Unicode code point
</pre>
</div>

<p>
解译字符串字面为双引号 <code>&quot;bar&quot;</code> 之间的字符序列。
在该引号内，除换行符和未转义双引号外的任何字符均可出现。引号内的文本形成字面的值，
反斜杠转义序列如同在<a href="#符文字面">符文字面</a>中一样以相同的限制被解译
（其中<code>\'</code>是非法的，而 <code>\"</code> 是合法的）。
三位八进制（<code>\</code><i>nnn</i>）和两位十六进制（<code>\x</code><i>nn</i>）
转义表示字符串值的独立<b>字节</b>；其它转义符表示（可多字节）UTF-8 编码的独立<b>字符</b>。
因此在字符串字面中，<code>\377</code> 和 <code>\xFF</code> 表示值为 <code>0xFF</code>=255 的单个字节，
而<code>ÿ</code>、<code>\u00FF</code>、<code>\U000000FF</code> 和 <code>\xc3\xbf</code>
则表示 UTF-8 编码的字符 U+00FF 的两个字节<code>0xc3</code> <code>0xbf</code>。
</p>

<pre class="ebnf">
字符串字面     = 原始字符串字面 | 解译字符串字面 .
原始字符串字面 = "`" { Unicode字符 | 换行符 } "`" .
解译字符串字面 = `"` { Unicode值 | 字节值 } `"` .
</pre>

<pre>
`abc`                // 等价于 "abc"
`\n
\n`                  // 等价于 "\\n\n\\n"
"\n"
"\""                 // 等价于 `"`
"Hello, world!\n"
"日本語"
"\u65e5本\U00008a9e"
"\xff\u00FF"
"\uD800"             // 非法：半代理值
"\U00110000"         // 非法：无效的 Unicode 码点
</pre>

<div class="english">
<p>
These examples all represent the same string:
</p>

<pre>
"日本語"                                 // UTF-8 input text
`日本語`                                 // UTF-8 input text as a raw literal
"\u65e5\u672c\u8a9e"                    // the explicit Unicode code points
"\U000065e5\U0000672c\U00008a9e"        // the explicit Unicode code points
"\xe6\x97\xa5\xe6\x9c\xac\xe8\xaa\x9e"  // the explicit UTF-8 bytes
</pre>
</div>

<p>
这些例子都表示相同的字符串：
</p>

<pre>
"日本語"                                // UTF-8 输入的文本
`日本語`                                // UTF-8 输入的原始字面文本
"\u65e5\u672c\u8a9e"                    // 显式的 Unicode 码点
"\U000065e5\U0000672c\U00008a9e"        // 显式的 Unicode 码点
"\xe6\x97\xa5\xe6\x9c\xac\xe8\xaa\x9e"  // 显式的 UTF-8 字节
</pre>

<div class="english">
<p>
If the source code represents a character as two code points, such as
a combining form involving an accent and a letter, the result will be
an error if placed in a rune literal (it is not a single code
point), and will appear as two code points if placed in a string
literal.
</p>
</div>

<p>
如果源码将两个码点表示为一个字符，例如包含着重号和字母的结合形式，
那么将它放置在符文字面中就会产生一个错误（它不是单一码点），而放置在字符串字面中则会显示为两个码点。
</p>

<div class="english">
<h2 id="Constants">Constants</h2>
</div>

<h2 id="常量">常量</h2>

<div class="english">
<p>There are <i>boolean constants</i>,
<i>rune constants</i>,
<i>integer constants</i>,
<i>floating-point constants</i>, <i>complex constants</i>,
and <i>string constants</i>. Rune, integer, floating-point,
and complex constants are
collectively called <i>numeric constants</i>.
</p>
</div>

<p>
常量包含<b>布尔常量</b>，<b>符文常量</b>，
<b>整数常量</b>，<b>浮点数常量</b>，
<b>复数常量</b>和<b>字符串常量</b>。
符文，整数，浮点数和复数常量统称为<b>数值常量</b>。
</p>

<div class="english">
<p>
A constant value is represented by a
<a href="#Rune_literals">rune</a>,
<a href="#Integer_literals">integer</a>,
<a href="#Floating-point_literals">floating-point</a>,
<a href="#Imaginary_literals">imaginary</a>,
or
<a href="#String_literals">string</a> literal,
an identifier denoting a constant,
a <a href="#Constant_expressions">constant expression</a>,
a <a href="#Conversions">conversion</a> with a result that is a constant, or
the result value of some built-in functions such as
<code>unsafe.Sizeof</code> applied to any value,
<code>cap</code> or <code>len</code> applied to
<a href="#Length_and_capacity">some expressions</a>,
<code>real</code> and <code>imag</code> applied to a complex constant
and <code>complex</code> applied to numeric constants.
The boolean truth values are represented by the predeclared constants
<code>true</code> and <code>false</code>. The predeclared identifier
<a href="#Iota">iota</a> denotes an integer constant.
</p>
</div>

<p>
常量的值可由
<a href="#符文字面">符文</a>，
<a href="#整数字面">整数</a>，
<a href="#浮点数字面">浮点数</a>，
<a href="#虚数字面">虚数</a> 或
<a href="#字符串字面">字符串</a>字面表示，
一个标识符可代表一个常量，一个<a href="#常量表达式">常量表达式</a>，
一个结果为常量的<a href="#类型转换">类型转换</a>，或一些内建函数的返回值。
例如 <code>unsafe.Sizeof</code> 作用于任何值时产生的值，
<code>cap</code> 或 <code>len</code> 作用于<a href="#长度与容量">一些表达式</a>时产生的值，
<code>real</code> 和 <code>imag</code> 作用于复数常量时产生的值，以及
<code>complex</code> 作用于数值常量所产生的值。
布尔值由预声明的常量 <code>true</code> 和 <code>false</code> 来表示。
预声明标识符 <a href="#Iota">iota</a> 表示一个整数常量。
</p>

<div class="english">
<p>
In general, complex constants are a form of
<a href="#Constant_expressions">constant expression</a>
and are discussed in that section.
</p>
</div>

<p>
通常，复数常量的形式为
<a href="#常量表达式">常量表达式</a>，这一点将在该节中讨论。
</p>

<div class="english">
<p>
Numeric constants represent exact values of arbitrary precision and do not overflow.
Consequently, there are no constants denoting the IEEE-754 negative zero, infinity,
and not-a-number values.
</p>
</div>

<p>
数值常量可表示任意精度的精确值而不会溢出，因此也就没有表示 IEEE-754 负零和无限的常量。
</p>

<div class="english">
<p>
Constants may be <a href="#Types">typed</a> or <i>untyped</i>.
Literal constants, <code>true</code>, <code>false</code>, <code>iota</code>,
and certain <a href="#Constant_expressions">constant expressions</a>
containing only untyped constant operands are untyped.
</p>
</div>

<p>
常量可以是<a href="#类型">类型化</a>的或<b>无类型化</b>的。字面常量，<code>true</code>，<code>false</code>，
<code>iota</code> 和某些只包含无类型化操作数的<a href="#常量表达式">常量表达式</a>是无类型化的。
</p>

<div class="english">
<p>
A constant may be given a type explicitly by a <a href="#Constant_declarations">constant declaration</a>
or <a href="#Conversions">conversion</a>, or implicitly when used in a
<a href="#Variable_declarations">variable declaration</a> or an
<a href="#Assignments">assignment</a> or as an
operand in an <a href="#Expressions">expression</a>.
It is an error if the constant value
cannot be <a href="#Representability">represented</a> as a value of the respective type.
</p>
</div>

<p>
常量可由<a href="#常量声明">常量声明</a>或<a href="#类型转换">类型转换</a>显式地赋予其类型，
也可由<a href="#变量声明">变量声明</a>或<a href="#赋值">赋值</a>以及作为
<a href="#表达式">表达式</a>中的操作数隐式地赋予其类型。若常量的值不能由其类型表示就会产生一个错误。
例如，<code>3.0</code> 可赋予任何整数或浮点数类型的常量，而 <code>2147483648.0</code>
（等价于 <code>1&lt;&lt;31</code>）则只能赋予 <code>float32</code>, <code>float64</code>
或 <code>uint32</code> 类型的常量，而不能赋予 <code>int32</code> 或 <code>string</code>类型的常量。
</p>

<div class="english">
<p>
An untyped constant has a <i>default type</i> which is the type to which the
constant is implicitly converted in contexts where a typed value is required,
for instance, in a <a href="#Short_variable_declarations">short variable declaration</a>
such as <code>i := 0</code> where there is no explicit type.
The default type of an untyped constant is <code>bool</code>, <code>rune</code>,
<code>int</code>, <code>float64</code>, <code>complex128</code> or <code>string</code>
respectively, depending on whether it is a boolean, rune, integer, floating-point,
complex, or string constant.
</p>
</div>

<p>
无类型化的常量有一个<b>默认类型</b>，也就是当上下文中需要类型化常量时通过隐式转换出来的类型，
例如在 <code>i := 0</code> 这种无显示类型的 <a href="#短变量声明">短变量声明</a>中。
无类型化常量的默认类型分别为 <code>bool</code>、<code>rune</code>、<code>int</code>、
<code>float64</code>、<code>complex128</code> 或 <code>string</code>
之一，取决于它是布尔值、符文、整数、浮点数、复数还是字符串常量。
</p>

<div class="english">
<p>
Implementation restriction: Although numeric constants have arbitrary
precision in the language, a compiler may implement them using an
internal representation with limited precision.  That said, every
implementation must:
</p>

<ul>
	<li>Represent integer constants with at least 256 bits.</li>

	<li>Represent floating-point constants, including the parts of
	    a complex constant, with a mantissa of at least 256 bits
	    and a signed binary exponent of at least 16 bits.</li>

	<li>Give an error if unable to represent an integer constant
	    precisely.</li>

	<li>Give an error if unable to represent a floating-point or
	    complex constant due to overflow.</li>

	<li>Round to the nearest representable constant if unable to
	    represent a floating-point or complex constant due to limits
	    on precision.</li>
</ul>

<p>
These requirements apply both to literal constants and to the result
of evaluating <a href="#Constant_expressions">constant
expressions</a>.
</p>
</div>

<<<<<<< HEAD
<p>
实现限制：尽管数值常量在该语言中可拥有任意精度，
但编译器可能使用其有限精度的内部表示来实现它们。即，每个实现必须：
</p>
<ul>
	<li>使用至少 256 位表示整数常量。</li>

	<li>使用至少 256 位表示浮点常量，包括复数常量及尾数部分；
		使用至少 32 位表示指数符号。</li>

	<li>若无法精确表示一个整数常量，则给出一个错误。</li>

	<li>若由于溢出而无法表示一个浮点或复数常量，则给出一个错误。</li>

	<li>若由于精度限制而无法表示一个浮点或复数常量，则舍入为最近似的可表示常量。</li>
</ul>
<p>
这些要求适用于字面常量和<a href="#常量表达式">常量表达式</a>的求值结果。
</p>
=======

<h2 id="Variables">Variables</h2>
>>>>>>> cb8054a6

<div class="english">
<p>
A variable is a storage location for holding a <i>value</i>.
The set of permissible values is determined by the
variable's <i><a href="#Types">type</a></i>.
</p>
</div>

<p>
变量是用于保存<b>值</b>的存储位置。允许值的集合由变量的<b><a href="#类型">类型</a></b>确定。
</p>

<div class="english">
<p>
A <a href="#Variable_declarations">variable declaration</a>
or, for function parameters and results, the signature
of a <a href="#Function_declarations">function declaration</a>
or <a href="#Function_literals">function literal</a> reserves
storage for a named variable.

Calling the built-in function <a href="#Allocation"><code>new</code></a>
or taking the address of a <a href="#Composite_literals">composite literal</a>
allocates storage for a variable at run time.
Such an anonymous variable is referred to via a (possibly implicit)
<a href="#Address_operators">pointer indirection</a>.
</p>
</div>

<p>
<a href="#变量声明">变量声明</a>以及<a href="#函数声明">函数声明</a>或
<a href="#函数字面">函数字面</a>的签名（用于表示函数的形参和结果）
为已命名变量保留了存储。

调用内建函数 <a href="#分配"><code>new</code></a>或获取<a href="#复合字面">复合字面</a>
的地址会在运行时为变量分配存储。匿名变量通过（可能为隐式的）<a href="#指针操作符">指针重定向</a>来引用。
</p>

<div class="english">
<p>
<i>Structured</i> variables of <a href="#Array_types">array</a>, <a href="#Slice_types">slice</a>,
and <a href="#Struct_types">struct</a> types have elements and fields that may
be <a href="#Address_operators">addressed</a> individually. Each such element
acts like a variable.
</p>
</div>

<p>
<a href="#数组类型">数组</a>、<a href="#切片类型">切片</a>和<a href="#结构体类型">结构体</a>
类型的<b>结构化</b>变量拥有可独立<a href="#地址操作符">寻址</a>的元素和字段。
每个这种元素的行为和用法均与变量相同。
</p>

<div class="english">
<p>
The <i>static type</i> (or just <i>type</i>) of a variable is the
type given in its declaration, the type provided in the
<code>new</code> call or composite literal, or the type of
an element of a structured variable.
Variables of interface type also have a distinct <i>dynamic type</i>,
which is the concrete type of the value assigned to the variable at run time
(unless the value is the predeclared identifier <code>nil</code>,
which has no type).
The dynamic type may vary during execution but values stored in interface
variables are always <a href="#Assignability">assignable</a>
to the static type of the variable.
</p>
</div>

<p>
变量的<b>静态类型</b>（或只说<b>类型</b>）就是它在声明时给定的类型，或者在
<code>new</code> 调用时提供的类型或复合字面，或者结构化变量的元素的类型。
接口类型的变量还有个独特的<b>动态类型</b>，它是在运行时赋予变量的值的具体类型
（除非该值为预声明的标识符 <code>nil</code>，它没有类型）。动态类型在执行过程中可能会改变，
但存储在接口变量中的值总是<a href="#可赋值性">可赋予</a>静态类型的变量的。
</p>

<div class="english">
<pre>
var x interface{}  // x is nil and has static type interface{}
var v *T           // v has value nil, static type *T
x = 42             // x has value 42 and dynamic type int
x = v              // x has value (*T)(nil) and dynamic type *T
</pre>
</div>

<pre>
var x interface{}  // x 为 nil 且拥有静态类型 interface{}
var v *T           // v 拥有值 nil 和静态类型 *T
x = 42             // x 拥有值 42 和动态类型 int
x = v              // x 拥有值 (*T)(nil) 和动态类型 *T
</pre>

<div class="english">
<p>
A variable's value is retrieved by referring to the variable in an
<a href="#Expressions">expression</a>; it is the most recent value
<a href="#Assignments">assigned</a> to the variable.
If a variable has not yet been assigned a value, its value is the
<a href="#The_zero_value">zero value</a> for its type.
</p>
</div>

<p>
A variable's value is retrieved by referring to the variable in an
<a href="#Expressions">expression</a>; it is the most recent value
<a href="#Assignments">assigned</a> to the variable.
变量的值可通过在<a href="#表达式">表达式</a>中引用变量取得。若变量尚未赋值，
其值即为其类型的<a href="#零值">零值</a>。
</p>


<div class="english">
<h2 id="Types">Types</h2>
</div>

<h2 id="类型">类型</h2>

<div class="english">
<p>
A type determines a set of values together with operations and methods specific
to those values. A type may be denoted by a <i>type name</i>, if it has one,
or specified using a <i>type literal</i>, which composes a type from existing types.
</p>

<pre class="ebnf">
Type      = TypeName | TypeLit | "(" Type ")" .
TypeName  = identifier | QualifiedIdent .
TypeLit   = ArrayType | StructType | PointerType | FunctionType | InterfaceType |
	    SliceType | MapType | ChannelType .
</pre>
</div>

<p>
类型决定值的集合与该类型值特定的操作。已命名类型可通过（或许为<a href="#限定标识符">限定的</a>）
<b>类型名</b>指定；未命名类型可通过<b>类型字面</b>指定，它将根据既有的类型组成新的类型。
</p>

<pre class="ebnf">
类型     = 类型名 | 类型字面 | "(" 类型 ")" .
类型名   = 标识符 | 限定标识符 .
类型字面 = 数组类型 | 结构体类型 | 指针类型 | 函数类型 | 接口类型 |
		   切片类型 | 映射类型 | 信道类型 .
</pre>

<div class="english">
<p>
The language <a href="#Predeclared_identifiers">predeclares</a> certain type names.
Others are introduced with <a href="#Type_declarations">type declarations</a>.
<i>Composite types</i>&mdash;array, struct, pointer, function,
interface, slice, map, and channel types&mdash;may be constructed using
type literals.
</p>
</div>

<p>
布尔值，数值与字符串类型的实例的命名是<a href="#预声明标识符">预声明</a>的。
数组，结构体，指针，函数，接口，切片，映射和信道这些<b>复合类型</b>可由类型字面构造。
</p>

<div class="english">
<p>
Each type <code>T</code> has an <i>underlying type</i>: If <code>T</code>
is one of the predeclared boolean, numeric, or string types, or a type literal,
the corresponding underlying
type is <code>T</code> itself. Otherwise, <code>T</code>'s underlying type
is the underlying type of the type to which <code>T</code> refers in its
<a href="#Type_declarations">type declaration</a>.
</p>
</div>

<p>
每个类型 <code>T</code> 都有一个<b>基本类型</b>：若 <code>T</code>
为预声明的布尔、数值或字符串类型或者类型字面，其相应的基本类型为 <code>T</code>
本身。否则，<code>T</code>的基本类型为其<a href="#类型声明">类型声明</a>中所依据类型的基本类型。
</p>

<pre>
type (
	A1 = string
	A2 = A1
)

type (
	B1 string
	B2 B1
	B3 []B1
	B4 B3
)
</pre>

<div class="english">
<p>
The underlying type of <code>string</code>, <code>A1</code>, <code>A2</code>, <code>B1</code>,
and <code>B2</code> is <code>string</code>.
The underlying type of <code>[]B1</code>, <code>B3</code>, and <code>B4</code> is <code>[]B1</code>.
</p>
</div>

<p>
以上 <code>string</code>，<code>T1</code> 和 <code>T2</code> 的基本类型为 <code>string</code>。
<code>[]T1</code>，<code>T3</code> 和 <code>T4</code> 的基本类型为 <code>[]T1</code> 。
</p>

<div class="english">
<h3 id="Method_sets">Method sets</h3>
</div>

<h3 id="方法集">方法集</h3>

<div class="english">
<p>
A type may have a <i>method set</i> associated with it.
The method set of an <a href="#Interface_types">interface type</a> is its interface.
The method set of any other type <code>T</code> consists of all
<a href="#Method_declarations">methods</a> declared with receiver type <code>T</code>.
The method set of the corresponding <a href="#Pointer_types">pointer type</a> <code>*T</code>
is the set of all methods declared with receiver <code>*T</code> or <code>T</code>
(that is, it also contains the method set of <code>T</code>).
Further rules apply to structs containing embedded fields, as described
in the section on <a href="#Struct_types">struct types</a>.
Any other type has an empty method set.
In a method set, each method must have a
<a href="#Uniqueness_of_identifiers">unique</a>
non-<a href="#Blank_identifier">blank</a> <a href="#MethodName">method name</a>.
</p>
</div>

<p>
类型可拥有一个与其相关联的<b>方法集</b>。
<a href="#接口类型">接口类型</a>的方法集为其接口。其它任意类型 <code>T</code> 的方法集由所有以接收者类型
<code>T</code> 声明的方法组成。与<a href="#指针类型">指针类型</a> <code>*T</code> 相应的方法集为所有以接收者 <code>*T</code> 或 <code>T</code>
声明的方法的集（就是说，它也包含 <code>T</code> 的方法集）。根据<a href="#结构体类型">结构体类型</a>一节的描述，
更进一步的规则也适用于包含匿名字段的结构体。任何其它类型都有一个空方法集。
在方法集中，每个方法都必须有<a href="#标识符的唯一性">唯一</a>的非<a href="#空白标识符">空白</a><a href="#方法名">方法名</a>。
</p>

<div class="english">
<p>
The method set of a type determines the interfaces that the
type <a href="#Interface_types">implements</a>
and the methods that can be <a href="#Calls">called</a>
using a receiver of that type.
</p>
</div>

<p>
一个类型的方法集决定了它所<a href="#接口类型">实现</a>的接口
以及可使用该类型接收者<a href="#函数与方法的调用">调用</a>的方法。
</p>

<div class="english">
<h3 id="Boolean_types">Boolean types</h3>
</div>

<h3 id="布尔类型">布尔类型</h3>

<div class="english">
<p>
A <i>boolean type</i> represents the set of Boolean truth values
denoted by the predeclared constants <code>true</code>
and <code>false</code>. The predeclared boolean type is <code>bool</code>;
it is a <a href="#Type_definitions">defined type</a>.
</p>
</div>

<p>
<b>布尔类型</b>表示由预声明常量 <code>true</code> 和 <code>false</code> 所代表的布尔值的集。
预声明的布尔类型为 <code>bool</code>。
</p>

<div class="english">
<h3 id="Numeric_types">Numeric types</h3>
</div>

<h3 id="数值类型">数值类型</h3>

<div class="english">
<p>
A <i>numeric type</i> represents sets of integer or floating-point values.
The predeclared architecture-independent numeric types are:
</p>

<pre class="grammar">
uint8       the set of all unsigned  8-bit integers (0 to 255)
uint16      the set of all unsigned 16-bit integers (0 to 65535)
uint32      the set of all unsigned 32-bit integers (0 to 4294967295)
uint64      the set of all unsigned 64-bit integers (0 to 18446744073709551615)

int8        the set of all signed  8-bit integers (-128 to 127)
int16       the set of all signed 16-bit integers (-32768 to 32767)
int32       the set of all signed 32-bit integers (-2147483648 to 2147483647)
int64       the set of all signed 64-bit integers (-9223372036854775808 to 9223372036854775807)

float32     the set of all IEEE-754 32-bit floating-point numbers
float64     the set of all IEEE-754 64-bit floating-point numbers

complex64   the set of all complex numbers with float32 real and imaginary parts
complex128  the set of all complex numbers with float64 real and imaginary parts

byte        alias for uint8
rune        alias for int32
</pre>
</div>

<p>
<b>数值类型</b>表示整数值和浮点数值的集。
架构无关的预声明数值类型为：
</p>

<pre class="grammar">
uint8       所有无符号  8 位整数集（0 到 255）
uint16      所有无符号 16 位整数集（0 到 65535）
uint32      所有无符号 32 位整数集（0 到 4294967295）
uint64      所有无符号 64 位整数集（0 到 18446744073709551615）

int8        所有带符号  8 位整数集（-128 到 127）
int16       所有带符号 16 位整数集（-32768 到 32767）
int32       所有带符号 32 位整数集（-2147483648 到 2147483647）
int64       所有带符号 64 位整数集（-9223372036854775808 到 9223372036854775807）

float32     所有 IEEE-754 32 位浮点数集
float64     所有 IEEE-754 64 位浮点数集

complex64   所有带 float32 实部和虚部的复数集
complex128  所有带 float64 实部和虚部的复数集

byte        uint8 的别名
rune        int32 的别名
</pre>

<div class="english">
<p>
The value of an <i>n</i>-bit integer is <i>n</i> bits wide and represented using
<a href="https://en.wikipedia.org/wiki/Two's_complement">two's complement arithmetic</a>.
</p>
</div>

<p>
<i>n</i> 位的整数值是 <i>n</i> 位宽的，它使用
<a href="https://en.wikipedia.org/wiki/Two's_complement">二进制补码运算</a>表示。
</p>

<div class="english">
<p>
There is also a set of predeclared numeric types with implementation-specific sizes:
</p>

<pre class="grammar">
uint     either 32 or 64 bits
int      same size as uint
uintptr  an unsigned integer large enough to store the uninterpreted bits of a pointer value
</pre>
</div>

<p>
大小取决于具体实现的预声明数值类型：
</p>

<pre class="grammar">
uint     32 或 64 位
int      大小与 uint 相同
uintptr  大到足以存储指针值无解释位的无符号整数
</pre>

<div class="english">
<p>
To avoid portability issues all numeric types are <a href="#Type_definitions">defined
types</a> and thus distinct except
<code>byte</code>, which is an <a href="#Alias_declarations">alias</a> for <code>uint8</code>, and
<code>rune</code>, which is an alias for <code>int32</code>.
Explicit conversions
are required when different numeric types are mixed in an expression
or assignment. For instance, <code>int32</code> and <code>int</code>
are not the same type even though they may have the same size on a
particular architecture.
</p>
</div>

<p>
为避免可移植性问题，除 <code>byte</code> 为 <code>uint8</code> 的别名以及
<code>rune</code> 为 <code>int32</code> 的别名外，所有数值类型都是不同的。
当不同的数值类型混合在一个表达式或赋值操作中时，必须进行类型转换。
例如，<code>int32</code> 与 <code>int</code> 是不同的类型，
尽管它们在特定架构上可能有相同的大小。
</p>

<div class="english">
<h3 id="String_types">String types</h3>
</div>

<h3 id="字符串类型">字符串类型</h3>

<div class="english">
<p>
A <i>string type</i> represents the set of string values.
A string value is a (possibly empty) sequence of bytes.
The number of bytes is called the length of the string and is never negative.
Strings are immutable: once created,
it is impossible to change the contents of a string.
The predeclared string type is <code>string</code>;
it is a <a href="#Type_definitions">defined type</a>.
</p>
</div>

<p>
<b>字符串类型</b>表示字符串值的集。字符串的值为（可能为空的）字节序列。字符串是不可变的：
一旦被创建，字符串的内容就不能更改。预声明的字符串类型为 <code>string</code>。
</p>

<div class="english">
<p>
The length of a string <code>s</code> can be discovered using
the built-in function <a href="#Length_and_capacity"><code>len</code></a>.
The length is a compile-time constant if the string is a constant.
A string's bytes can be accessed by integer <a href="#Index_expressions">indices</a>
0 through <code>len(s)-1</code>.
It is illegal to take the address of such an element; if
<code>s[i]</code> is the <code>i</code>'th byte of a
string, <code>&amp;s[i]</code> is invalid.
</p>
</div>

<p>
字符串 <code>s</code> 的长度可使用内建函数
<a href="#长度与容量"><code>len</code></a> 获取。若该字符串为常量，则其长度即为编译时常量。
字符串的字节可通过整数（§<a href="#下标">下标</a>）0 至 <code>len(s)-1</code> 访问。
获取这样一个元素的地址是非法的；若 <code>s[i]</code> 为字符串的第 <code>i</code>
个字节，<code>&amp;s[i]</code> 就是无效的。
</p>


<div class="english">
<h3 id="Array_types">Array types</h3>
</div>

<h3 id="数组类型">数组类型</h3>

<div class="english">
<p>
An array is a numbered sequence of elements of a single
type, called the element type.
The number of elements is called the length of the array and is never negative.
</p>

<pre class="ebnf">
ArrayType   = "[" ArrayLength "]" ElementType .
ArrayLength = Expression .
ElementType = Type .
</pre>
</div>

<p>
数组是单一类型元素的编号序列，该单一类型称为元素类型。元素的数量称为长度且为非负数。
</p>

<pre class="ebnf">
数组类型 = "[" 数组长度 "]" 元素类型 .
数组长度 = 表达式 .
元素类型 = 类型 .
</pre>

<div class="english">
<p>
The length is part of the array's type; it must evaluate to a
non-negative <a href="#Constants">constant</a>
<a href="#Representability">representable</a> by a value
of type <code>int</code>.
The length of array <code>a</code> can be discovered
using the built-in function <a href="#Length_and_capacity"><code>len</code></a>.
The elements can be addressed by integer <a href="#Index_expressions">indices</a>
0 through <code>len(a)-1</code>.
Array types are always one-dimensional but may be composed to form
multi-dimensional types.
</p>

<pre>
[32]byte
[2*N] struct { x, y int32 }
[1000]*float64
[3][5]int
[2][2][2]float64  // same as [2]([2]([2]float64))
</pre>
</div>

<p>
长度是数组类型的一部分，其求值结果必须可表示为 <code>int</code> 类型的非负<a href="#常量">常量</a>。
数组 <code>a</code> 的长度可使用内建函数 <a href="#长度与容量"><code>len</code></a>获取，
其元素可通过整数<a href="#下标表达式">下标</a> 0 到 <code>len(a)-1</code> 寻址。
数组类型总是一维的，但可组合构成多维的类型。
</p>

<pre>
[32]byte
[2*N] struct { x, y int32 }
[1000]*float64
[3][5]int
[2][2][2]float64  // 等价于[2]([2]([2]float64))
</pre>

<div class="english">
<h3 id="Slice_types">Slice types</h3>
</div>

<h3 id="切片类型">切片类型</h3>

<div class="english">
<p>
A slice is a descriptor for a contiguous segment of an <i>underlying array</i> and
provides access to a numbered sequence of elements from that array.
A slice type denotes the set of all slices of arrays of its element type.
The number of elements is called the length of the slice and is never negative.
The value of an uninitialized slice is <code>nil</code>.
</p>

<pre class="ebnf">
SliceType = "[" "]" ElementType .
</pre>
</div>

<p>
切片是其<b>底层数组</b>上连续一段的描述符，它提供了访问此数组的元素的编号序列。
切片类型表示元素类型为数组的所有切片的集。未初始化切片的值为 <code>nil</code>。
</p>

<pre class="ebnf">
切片类型 = "[" "]" 元素类型 .
</pre>

<div class="english">
<p>
The length of a slice <code>s</code> can be discovered by the built-in function
<a href="#Length_and_capacity"><code>len</code></a>; unlike with arrays it may change during
execution.  The elements can be addressed by integer <a href="#Index_expressions">indices</a>
0 through <code>len(s)-1</code>.  The slice index of a
given element may be less than the index of the same element in the
underlying array.
</p>
</div>

<p>
切片 <code>s</code> 的长度可通过内建函数
<a href="#长度与容量"><code>len</code></a>获取；不同于数组的是，切片可在执行过程中被改变，
其元素可通过整数（§<a href="#下标表达式">下标</a>） 0 到 <code>len(s)-1</code> 寻址。
给定元素的切片下标可能小于它在其底层数组中的下标。
</p>

<div class="english">
<p>
A slice, once initialized, is always associated with an underlying
array that holds its elements.  A slice therefore shares storage
with its array and with other slices of the same array; by contrast,
distinct arrays always represent distinct storage.
</p>
</div>

<p>
切片一旦初始化，就总是伴随着一个包含其元素的底层数组。
因此，切片与其数组及其它本数组的切片共享存储；
与此相反，不同的数组总是表示其不同的存储。
</p>

<div class="english">
<p>
The array underlying a slice may extend past the end of the slice.
The <i>capacity</i> is a measure of that extent: it is the sum of
the length of the slice and the length of the array beyond the slice;
a slice of length up to that capacity can be created by
<a href="#Slice_expressions"><i>slicing</i></a> a new one from the original slice.
The capacity of a slice <code>a</code> can be discovered using the
built-in function <a href="#Length_and_capacity"><code>cap(a)</code></a>.
</p>
</div>

<p>
切片的底层数组可扩展其切片的结尾。<b>容量</b>是该扩展的量度：
它是切片的长度和切片往后数组的长度之和；长度达到其容量的切片可通过从原切片
<a href="#切片表达式"><b>切下</b></a>一个新的来创建。
切片 <code>a</code> 的容量可使用内建函数 <a href="#长度与容量"><code>cap(a)</code></a> 获取。
</p>

<div class="english">
<p>
A new, initialized slice value for a given element type <code>T</code> is
made using the built-in function
<a href="#Making_slices_maps_and_channels"><code>make</code></a>,
which takes a slice type
and parameters specifying the length and optionally the capacity:
</p>
</div>

<p>
给定元素类型 <code>T</code> 的一个新的，已初始化的切片值使用内建函数
<a href="#创建切片、映射与信道"><code>make</code></a>创建，
它需要一个切片类型和指定其长度与可选容量的形参。
</p>

<pre>
make([]T, length)
make([]T, length, capacity)
</pre>

<div class="english">
<p>
A slice created with <code>make</code> always allocates a new, hidden array
to which the returned slice value refers. That is, executing
</p>
</div>

<p>
通过 <code>make</code> 创建的切片总是分配一个新的、隐藏的数组，该数组被返回的切片值所引用。即，执行
</p>

<pre>
make([]T, length, capacity)
</pre>

<div class="english">
<p>
produces the same slice as allocating an array and <a href="#Slice_expressions">slicing</a>
it, so these two expressions are equivalent:
</p>
</div>

<p>
产生切片与分配数组后再<a href="#切片表达式">切下</a>它相同，因此这两个表达式是等价的：
</p>

<pre>
make([]int, 50, 100)
new([100]int)[0:50]
</pre>

<div class="english">
<p>
Like arrays, slices are always one-dimensional but may be composed to construct
higher-dimensional objects.
With arrays of arrays, the inner arrays are, by construction, always the same length;
however with slices of slices (or arrays of slices), the inner lengths may vary dynamically.
Moreover, the inner slices must be initialized individually.
</p>
</div>

<p>
类似于数组，切片总是一维的，但可组合构造更高维的对象。
元素为数组的数组，根据其构造，其内部数组的长度始终相同；
然而元素为切片的切片（或元素为数组的切片），其内部长度会动态地改变。
此外，其内部的切片必须单独进行初始化。
</p>

<div class="english">
<h3 id="Struct_types">Struct types</h3>
</div>

<h3 id="结构体类型">结构体类型</h3>

<div class="english">
<p>
A struct is a sequence of named elements, called fields, each of which has a
name and a type. Field names may be specified explicitly (IdentifierList) or
implicitly (EmbeddedField).
Within a struct, non-<a href="#Blank_identifier">blank</a> field names must
be <a href="#Uniqueness_of_identifiers">unique</a>.
</p>

<pre class="ebnf">
StructType    = "struct" "{" { FieldDecl ";" } "}" .
FieldDecl     = (IdentifierList Type | EmbeddedField) [ Tag ] .
EmbeddedField = [ "*" ] TypeName .
Tag           = string_lit .
</pre>

<pre>
// An empty struct.
struct {}

// A struct with 6 fields.
struct {
	x, y int
	u float32
	_ float32  // padding
	A *[]int
	F func()
}
</pre>
</div>

<p>
结构体是已命名的元素序列，被称为字段，其中每一个元素都有一个名字和类型。
字段名可显示地指定（标识符列表）或隐式地指定（匿名字段）。
在结构体中，非<a href="#空白标识符">空白</a>字段名必须是<a href="#标识符的唯一性">唯一</a>的。
</p>

<pre class="ebnf">
结构体类型 = "struct" "{" { 字段声明 ";" } "}" .
字段声明 = (标识符列表 类型 | 匿名字段) [ 标注 ] .
匿名字段 = [ "*" ] 类型名 .
标注     = 字符串字面 .
</pre>

<pre>
// 空结构体
struct {}

// 带 6 个字段的结构体
struct {
	x, y int
	u float32
	_ float32  // 填充
	A *[]int
	F func()
}
</pre>

<div class="english">
<p>
A field declared with a type but no explicit field name is called an <i>embedded field</i>.
An embedded field must be specified as
a type name <code>T</code> or as a pointer to a non-interface type name <code>*T</code>,
and <code>T</code> itself may not be
a pointer type. The unqualified type name acts as the field name.
</p>

<pre>
// A struct with four embedded fields of types T1, *T2, P.T3 and *P.T4
struct {
	T1        // field name is T1
	*T2       // field name is T2
	P.T3      // field name is T3
	*P.T4     // field name is T4
	x, y int  // field names are x and y
}
</pre>
</div>

<p>
通过有类型而无显式字段名声明的字段为<b>匿名字段</b>，亦称为<b>嵌入式</b>字段或该结构体中此种类型的嵌入。
这种字段类型必须作为一个类型名 <code>T</code> 或一个非接口类型名的指针 <code>*T</code>来实现，
且 <code>T</code> 本身不能为指针类型。未限定类型名的行为类似于字段名。
</p>

<pre>
// 带有类型为 T1、*T2、P.T3 和 *P.T4 的四个匿名字段的结构体
struct {
	T1        // 字段名为 T1
	*T2       // 字段名为 T2
	P.T3      // 字段名为 T3
	*P.T4     // 字段名为 T4
	x, y int  // 字段名为 x 和 y
}
</pre>

<div class="english">
<p>
The following declaration is illegal because field names must be unique
in a struct type:
</p>

<pre>
struct {
	T     // conflicts with embedded field *T and *P.T
	*T    // conflicts with embedded field T and *P.T
	*P.T  // conflicts with embedded field T and *T
}
</pre>
</div>

<p>
以下为非法声明，因为字段名在结构体类型中必须是唯一的：
</p>

<pre>
struct {
	T     // 与匿名字段 *T 及 *P.T 相冲突
	*T    // 与匿名字段 T 及 *P.T 相冲突
	*P.T  // 与匿名字段 T 及 *T 相冲突
}
</pre>

<div class="english">
<p>
A field or <a href="#Method_declarations">method</a> <code>f</code> of an
embedded field in a struct <code>x</code> is called <i>promoted</i> if
<code>x.f</code> is a legal <a href="#Selectors">selector</a> that denotes
that field or method <code>f</code>.
</p>
</div>

<p>
在结构体 <code>x</code> 中，若 <code>x.f</code> 为表示字段或<a href="#方法声明">方法</a>
<code>f</code> 的合法<a href="#选择器">选择器</a>，则匿名字段的字段或方法 <code>f</code>
即为<b>已提升</b>的。
</p>

<div class="english">
<p>
Promoted fields act like ordinary fields
of a struct except that they cannot be used as field names in
<a href="#Composite_literals">composite literals</a> of the struct.
</p>
</div>

<p>
已提升字段除了不能用作该结构体<a href="#复合字面">复合字面</a>中的字段名外，
其行为如同结构体的一般字段。
</p>

<div class="english">
<p>
Given a struct type <code>S</code> and a <a href="#Type_definitions">defined type</a>
<code>T</code>, promoted methods are included in the method set of the struct as follows:
</p>
<ul>
	<li>
	If <code>S</code> contains an embedded field <code>T</code>,
	the <a href="#Method_sets">method sets</a> of <code>S</code>
	and <code>*S</code> both include promoted methods with receiver
	<code>T</code>. The method set of <code>*S</code> also
	includes promoted methods with receiver <code>*T</code>.
	</li>

	<li>
	If <code>S</code> contains an embedded field <code>*T</code>,
	the method sets of <code>S</code> and <code>*S</code> both
	include promoted methods with receiver <code>T</code> or
	<code>*T</code>.
	</li>
</ul>
</div>

<p>
给定结构体类型 <code>S</code> 与名为 <code>T</code> 的类型，包含在结构体方法集中的已提升方法如下：
</p>
<ul>
	<li>
	若 <code>S</code> 包含一个匿名字段 <code>T</code>，则 <code>S</code> 与 <code>*S</code>
	的<a href="#方法集">方法集</a>均包含带接收者 <code>T</code> 的已提升方法。<code>*S</code>
	的方法集也包含带接收者 <code>*T</code> 的已提升方法。
	</li>

	<li>
	若 <code>S</code> 包含匿名字段 <code>*T</code>，则 <code>S</code> 与 <code>*S</code>
	的方法集均包含带接收者 <code>T</code> 或 <code>*T</code> 的已提升方法。
	</li>
</ul>

<div class="english">
<p>
A field declaration may be followed by an optional string literal <i>tag</i>,
which becomes an attribute for all the fields in the corresponding
field declaration. An empty tag string is equivalent to an absent tag.
The tags are made visible through a <a href="/pkg/reflect/#StructTag">reflection interface</a>
and take part in <a href="#Type_identity">type identity</a> for structs
but are otherwise ignored.
</p>

<pre>
struct {
	x, y float64 ""  // an empty tag string is like an absent tag
	name string  "any string is permitted as a tag"
	_    [4]byte "ceci n'est pas un champ de structure"
}

// A struct corresponding to a TimeStamp protocol buffer.
// The tag strings define the protocol buffer field numbers;
// they follow the convention outlined by the reflect package.
struct {
	microsec  uint64 `protobuf:"1"`
	serverIP6 uint64 `protobuf:"2"`
}
</pre>
</div>

<p>
字段声明可后跟一个可选的字符串字面<b>标注</b>，成为所有相应字段声明中字段的属性。
空标注字符串等价于没有标注。标注可通过 <a href="/pkg/reflect/#StructTag">反射接口</a> 获得，
并成为结构体的<a href="#类型标识">类型标识</a>的一部分，其它情况下会被忽略。

</p>
<pre>
struct {
	x, y float64 ""  // 空标注字符串相当于没有标注
	name string  "任何字符串都允许作为标注"
	_    [4]byte "这不是一个结构体字段"
}

// 一个对应于时间戳协议缓冲的结构体.
// 标注字符串定义了协议缓冲的字段号，它们遵循 reflect 包所用的约定。
struct {
	microsec  uint64 `protobuf:"1"`
	serverIP6 uint64 `protobuf:"2"`
}
</pre>

<div class="english">
<h3 id="Pointer_types">Pointer types</h3>
</div>

<h3 id="指针类型">指针类型</h3>

<div class="english">
<p>
A pointer type denotes the set of all pointers to <a href="#Variables">variables</a> of a given
type, called the <i>base type</i> of the pointer.
The value of an uninitialized pointer is <code>nil</code>.
</p>

<pre class="ebnf">
PointerType = "*" BaseType .
BaseType    = Type .
</pre>
</div>

<p>
指针类型表示一个所有给定类型<a href="#变量">变量</a>的指针的集，称为指针的<b>基础类型</b>。
未初始化的指针的值为 <code>nil</code>。
</p>

<pre class="ebnf">
指针类型 = "*" 基础类型 .
基础类型 = 类型 .
</pre>

<pre>
*Point
*[4]int
</pre>

<div class="english">
<h3 id="Function_types">Function types</h3>
</div>

<h3 id="函数类型">函数类型</h3>

<div class="english">
<p>
A function type denotes the set of all functions with the same parameter
and result types. The value of an uninitialized variable of function type
is <code>nil</code>.
</p>

<pre class="ebnf">
FunctionType   = "func" Signature .
Signature      = Parameters [ Result ] .
Result         = Parameters | Type .
Parameters     = "(" [ ParameterList [ "," ] ] ")" .
ParameterList  = ParameterDecl { "," ParameterDecl } .
ParameterDecl  = [ IdentifierList ] [ "..." ] Type .
</pre>
</div>

<p>
函数类型表示所有带相同形参和返回类型的集。未初始化的函数类型变量的的值为 <code>nil</code>。
</p>

<pre class="ebnf">
函数类型 = "func" 签名 .
签名     = 形参 [ 结果 ] .
结果     = 形参 | 类型 .
形参     = "(" [ 形参列表 [ "," ] ] ")" .
形参列表 = 形参声明 { "," 形参声明 } .
形参声明 = [ 标识符列表 ] [ "..." ] 类型 .
</pre>

<div class="english">
<p>
Within a list of parameters or results, the names (IdentifierList)
must either all be present or all be absent. If present, each name
stands for one item (parameter or result) of the specified type and
all non-<a href="#Blank_identifier">blank</a> names in the signature
must be <a href="#Uniqueness_of_identifiers">unique</a>.
If absent, each type stands for one item of that type.
Parameter and result
lists are always parenthesized except that if there is exactly
one unnamed result it may be written as an unparenthesized type.
</p>
</div>

<p>
在形参或结果的列表中，其名称（标识符列表）必须都存在或都不存在。
若存在，则每个名称代表一个指定类型的项（形参或结果），所有在签名中的非
<a href="#空白标识符">空白</a>名称必须是<a href="#标识符的唯一性">唯一</a>的。
若不存在，则每个类型代表一个此类型的项。若恰好有一个未命名的值，它可能写作一个不加括号的类型，
除此之外，形参和结果的列表总是在括号中。
</p>

<div class="english">
<p>
The final incoming parameter in a function signature may have
a type prefixed with <code>...</code>.
A function with such a parameter is called <i>variadic</i> and
may be invoked with zero or more arguments for that parameter.
</p>
</div>

<p>
函数签名中加入的最后一个形参可能有一个带 <code>...</code> 前缀的类型。
带这样形参的函数被称为<b>变参函数</b>，它可接受零个或多个实参。
</p>

<pre>
func()
func(x int) int
func(a, _ int, z float32) bool
func(a, b int, z float32) (bool)
func(prefix string, values ...int)
func(a, b int, z float64, opt ...interface{}) (success bool)
func(int, int, float64) (float64, *[]int)
func(n int) func(p *T)
</pre>


<div class="english">
<h3 id="Interface_types">Interface types</h3>
</div>

<h3 id="接口类型">接口类型</h3>

<div class="english">
<p>
An interface type specifies a <a href="#Method_sets">method set</a> called its <i>interface</i>.
A variable of interface type can store a value of any type with a method set
that is any superset of the interface. Such a type is said to
<i>implement the interface</i>.
The value of an uninitialized variable of interface type is <code>nil</code>.
</p>

<pre class="ebnf">
InterfaceType      = "interface" "{" { MethodSpec ";" } "}" .
MethodSpec         = MethodName Signature | InterfaceTypeName .
MethodName         = identifier .
InterfaceTypeName  = TypeName .
</pre>
</div>

<p>
接口类型指定一个称为<b>接口</b>的 <a href="#方法集">方法集</a>。
接口类型变量可存储任何带方法集类型的值，该方法集为此接口的超集。
这种类型表示<b>实现此接口</b>。未初始化的接口类型变量的值为 <code>nil</code>。
</p>

<pre class="ebnf">
接口类型   = "interface" "{" { 方法实现 ";" } "}" .
方法实现   = 方法名 签名 | 接口类型名 .
方法名     = 标识符 .
接口类型名 = 类型名 .
</pre>

<div class="english">
<p>
As with all method sets, in an interface type, each method must have a
<a href="#Uniqueness_of_identifiers">unique</a>
non-<a href="#Blank_identifier">blank</a> name.
</p>

<pre>
// A simple File interface
interface {
	Read(b Buffer) bool
	Write(b Buffer) bool
	Close()
}
</pre>
</div>

<p>
对于所有的方法集，在一个接口类型中，每个方法必须有<a href="#标识符的唯一性">唯一的非
</a><a href="#空白标识符">空白</a>名字。
</p>

<pre>
// 一个简单的 File 接口
interface {
	Read(b Buffer) bool
	Write(b Buffer) bool
	Close()
}
</pre>

<div class="english">
<p>
More than one type may implement an interface.
For instance, if two types <code>S1</code> and <code>S2</code>
have the method set
</p>
</div>

<p>
不止一个类型可实现同一接口。例如，若两个类型 <code>S1</code> 和 <code>S2</code> 拥有方法集
</p>

<pre>
func (p T) Read(b Buffer) bool { return … }
func (p T) Write(b Buffer) bool { return … }
func (p T) Close() { … }
</pre>

<div class="english">
<p>
(where <code>T</code> stands for either <code>S1</code> or <code>S2</code>)
then the <code>File</code> interface is implemented by both <code>S1</code> and
<code>S2</code>, regardless of what other methods
<code>S1</code> and <code>S2</code> may have or share.
</p>
</div>

<p>
（其中 <code>T</code> 代表 <code>S1</code> 或 <code>S2</code>）
那么 <code>File</code> 接口都将被 <code>S1</code> 和 <code>S2</code>所实现，
不论如何，方法 <code>S1</code> 和 <code>S2</code> 都会拥有或共享它。
</p>

<div class="english">
<p>
A type implements any interface comprising any subset of its methods
and may therefore implement several distinct interfaces. For
instance, all types implement the <i>empty interface</i>:
</p>
</div>

<p>
类型可实现任何接口，包括任何其方法的子集，因此可能实现几个不同的接口。
例如，所有类型都实现了<b>空接口</b>：
</p>

<pre>
interface{}
</pre>

<div class="english">
<p>
Similarly, consider this interface specification,
which appears within a <a href="#Type_declarations">type declaration</a>
to define an interface called <code>Locker</code>:
</p>
</div>

<p>
同样，考虑此接口的实现，它出现在<a href="#类型声明">类型声明</a>
中以定义一个名为 <code>Locker</code> 的接口：
</p>

<pre>
type Locker interface {
	Lock()
	Unlock()
}
</pre>

<div class="english">
<p>
If <code>S1</code> and <code>S2</code> also implement
</p>
</div>

<p>
若 <code>S1</code> 和 <code>S2</code> 也实现
</p>

<pre>
func (p T) Lock() { … }
func (p T) Unlock() { … }
</pre>

<div class="english">
<p>
they implement the <code>Locker</code> interface as well
as the <code>File</code> interface.
</p>
</div>

<p>
它们不仅会实现 <code>Locker</code> 还会实现 <code>File</code> 接口
</p>

<div class="english">
<p>
An interface <code>T</code> may use a (possibly qualified) interface type
name <code>E</code> in place of a method specification. This is called
<i>embedding</i> interface <code>E</code> in <code>T</code>; it adds
all (exported and non-exported) methods of <code>E</code> to the interface
<code>T</code>.
</p>

<pre>
type ReadWriter interface {
	Read(b Buffer) bool
	Write(b Buffer) bool
}

type File interface {
	ReadWriter  // same as adding the methods of ReadWriter
	Locker      // same as adding the methods of Locker
	Close()
}

type LockedFile interface {
	Locker
	File        // illegal: Lock, Unlock not unique
	Lock()      // illegal: Lock not unique
}
</pre>
</div>

<p>
一个接口 <code>T</code> 可通过包含一个（可能被限制的）名为 <code>E</code>
的接口类型来代替方法的指定。这称为在 <code>T</code> 中<b>嵌入</b>接口
<code>E</code>，它会将 <code>E</code> 中所有（已导出和未导出的）方法添加到接口
<code>T</code> 中。
</p>

<pre>
type ReadWriter interface {
	Read(b Buffer) bool
	Write(b Buffer) bool
}

type File interface {
	ReadWriter  // 等价于添加了 ReadWriter 的方法
	Locker      // 等价于添加了 Locker 的方法
	Close()
}

type LockedFile interface {
	Locker
	File        // 非法：Lock、Unlock 不唯一
	Lock()      // 非法：Lock 不唯一
}
</pre>

<div class="english">
<p>
An interface type <code>T</code> may not embed itself
or any interface type that embeds <code>T</code>, recursively.
</p>

<pre>
// illegal: Bad cannot embed itself
type Bad interface {
	Bad
}

// illegal: Bad1 cannot embed itself using Bad2
type Bad1 interface {
	Bad2
}
type Bad2 interface {
	Bad1
}
</pre>
</div>

<p>
接口类型 <code>T</code> 不能嵌入其自身或任何递归地嵌入 <code>T</code> 的接口类型。
</p>

<pre>
// 非法：Bad 不能嵌入其自身
type Bad interface {
	Bad
}

// 非法：Bad1 不能通过 Bad2 嵌入其自身
type Bad1 interface {
	Bad2
}
type Bad2 interface {
	Bad1
}
</pre>

<div class="english">
<h3 id="Map_types">Map types</h3>
</div>

<h3 id="映射类型">映射类型</h3>

<div class="english">
<p>
A map is an unordered group of elements of one type, called the
element type, indexed by a set of unique <i>keys</i> of another type,
called the key type.
The value of an uninitialized map is <code>nil</code>.
</p>

<pre class="ebnf">
MapType     = "map" "[" KeyType "]" ElementType .
KeyType     = Type .
</pre>
</div>

<p>
映射是一个同种类型元素的无序组，该类型称为元素类型；
映射通过另一类型唯一的<b>键</b>集索引，该类型称为键类型。
未初始化的映射值为 <code>nil</code>。
</p>

<pre class="ebnf">
映射类型    = "map" "[" 键类型 "]" 元素类型 .
键类型      = 类型 .
</pre>

<div class="english">
<p>
The <a href="#Comparison_operators">comparison operators</a>
<code>==</code> and <code>!=</code> must be fully defined
for operands of the key type; thus the key type must not be a function, map, or
slice.
If the key type is an interface type, these
comparison operators must be defined for the dynamic key values;
failure will cause a <a href="#Run_time_panics">run-time panic</a>.

</p>
</div>

<p>
<a href="#比较操作符">比较操作符</a> <code>==</code> 和 <code>!=</code>
必须由键类型的操作数完全定义；因此键类型不能是函数，映射或切片。
若该键类型为接口类型，这些比较运算符必须由动态键值定义；
失败将导致一个 <a href="#运行时恐慌">运行时恐慌</a>.
</p>

<pre>
map[string]int
map[*T]struct{ x, y float64 }
map[string]interface{}
</pre>

<div class="english">
<p>
The number of map elements is called its length.
For a map <code>m</code>, it can be discovered using the
built-in function <a href="#Length_and_capacity"><code>len</code></a>
and may change during execution. Elements may be added during execution
using <a href="#Assignments">assignments</a> and retrieved with
<a href="#Index_expressions">index expressions</a>; they may be removed with the
<a href="#Deletion_of_map_elements"><code>delete</code></a> built-in function.
</p>
</div>

<p>
元素的数量称为长度。
对于映射 <code>m</code>，其长度可使用内建函数 <a href="#长度与容量"><code>len</code></a>
获取并可在执行时更改。元素可在执行时使用<a href="#赋值">赋值</a>来添加并通过
<a href="#下标表达式">下标表达式</a> 来检索；它们也可通过内建函数
<a href="#映射元素的删除"><code>delete</code></a> 删除。
</p>

<div class="english">
<p>
A new, empty map value is made using the built-in
function <a href="#Making_slices_maps_and_channels"><code>make</code></a>,
which takes the map type and an optional capacity hint as arguments:
</p>
</div>

<p>
一个新的，空的映射值使用内建函数 <a href="#创建切片、映射与信道"><code>make</code></a> 创建，
它使该映射类型和可选容量作为实参提示：
</p>

<pre>
make(map[string]int)
make(map[string]int, 100)
</pre>

<div class="english">
<p>
The initial capacity does not bound its size:
maps grow to accommodate the number of items
stored in them, with the exception of <code>nil</code> maps.
A <code>nil</code> map is equivalent to an empty map except that no elements
may be added.
</p>
</div>

<p>
初始容量不能限定它的大小：映射通过增长来适应存储在其中的项数，除了 <code>nil</code> 映射以外。
一个 <code>nil</code> 映射等价于一个空映射，只是 <code>nil</code> 映射不能添加元素。
</p>

<div class="english">
<h3 id="Channel_types">Channel types</h3>
</div>

<h3 id="信道类型">信道类型</h3>

<div class="english">
<p>
A channel provides a mechanism for
<a href="#Go_statements">concurrently executing functions</a>
to communicate by
<a href="#Send_statements">sending</a> and
<a href="#Receive_operator">receiving</a>
values of a specified element type.
The value of an uninitialized channel is <code>nil</code>.
</p>

<pre class="ebnf">
ChannelType = ( "chan" | "chan" "&lt;-" | "&lt;-" "chan" ) ElementType .
</pre>
</div>

<p>
信道为<a href="#Go语句">并发地执行函数 </a>提供了一种机制，
通过<a href="#发送语句">发送</a>和<a href="#接收操作符">接受</a>具体元素类型的值来通信。
未初始化的信道值为 <code>nil</code>。
</p>

<pre class="ebnf">
信道类型 = ( "chan" [ "chan" "&lt;-" ] | "&lt;-" "chan" ) 元素类型 .
</pre>

<div class="english">
<p>
The optional <code>&lt;-</code> operator specifies the channel <i>direction</i>,
<i>send</i> or <i>receive</i>. If no direction is given, the channel is
<i>bidirectional</i>.
A channel may be constrained only to send or only to receive by
<a href="#Assignments">assignment</a> or
explicit <a href="#Conversions">conversion</a>.
</p>

<pre>
chan T          // can be used to send and receive values of type T
chan&lt;- float64  // can only be used to send float64s
&lt;-chan int      // can only be used to receive ints
</pre>
</div>

<p>
可选的 <code>&lt;-</code> 操作符指定信道的<b>方向</b>，<b>发送</b>或<b>接收</b>。
若没有给定方向，那么该信道就是<b>双向的</b>。
信道可通过<a href="#类型转换">类型转换</a> 或 <a href="#赋值">赋值</a>被强制为只发送或只接收。
</p>

<pre>
chan T          // 可以被用来发送和接收类型 T 的值
chan&lt;- float64  // 只能被用来发送浮点数
&lt;-chan int      // 只能被用来接收整数
</pre>

<div class="english">
<p>
The <code>&lt;-</code> operator associates with the leftmost <code>chan</code>
possible:
</p>

<pre>
chan&lt;- chan int    // same as chan&lt;- (chan int)
chan&lt;- &lt;-chan int  // same as chan&lt;- (&lt;-chan int)
&lt;-chan &lt;-chan int  // same as &lt;-chan (&lt;-chan int)
chan (&lt;-chan int)
</pre>
</div>

<p>
<code>&lt;-</code> 操作符结合最左边的 <code>chan</code> 可能的方式：
</p>

<pre>
chan&lt;- chan int    // 等价于 chan&lt;- (chan int)
chan&lt;- &lt;-chan int  // 等价于 chan&lt;- (&lt;-chan int)
&lt;-chan &lt;-chan int  // 等价于 &lt;-chan (&lt;-chan int)
chan (&lt;-chan int)
</pre>

<div class="english">
<p>
A new, initialized channel
value can be made using the built-in function
<a href="#Making_slices_maps_and_channels"><code>make</code></a>,
which takes the channel type and an optional <i>capacity</i> as arguments:
</p>
</div>

<p>
一个新的，已初始化的信道值可使用内建函数 <a href="#创建切片、映射与信道"><code>make</code></a> 创建，
它接受信道类型和一个可选的<b>容量</b>作为实参：
</p>

<pre>
make(chan int, 100)
</pre>

<div class="english">
<p>
The capacity, in number of elements, sets the size of the buffer in the channel.
If the capacity is zero or absent, the channel is unbuffered and communication
succeeds only when both a sender and receiver are ready. Otherwise, the channel
is buffered and communication succeeds without blocking if the buffer
is not full (sends) or not empty (receives).
A <code>nil</code> channel is never ready for communication.
</p>
</div>

<p>
容量根据元素的数量设置信道中缓存的大小。若容量为零或缺失，则信道为无缓冲的，
且仅当发送者和接收者均已准备就绪时通信才会成功；否则，信道即为带缓冲的，
且当缓冲未满（发送）或非空（接收）时，通信操作无阻塞成功。
<code>nil</code> 信道永远不会准备好通信。
</p>

<div class="english">
<p>
A channel may be closed with the built-in function
<a href="#Close"><code>close</code></a>.
The multi-valued assignment form of the
<a href="#Receive_operator">receive operator</a>
reports whether a received value was sent before
the channel was closed.
</p>
</div>

<p>
信道可通过内建函数 <a href="#关闭"><code>close</code></a> 关闭；
<a href="#接收操作符">接收操作符</a>的多值赋值形式可在信道关闭前
报告接收的值是否已发送。
</p>

<div class="english">
<p>
A single channel may be used in
<a href="#Send_statements">send statements</a>,
<a href="#Receive_operator">receive operations</a>,
and calls to the built-in functions
<a href="#Length_and_capacity"><code>cap</code></a> and
<a href="#Length_and_capacity"><code>len</code></a>
by any number of goroutines without further synchronization.
Channels act as first-in-first-out queues.
For example, if one goroutine sends values on a channel
and a second goroutine receives them, the values are
received in the order sent.
</p>
</div>

<p>
单个信道可在<a href="#发送语句">发送语句</a>和<a href="#接收操作符">接收操作符</a>中使用，
且可由任意数量的Go程对其调用内建函数 <a href="#长度与容量"><code>cap</code></a>
和 <a href="#长度与容量"><code>len</code></a> 而无需进一步的同步。
信道可充当先进先出的队列。例如，若Go程在信道上发送了一些值，而第二个信道接收了它们，
那么这些值会按照发送的顺序来接收。
</p>

<div class="english">
<h2 id="Properties_of_types_and_values">Properties of types and values</h2>
</div>

<h2 id="类型与值的性质">类型与值的性质</h2>

<div class="english">
<h3 id="Type_identity">Type identity</h3>
</div>

<h3 id="类型标识">类型标识</h3>

<div class="english">
<p>
Two types are either <i>identical</i> or <i>different</i>.
</p>
</div>

<p>
两个类型若非<b>相同</b>即为<b>不同</b>。
</p>

<div class="english">
<p>
A <a href="#Type_definitions">defined type</a> is always different from any other type.
Otherwise, two types are identical if their <a href="#Types">underlying</a> type literals are
structurally equivalent; that is, they have the same literal structure and corresponding
components have identical types. In detail:
</p>

<ul>
	<li>Two array types are identical if they have identical element types and
	    the same array length.</li>

	<li>Two slice types are identical if they have identical element types.</li>

	<li>Two struct types are identical if they have the same sequence of fields,
	    and if corresponding fields have the same names, and identical types,
	    and identical tags.
	    <a href="#Exported_identifiers">Non-exported</a> field names from different
	    packages are always different.</li>

	<li>Two pointer types are identical if they have identical base types.</li>

	<li>Two function types are identical if they have the same number of parameters
	    and result values, corresponding parameter and result types are
	    identical, and either both functions are variadic or neither is.
	    Parameter and result names are not required to match.</li>

	<li>Two interface types are identical if they have the same set of methods
	    with the same names and identical function types.
	    <a href="#Exported_identifiers">Non-exported</a> method names from different
	    packages are always different. The order of the methods is irrelevant.</li>

	<li>Two map types are identical if they have identical key and element types.</li>

	<li>Two channel types are identical if they have identical element types and
	    the same direction.</li>
</ul>
</div>

<p>
若两个<a href="#类型">已命名类型</a>的类型名源自相同的<a href="#类型声明">类型实现</a>，它们就是相同的。
一个已命名类型和一个<a href="#类型">未命名类型</a>总不相同。若两个未命名类型其相应的类型字面相同，
那么它们的类型相同，即，它们的字面结构是否相同且其相应的组件类型是否相同。细节详述：
</p>

<ul>
	<li>若两个数组类型其元素类型相同且长度相同，那么它们的类型相同。</li>

	<li>若两个切片类型其元素类型相同，那么它们的类型相同。</li>

	<li>若两个结构体类型其字段序列相同，相应字段名相同，类型相同，标注相同，那么它们的类型相同。
		两个匿名字段其名字被认为相同。出自不同包的小写字段名总不相同。</li>

	<li>若两个指针类型其基础类型相同，那么它们的类型相同。</li>

	<li>若两个函数类型其形参个数相同，返回值相同，相应形参类型相同，返回值类型相同，
		两函数都可变或都不可变，那么它们的类型相同。形参和返回值名无需匹配。</li>

	<li>若两个接口类型其方法集相同，名字相同，函数类型相同，那么它们的类型相同。
		出自不同包的小写方法名总不相同。两接口类型是否相同与方法的次序无关。</li>

	<li>若两个映射类型其键值类型相同，那么它们的类型相同。</li>

	<li>若两个信道类型其值类型相同，方向相同，那么它们的类型相同。</li>
</ul>

<div class="english">
<p>
Given the declarations
</p>
</div>

<p>
给定声明
</p>

<pre>
type (
	A0 = []string
	A1 = A0
	A2 = struct{ a, b int }
	A3 = int
	A4 = func(A3, float64) *A0
	A5 = func(x int, _ float64) *[]string
)

type (
	B0 A0
	B1 []string
	B2 struct{ a, b int }
	B3 struct{ a, c int }
	B4 func(int, float64) *B0
	B5 func(x int, y float64) *A1
)

type	C0 = B0
</pre>

<div class="english">
<p>
these types are identical:
</p>

<pre>
A0, A1, and []string
A2 and struct{ a, b int }
A3 and int
A4, func(int, float64) *[]string, and A5

B0 and C0
[]int and []int
struct{ a, b *T5 } and struct{ a, b *T5 }
func(x int, y float64) *[]string, func(int, float64) (result *[]string), and A5
</pre>
</div>

<p>
这些类型是相同的：
</p>

<pre>
T0 和 T0
[]int 和 []int
struct{ a, b *T5 } 和 struct{ a, b *T5 }
func(x int, y float64) *[]string 和 func(int, float64) (result *[]string)
</pre>

<div class="english">
<p>
<code>B0</code> and <code>B1</code> are different because they are new types
created by distinct <a href="#Type_definitions">type definitions</a>;
<code>func(int, float64) *B0</code> and <code>func(x int, y float64) *[]string</code>
are different because <code>B0</code> is different from <code>[]string</code>.
</p>
</div>

<p>
<code>T0</code> 和 <code>T1</code> 是不同的，因为它们由不同声明的类型命名；
<code>func(int, float64) *T0</code> 和 <code>func(x int, y float64) *[]string</code> 是不同的，
因为 <code>T0</code> 不同于 <code>[]string</code>。
</p>


<div class="english">
<h3 id="Assignability">Assignability</h3>
</div>

<h3 id="可赋值性">可赋值性</h3>

<div class="english">
<p>
A value <code>x</code> is <i>assignable</i> to a <a href="#Variables">variable</a> of type <code>T</code>
("<code>x</code> is assignable to <code>T</code>") if one of the following conditions applies:
</p>

<ul>
<li>
<code>x</code>'s type is identical to <code>T</code>.
</li>
<li>
<code>x</code>'s type <code>V</code> and <code>T</code> have identical
<a href="#Types">underlying types</a> and at least one of <code>V</code>
or <code>T</code> is not a <a href="#Type_definitions">defined</a> type.
</li>
<li>
<code>T</code> is an interface type and
<code>x</code> <a href="#Interface_types">implements</a> <code>T</code>.
</li>
<li>
<code>x</code> is a bidirectional channel value, <code>T</code> is a channel type,
<code>x</code>'s type <code>V</code> and <code>T</code> have identical element types,
and at least one of <code>V</code> or <code>T</code> is not a defined type.
</li>
<li>
<code>x</code> is the predeclared identifier <code>nil</code> and <code>T</code>
is a pointer, function, slice, map, channel, or interface type.
</li>
<li>
<code>x</code> is an untyped <a href="#Constants">constant</a>
<a href="#Representability">representable</a>
by a value of type <code>T</code>.
</li>
</ul>
</div>

<p>
在下列情况下，值 <code>x</code><b>可赋予</b>类型为 <code>T</code> 的<a href="#变量">变量</a>
（"<code>x</code> 可赋予 <code>T</code>"）：
</p>

<ul>
<li>
当 <code>x</code> 的类型和 <code>T</code> 相同时。
</li>
<li>
当 <code>x</code> 的类型 <code>V</code> 和 <code>T</code> 有相同的
<a href="#类型">底层类型</a> 且在 <code>V</code> 或 <code>T</code> 中至少有一个不是<a href="#类型">已命名类型</a>时。
</li>
<li>
当 <code>T</code> 为接口类型且 <code>x</code> <a href="#接口类型">实现</a>了 <code>T</code>时。
</li>
<li>
当 <code>x</code> 为双向信道值、<code>T</code> 为信道类型、
<code>x</code> 的类型 <code>V</code> 和 <code>T</code> 的元素类型相同且在
<code>V</code> 或 <code>T</code> 中至少有一个不是已命名类型时。
</li>
<li>
当 <code>x</code> 为预声明标识符 <code>nil</code> 且 <code>T</code>
为指针、函数、切片、映射、通道或接口类型时。
</li>
<li>
当 <code>x</code> 为无类型化，可通过类型 <code>T</code> 的值来表示的 <a href="#常量">常量</a>时。
</li>
</ul>

<div class="english">
<p>
Any value may be assigned to the <a href="#Blank_identifier">blank identifier</a>.
</p>
</div>

<p>
任何类型都可赋予<a href="#空白标识符">空白标识符</a>.
</p>


<div class="english">
<h3 id="Representability">Representability</h3>
</div>

<h3 id="可表示性">可表示性</h3>

<div class="english">
<p>
A <a href="#Constants">constant</a> <code>x</code> is <i>representable</i>
by a value of type <code>T</code> if one of the following conditions applies:
</p>

<ul>
<li>
<code>x</code> is in the set of values <a href="#Types">determined</a> by <code>T</code>.
</li>

<li>
<code>T</code> is a floating-point type and <code>x</code> can be rounded to <code>T</code>'s
precision without overflow. Rounding uses IEEE 754 round-to-even rules but with an IEEE
negative zero further simplified to an unsigned zero. Note that constant values never result
in an IEEE negative zero, NaN, or infinity.
</li>

<li>
<code>T</code> is a complex type, and <code>x</code>'s
<a href="#Complex_numbers">components</a> <code>real(x)</code> and <code>imag(x)</code>
are representable by values of <code>T</code>'s component type (<code>float32</code> or
<code>float64</code>).
</li>
</ul>
</div>

<p>
若满足以下条件，则<a href="#常量">常量</a> <code>x</code> <b>可表示</b> 为
<code>T</code> 类型的值：
</p>

<ul>
<li>
<code>x</code> 在由 <code>T</code> 所<a href="#类型">确定</a>的值的集合中。
</li>

<li>
<code>T</code> 为浮点类型且 <code>x</code> 可被舍入到 <code>T</code> 的精度而不会溢出。
舍入遵循 IEEE 754 「舍入到偶数」规则，不过 IEEE 负零会进一步简化为无符号零。
注意常量值永远不会产生 IEEE 负零、NaN 或无限。
</li>

<li>
<code>T</code> 为复数类型，且 <code>x</code> 的<a href="#复数">实虚部</a>
<code>real(x)</code> 和 <code>imag(x)</code> 可被表示为 <code>T</code>
的部分类型（<code>float32</code> 或 <code>float64</code>）的值。
</li>
</ul>

<div class="english">
<pre>
x                   T           x is representable by a value of T because

'a'                 byte        97 is in the set of byte values
97                  rune        rune is an alias for int32, and 97 is in the set of 32-bit integers
"foo"               string      "foo" is in the set of string values
1024                int16       1024 is in the set of 16-bit integers
42.0                byte        42 is in the set of unsigned 8-bit integers
1e10                uint64      10000000000 is in the set of unsigned 64-bit integers
2.718281828459045   float32     2.718281828459045 rounds to 2.7182817 which is in the set of float32 values
-1e-1000            float64     -1e-1000 rounds to IEEE -0.0 which is further simplified to 0.0
0i                  int         0 is an integer value
(42 + 0i)           float32     42.0 (with zero imaginary part) is in the set of float32 values
</pre>

<pre>
x                   T           x is not representable by a value of T because

0                   bool        0 is not in the set of boolean values
'a'                 string      'a' is a rune, it is not in the set of string values
1024                byte        1024 is not in the set of unsigned 8-bit integers
-1                  uint16      -1 is not in the set of unsigned 16-bit integers
1.1                 int         1.1 is not an integer value
42i                 float32     (0 + 42i) is not in the set of float32 values
1e1000              float64     1e1000 overflows to IEEE +Inf after rounding
</pre>
</div>

<pre>
x                   T           x 可表示为一个 T 类型的值，因为

'a'                 byte        97 属于 byte 值的集合
97                  rune        rune 是 int32 的别名，且 97 属于 32 位整数值的集合
"foo"               string      "foo" 属于 string 值的集合
1024                int16       1024 属于 16 位整数的集合
42.0                byte        42 属于无符号 8 位整数的集合
1e10                uint64      10000000000 属于 64 位无符号整数的集合
2.718281828459045   float32     2.718281828459045 舍入到 2.7182817，它属于 float32 值的集合
-1e-1000            float64     -1e-1000 舍入到 IEEE -0.0，它进一步简化为 0.0
0i                  int         0 是一个整数值
(42 + 0i)           float32     42.0（实部为零）属于 float32 值的集合
</pre>

<pre>
x                   T           x 无法表示为一个 T 类型的值，因为

0                   bool        0 不属于布尔值的集合
'a'                 string      'a' 是一个 rune，它不属于 string 值的集合
1024                byte        1024 不属于无符号 8 位整数的集合
-1                  uint16      -1 不属于 16 位无符号整数的集合
1.1                 int         1.1 不是一个整数值
42i                 float32     (0 + 42i) 不属于 float32 值的集合
1e1000              float64     1e1000 舍入后溢出到 IEEE +Inf
</pre>


<div class="english">
<h2 id="Blocks">Blocks</h2>
</div>

<h2 id="块">块</h2>

<div class="english">
<p>
A <i>block</i> is a possibly empty sequence of declarations and statements
within matching brace brackets.
</p>
</div>

<pre class="ebnf">
Block = "{" StatementList "}" .
StatementList = { Statement ";" } .
</pre>

<p>
<b>块</b>为一对大括号括住的，可能为空的一系列声明和语句。
</p>

<pre class="ebnf">
块 = "{" 语句列表 "}" .
语句列表 = { 语句 ";" } .
</pre>

<div class="english">
<p>
In addition to explicit blocks in the source code, there are implicit blocks:
</p>

<ol>
	<li>The <i>universe block</i> encompasses all Go source text.</li>

	<li>Each <a href="#Packages">package</a> has a <i>package block</i> containing all
	    Go source text for that package.</li>

	<li>Each file has a <i>file block</i> containing all Go source text
	    in that file.</li>

	<li>Each <a href="#If_statements">"if"</a>,
	    <a href="#For_statements">"for"</a>, and
	    <a href="#Switch_statements">"switch"</a>
	    statement is considered to be in its own implicit block.</li>

	<li>Each clause in a <a href="#Switch_statements">"switch"</a>
	    or <a href="#Select_statements">"select"</a> statement
	    acts as an implicit block.</li>
</ol>
</div>

<p>
除显式源码块外，还有隐式块：
</p>

<ol>
	<li><b>全域块</b>包含所有的 Go 源码文本。</li>

	<li>每个<a href="#包">包</a>都有包含其所有 Go 源码文本的<b>包块</b>。</li>

	<li>每个文件都有包含其所有 Go 源码文本的<b>文件块</b>。</li>

	<li>每个 <a href="#If语句">if</a>、<a href="#For语句">for</a> 和
		<a href="#Switch语句">switch</a> 语句都被视为处于其自身的隐式块中。</li>

	<li>每个 <a href="#Switch语句">switch</a> 或 <a href="#Select语句">select</a>
		语句中的子句其行为如同隐式块。</li>
</ol>

<div class="english">
<p>
Blocks nest and influence <a href="#Declarations_and_scope">scoping</a>.
</p>
</div>

<p>
块可嵌套并会影响<a href="#声明与作用域">作用域</a>。
</p>


<div class="english">
<h2 id="Declarations_and_scope">Declarations and scope</h2>
</div>

<h2 id="声明与作用域">声明与作用域</h2>

<div class="english">
<p>
A <i>declaration</i> binds a non-<a href="#Blank_identifier">blank</a> identifier to a
<a href="#Constant_declarations">constant</a>,
<a href="#Type_declarations">type</a>,
<a href="#Variable_declarations">variable</a>,
<a href="#Function_declarations">function</a>,
<a href="#Labeled_statements">label</a>, or
<a href="#Import_declarations">package</a>.
Every identifier in a program must be declared.
No identifier may be declared twice in the same block, and
no identifier may be declared in both the file and package block.
</p>

<p>
The <a href="#Blank_identifier">blank identifier</a> may be used like any other identifier
in a declaration, but it does not introduce a binding and thus is not declared.
In the package block, the identifier <code>init</code> may only be used for
<a href="#Package_initialization"><code>init</code> function</a> declarations,
and like the blank identifier it does not introduce a new binding.
</p>

<pre class="ebnf">
Declaration   = ConstDecl | TypeDecl | VarDecl .
TopLevelDecl  = Declaration | FunctionDecl | MethodDecl .
</pre>
</div>

<p>
声明可将非<a href="#空白标识符">空白</a>标识符绑定到一个<a href="#常量声明">常量</a>、
<a href="#类型声明">类型</a>、<a href="#变量声明">变量</a>、<a href="#函数声明">函数</a>、
<a href="#标签语句">标签</a>或<a href="#导入声明">包</a>。
在程序中，每个标识符都必须被声明。同一标识符不能在同一块中声明两次，且在文件与包块中不能同时声明。
</p>

<p>
<a href="#空白标识符">空白标识符</a>可像其它标识符一样在声明中使用，但由于它不会引入绑定，
因此也就视作未声明的。在包块中，标识符 <code>init</code> 仅能用作
<a href="#包初始化"><code>init</code> 函数</a>声明，且与空白标识符一样不会引入新的绑定。
</p>

<pre class="ebnf">
声明 = 常量声明 | 类型声明 | 变量声明 .
顶级声明 = 声明 | 函数声明 | 方法声明 .
</pre>

<div class="english">
<p>
The <i>scope</i> of a declared identifier is the extent of source text in which
the identifier denotes the specified constant, type, variable, function, label, or package.
</p>
</div>

<p>
已声明标识符的<b>作用域</b>即为该标识符所表示的具体常量、类型、变量、函数、标签或包在源文本中的作用范围。
</p>

<div class="english">
<p>
Go is lexically scoped using <a href="#Blocks">blocks</a>:
</p>

<ol>
	<li>The scope of a <a href="#Predeclared_identifiers">predeclared identifier</a> is the universe block.</li>

	<li>The scope of an identifier denoting a constant, type, variable,
	    or function (but not method) declared at top level (outside any
	    function) is the package block.</li>

	<li>The scope of the package name of an imported package is the file block
	    of the file containing the import declaration.</li>

	<li>The scope of an identifier denoting a method receiver, function parameter,
	    or result variable is the function body.</li>

	<li>The scope of a constant or variable identifier declared
	    inside a function begins at the end of the ConstSpec or VarSpec
	    (ShortVarDecl for short variable declarations)
	    and ends at the end of the innermost containing block.</li>

	<li>The scope of a type identifier declared inside a function
	    begins at the identifier in the TypeSpec
	    and ends at the end of the innermost containing block.</li>
</ol>
</div>

<p>
Go 使用<a href="#块">块</a>表示词法作用域：
</p>

<ol>
	<li><a href="#预声明标识符">预声明标识符</a>的作用域为全域块。</li>

	<li>在顶级（即在任何函数之外）声明的表示常量、类型、变量或函数
		（而非方法）的标识符其作用域为该包块。</li>

	<li>已导入包的包名作用域为包含该导入声明的文件块。</li>

	<li>表示方法接收器、函数形参或返回值变量的标识符，其作用域为该函数体。</li>

	<li>在函数中声明为常量或变量的标识符，其作用域始于该函数中具体常量实现或变量实现
		（ShortVarDecl 表示短变量声明）的结尾，止于最内部包含块的结尾。</li>

	<li>在函数中声明为类型的标识符，其作用域始于该函数中具体类型实现的标识符，
		止于最内部包含块的结尾。</li>
</ol>

<div class="english">
<p>
An identifier declared in a block may be redeclared in an inner block.
While the identifier of the inner declaration is in scope, it denotes
the entity declared by the inner declaration.
</p>
</div>

<p>
在块中声明的标识符可在其内部块中重新声明。
当其内部声明的标识符在作用域中时，即表示其实体在该内部声明中声明。
</p>

<div class="english">
<p>
The <a href="#Package_clause">package clause</a> is not a declaration; the package name
does not appear in any scope. Its purpose is to identify the files belonging
to the same <a href="#Packages">package</a> and to specify the default package name for import
declarations.
</p>
</div>

<p>
<a href="#包子句">包子句</a>并非声明；包名不会出现在任何作用域中。
其目的是为了识别该文件是否属于相同的<a href="#包">包</a>并为导入声明指定默认包名。
</p>


<div class="english">
<h3 id="Label_scopes">Label scopes</h3>
</div>

<h3 id="标签作用域">标签作用域</h3>

<div class="english">
<p>
Labels are declared by <a href="#Labeled_statements">labeled statements</a> and are
used in the <a href="#Break_statements">"break"</a>,
<a href="#Continue_statements">"continue"</a>, and
<a href="#Goto_statements">"goto"</a> statements.
It is illegal to define a label that is never used.
In contrast to other identifiers, labels are not block scoped and do
not conflict with identifiers that are not labels. The scope of a label
is the body of the function in which it is declared and excludes
the body of any nested function.
</p>
</div>

<p>
标签通过<a href="#标签语句">标签语句</a>声明，并用于
<a href="#Break语句">break</a>、<a href="#Continue语句">continue</a>
和 <a href="#Goto语句">goto</a> 语句。
定义不会使用的标签是非法的。与其它标识符相反，标签并不限定作用域且与非标签标识符并不冲突。
标签的作用域为除任何嵌套函数体外其声明的函数体。
</p>


<div class="english">
<h3 id="Blank_identifier">Blank identifier</h3>
</div>

<h3 id="空白标识符">空白标识符</h3>

<div class="english">
<p>
The <i>blank identifier</i> is represented by the underscore character <code>_</code>.
It serves as an anonymous placeholder instead of a regular (non-blank)
identifier and has special meaning in <a href="#Declarations_and_scope">declarations</a>,
as an <a href="#Operands">operand</a>, and in <a href="#Assignments">assignments</a>.
</p>
</div>

<p>
<b>空白标识符</b>用下划线字符 <code>_</code> 表示。它作为匿名占位符而非普通的（非空）标识符，
在<a href="#声明与作用域">声明</a>中，作为<a href="#操作数">操作数</a>以及在<a href="#赋值">赋值</a>中有特殊的意义，
</p>


<div class="english">
<h3 id="Predeclared_identifiers">Predeclared identifiers</h3>
</div>

<h3 id="预声明标识符">预声明标识符</h3>

<div class="english">
<p>
The following identifiers are implicitly declared in the
<a href="#Blocks">universe block</a>:
</p>
<pre class="grammar">
Types:
	bool byte complex64 complex128 error float32 float64
	int int8 int16 int32 int64 rune string
	uint uint8 uint16 uint32 uint64 uintptr

Constants:
	true false iota

Zero value:
	nil

Functions:
	append cap close complex copy delete imag len
	make new panic print println real recover
</pre>
</div>

<p>
在<a href="#块">全域块</a>中，以下标识符是隐式声明的：
</p>

<pre class="grammar">
类型：
	bool byte complex64 complex128 error float32 float64
	int int8 int16 int32 int64 rune string
	uint uint8 uint16 uint32 uint64 uintptr

常量：
	true false iota

零值：
	nil

函数：
	append cap close complex copy delete imag len
	make new panic print println real recover
</pre>


<div class="english">
<h3 id="Exported_identifiers">Exported identifiers</h3>
</div>

<h3 id="可导出标识符">可导出标识符</h3>

<div class="english">
<p>
An identifier may be <i>exported</i> to permit access to it from another package.
An identifier is exported if both:
</p>
<ol>
	<li>the first character of the identifier's name is a Unicode upper case
	letter (Unicode class "Lu"); and</li>
	<li>the identifier is declared in the <a href="#Blocks">package block</a>
	or it is a <a href="#Struct_types">field name</a> or
	<a href="#MethodName">method name</a>.</li>
</ol>
<p>
All other identifiers are not exported.
</p>
</div>

<p>
标识符可被<b>导出</b>以允许从另一个包访问。同时符合以下条件即为可导出标识符：
</p>

<ol>
	<li>标识符名的第一个字符为 Unicode 大写字母（Unicode 类别“Lu”）；且</li>
	<li>该标识符在<a href="#块">包块</a>中已声明或为<a href="#结构体类型">字段名</a>或
	<a href="#方法名">方法名</a>。</li>
</ol>
<p>
其它所有标识符均为未导出的。
</p>


<div class="english">
<h3 id="Uniqueness_of_identifiers">Uniqueness of identifiers</h3>
</div>

<h3 id="标识符的唯一性">标识符的唯一性</h3>

<div class="english">
<p>
Given a set of identifiers, an identifier is called <i>unique</i> if it is
<i>different</i> from every other in the set.
Two identifiers are different if they are spelled differently, or if they
appear in different <a href="#Packages">packages</a> and are not
<a href="#Exported_identifiers">exported</a>. Otherwise, they are the same.
</p>
</div>

<p>
给定一个标识符集，若其中一个标识符<b>不同于</b>该集中的任一标识符，那么它就是<b>唯一的</b>。
若两个标识符拼写不同，或它们出现在不同的<a href="#包">包</a>中且未
<a href="可导出标识符">导出</a>，那么它们就是不同的。否则，它们就是相同的。
</p>

<div class="english">
<h3 id="Constant_declarations">Constant declarations</h3>
</div>

<h3 id="常量声明">常量声明</h3>

<div class="english">
<p>
A constant declaration binds a list of identifiers (the names of
the constants) to the values of a list of <a href="#Constant_expressions">constant expressions</a>.
The number of identifiers must be equal
to the number of expressions, and the <i>n</i>th identifier on
the left is bound to the value of the <i>n</i>th expression on the
right.
</p>

<pre class="ebnf">
ConstDecl      = "const" ( ConstSpec | "(" { ConstSpec ";" } ")" ) .
ConstSpec      = IdentifierList [ [ Type ] "=" ExpressionList ] .

IdentifierList = identifier { "," identifier } .
ExpressionList = Expression { "," Expression } .
</pre>
</div>

<p>
常量声明将一个标识符（即常量名）列表绑定至一个<a href="#常量表达式">常量表达式</a>列表的值。
标识符的数量必须与表达式的数量相等，且左边第 <i>n</i> 个标识符会绑定至右边的第 <i>n</i> 个表达式的值。
</p>

<pre class="ebnf">
常量声明   = "const" ( 常量实现 | "(" { 常量实现 ";" } ")" ) .
常量实现   = 标识符列表 [ [ 类型 ] "=" 表达式列表 ] .

标识符列表 = 标识符 { "," 标识符 } .
表达式列表 = 表达式 { "," 表达式 } .
</pre>

<div class="english">
<p>
If the type is present, all constants take the type specified, and
the expressions must be <a href="#Assignability">assignable</a> to that type.
If the type is omitted, the constants take the
individual types of the corresponding expressions.
If the expression values are untyped <a href="#Constants">constants</a>,
the declared constants remain untyped and the constant identifiers
denote the constant values. For instance, if the expression is a
floating-point literal, the constant identifier denotes a floating-point
constant, even if the literal's fractional part is zero.
</p>

<pre>
const Pi float64 = 3.14159265358979323846
const zero = 0.0         // untyped floating-point constant
const (
	size int64 = 1024
	eof        = -1  // untyped integer constant
)
const a, b, c = 3, 4, "foo"  // a = 3, b = 4, c = "foo", untyped integer and string constants
const u, v float32 = 0, 3    // u = 0.0, v = 3.0
</pre>
</div>

<p>
若该类型存在，所有常量都将获得该类型实现，且该表达式对于该类型必须是
<a href="#可赋值性">可赋值</a>的。若该类型被省略，则该常量将获得其对应表达式的具体类型。
若该表达式值为无类型化<a href="#常量">常量</a>，则其余已声明无类型化常量与该常量标识符表示其常量值。
例如，若该表达式为浮点数字面，则该常量标识符表示一个浮点数常量，即使该字面的小数部分为零。
</p>

<pre>
const Pi float64 = 3.14159265358979323846
const zero = 0.0       // 无类型化浮点常量
const (
	size int64 = 1024
	eof        = -1    // 无类型化整数常量
)
const a, b, c = 3, 4, "foo"  // a = 3, b = 4, c = "foo", 无类型化整数和字符串常量
const u, v float32 = 0, 3    // u = 0.0, v = 3.0
</pre>

<div class="english">
<p>
Within a parenthesized <code>const</code> declaration list the
expression list may be omitted from any but the first ConstSpec.
Such an empty list is equivalent to the textual substitution of the
first preceding non-empty expression list and its type if any.
Omitting the list of expressions is therefore equivalent to
repeating the previous list.  The number of identifiers must be equal
to the number of expressions in the previous list.
Together with the <a href="#Iota"><code>iota</code> constant generator</a>
this mechanism permits light-weight declaration of sequential values:
</p>

<pre>
const (
	Sunday = iota
	Monday
	Tuesday
	Wednesday
	Thursday
	Friday
	Partyday
	numberOfDays  // this constant is not exported
)
</pre>
</div>

<p>
在 <code>const</code> 后括号中的声明列表中，除第一个 ConstSpec 外，任何表达式列表都可省略。
若前面第一个非空表达式有类型，那么这样的空列表等价于该表达式原文和类型的代换。
因此，省略表达式的列表等价于重复前面的列表。其标识符的数量必须与上一个表达式的数量相等。
连同 <a href="#Iota"><code>iota</code> 常量生成器</a>，该机制允许轻量级连续值声明：
</p>

<pre>
const (
	Sunday = iota
	Monday
	Tuesday
	Wednesday
	Thursday
	Friday
	Partyday
	numberOfDays  // 该常量未导出
)
</pre>


<h3 id="Iota">Iota</h3>

<div class="english">
<p>
Within a <a href="#Constant_declarations">constant declaration</a>, the predeclared identifier
<code>iota</code> represents successive untyped integer <a href="#Constants">
constants</a>. Its value is the index of the respective <a href="#ConstSpec">ConstSpec</a>
in that constant declaration, starting at zero.
It can be used to construct a set of related constants:
</p>

<pre>
const (
	c0 = iota  // c0 == 0
	c1 = iota  // c1 == 1
	c2 = iota  // c2 == 2
)

const (
	a = 1 &lt;&lt; iota  // a == 1  (iota == 0)
	b = 1 &lt;&lt; iota  // b == 2  (iota == 1)
	c = 3          // c == 3  (iota == 2, unused)
	d = 1 &lt;&lt; iota  // d == 8  (iota == 3)
)

const (
	u         = iota * 42  // u == 0     (untyped integer constant)
	v float64 = iota * 42  // v == 42.0  (float64 constant)
	w         = iota * 42  // w == 84    (untyped integer constant)
)

const x = iota  // x == 0
const y = iota  // y == 0
</pre>
</div>

<p>
在<a href="#常量声明">常量声明</a>中预声明标识符 <code>iota</code> 表示连续的无类型化整数
<a href="#常量">常量</a>。每当保留字 <code>const</code> 出现在源码中和每个
<a href="#常量实现">常量实现</a>增量后，它都会被重置为 0。它可被用来构造相关常量的集：
</p>

<pre>
const ( // iota 重置为 0
	c0 = iota  // c0 == 0
	c1 = iota  // c1 == 1
	c2 = iota  // c2 == 2
)

const ( // iota 重置为 0
	a = 1 &lt;&lt; iota  // a == 1
	b = 1 &lt;&lt; iota  // b == 2
	c = 3          // c == 3  （iota 未使用但仍在递增）
	d = 1 &lt;&lt; iota  // d == 8
)

const ( // iota 重置为 0
	u         = iota * 42  // u == 0     （无类型化整数常量）
	v float64 = iota * 42  // v == 42.0  （float64 常量）
	w         = iota * 42  // w == 84    （无类型化整数常量）
)

const x = iota  // x == 0  （iota 已重置）
const y = iota  // y == 0  （iota 已重置）
</pre>

<div class="english">
<p>
By definition, multiple uses of <code>iota</code> in the same ConstSpec all have the same value:
</p>

<pre>
const (
	bit0, mask0 = 1 &lt;&lt; iota, 1&lt;&lt;iota - 1  // bit0 == 1, mask0 == 0  (iota == 0)
	bit1, mask1                           // bit1 == 2, mask1 == 1  (iota == 1)
	_, _                                  //                        (iota == 2, unused)
	bit3, mask3                           // bit3 == 8, mask3 == 7  (iota == 3)
)
</pre>
</div>

<p>
在表达式列表中，每个 <code>iota</code> 的值都相同，因为它只在每个常量实现后增量。
</p>

<pre>
const (
	bit0, mask0 = 1 &lt;&lt; iota, 1&lt;&lt;iota - 1  // bit0 == 1, mask0 == 0
	bit1, mask1                           // bit1 == 2, mask1 == 1
	_, _                                  // 跳过 iota == 2
	bit3, mask3                           // bit3 == 8, mask3 == 7
)
</pre>

<div class="english">
<p>
This last example exploits the <a href="#Constant_declarations">implicit repetition</a>
of the last non-empty expression list.
</p>
</div>

<p>
最后一个例子采用上一个非空表达式列表的隐式副本。
</p>


<div class="english">
<h3 id="Type_declarations">Type declarations</h3>
</div>

<h3 id="类型声明">类型声明</h3>

<div class="english">
<p>
A type declaration binds an identifier, the <i>type name</i>, to a <a href="#Types">type</a>.
Type declarations come in two forms: alias declarations and type definitions.
</p>

<pre class="ebnf">
TypeDecl = "type" ( TypeSpec | "(" { TypeSpec ";" } ")" ) .
TypeSpec = AliasDecl | TypeDef .
</pre>
</div>

<p>
类型声明将标识符，即<b>类型名</b>绑定至<a href="#类型">类型</a>。
类型声明有两种形式：别名声明和类型定义。
</p>

<pre class="ebnf">
类型声明     = "type" ( 类型实现 | "(" { 类型实现 ";" } ")" ) .
类型实现     = 别名声明 | 类型定义 .
</pre>

<div class="english">
<h4 id="Alias_declarations">Alias declarations</h4>
</div>

<h4 id="别名声明">别名声明</h4>

<div class="english">
<p>
An alias declaration binds an identifier to the given type.
</p>

<pre class="ebnf">
AliasDecl = identifier "=" Type .
</pre>
</div>

<p>
别名声明将标识符绑定至给定的类型。
</p>

<pre class="ebnf">
别名声明 = 标识符 "=" 类型 .
</pre>

<div class="english">
<p>
Within the <a href="#Declarations_and_scope">scope</a> of
the identifier, it serves as an <i>alias</i> for the type.
</p>

<pre>
type (
	nodeList = []*Node  // nodeList and []*Node are identical types
	Polar    = polar    // Polar and polar denote identical types
)
</pre>
</div>

<p>
在标识符的<a href="#Declarations_and_scope">作用域</a>中，它会作为该类型的
<b>别名</b>。
</p>

<pre>
type (
	nodeList = []*Node  // nodeList 和 []*Node 是相同的类型
	Polar    = polar    // Polar 和 polar 表示相同的类型
)
</pre>

<div class="english">
<h4 id="Type_definitions">Type definitions</h4>
</div>

<h4 id="类型定义">类型定义</h4>

<div class="english">
<p>
A type definition creates a new, distinct type with the same
<a href="#Types">underlying type</a> and operations as the given type,
and binds an identifier to it.
</p>

<pre class="ebnf">
TypeDef = identifier Type .
</pre>
</div>

<p>
类型定义创建一个新的，不同的类型并将一个标识符绑定至它，但它和给定的类型拥有相同的
<a href="#类型">底层类型</a>和操作。
</p>

<pre class="ebnf">
类型定义 = 标识符 类型 .
</pre>

<div class="english">
<p>
The new type is called a <i>defined type</i>.
It is <a href="#Type_identity">different</a> from any other type,
including the type it is created from.
</p>

<pre>
type (
	Point struct{ x, y float64 }  // Point and struct{ x, y float64 } are different types
	polar Point                   // polar and Point denote different types
)

type TreeNode struct {
	left, right *TreeNode
	value *Comparable
}

type Block interface {
	BlockSize() int
	Encrypt(src, dst []byte)
	Decrypt(src, dst []byte)
}
</pre>
</div>

<p>
新的类型叫做<b>定义的类型</b>。它与其它任何类型，包括用于创建它的类型都
<a href="#类型标识">不同</a>。
</p>

<pre>
type (
	Point struct{ x, y float64 }  // Point 和 struct{ x, y float64 } 是不同的类型
	polar Point                   // polar 和 Point 表示不同的类型
)

type TreeNode struct {
	left, right *TreeNode
	value *Comparable
}

type Block interface {
	BlockSize() int
	Encrypt(src, dst []byte)
	Decrypt(src, dst []byte)
}
</pre>

<div class="english">
<p>
A defined type may have <a href="#Method_declarations">methods</a> associated with it.
It does not inherit any methods bound to the given type,
but the <a href="#Method_sets">method set</a>
of an interface type or of elements of a composite type remains unchanged:
</p>

<pre>
// A Mutex is a data type with two methods, Lock and Unlock.
type Mutex struct         { /* Mutex fields */ }
func (m *Mutex) Lock()    { /* Lock implementation */ }
func (m *Mutex) Unlock()  { /* Unlock implementation */ }

// NewMutex has the same composition as Mutex but its method set is empty.
type NewMutex Mutex

// The method set of PtrMutex's underlying type *Mutex remains unchanged,
// but the method set of PtrMutex is empty.
type PtrMutex *Mutex

// The method set of *PrintableMutex contains the methods
// Lock and Unlock bound to its embedded field Mutex.
type PrintableMutex struct {
	Mutex
}

// MyBlock is an interface type that has the same method set as Block.
type MyBlock Block
</pre>
</div>

<p>
定义的类型可拥有关联到它的<a href="#方法声明">方法</a>。
它不继承任何绑定到给定类型的<a href="#方法声明">方法</a>，
但接口类型或复合类型的元素的<a href="#方法集">方法集</a>保持不变：
</p>

<pre>
// Mutex 为带有 Lock 和 Unlock 两个方法的数据类型.
type Mutex struct         { /* Mutex 字段 */ }
func (m *Mutex) Lock()    { /* Lock 实现 */ }
func (m *Mutex) Unlock()  { /* Unlock 实现 */ }

// NewMutex 和 Mutex 拥有相同的组成，但它的方法集为空.
type NewMutex Mutex

// PtrMutex 的<a href="#指针类型">底层类型</a> *Mutex 的方法集保持不变，
// 但 PtrMutex 的方法集为空.
type PtrMutex *Mutex

// *PrintableMutex 的方法集包含绑定至其匿名字段 Mutex 的方法 Lock 和 Unlock.
type PrintableMutex struct {
	Mutex
}

// MyBlock 为与 Block 拥有相同方法集的接口类型.
type MyBlock Block
</pre>

<div class="english">
<p>
Type definitions may be used to define different boolean, numeric,
or string types and associate methods with them:
</p>
</div>

<p>
类型定义可用来定义不同的布尔值、数值或字符串类型并对其附上方法：
</p>

<pre>
type TimeZone int

const (
	EST TimeZone = -(5 + iota)
	CST
	MST
	PST
)

func (tz TimeZone) String() string {
	return fmt.Sprintf("GMT%+dh", tz)
}
</pre>


<div class="english">
<h3 id="Variable_declarations">Variable declarations</h3>
</div>

<h3 id="变量声明">变量声明</h3>

<div class="english">
<p>
A variable declaration creates one or more <a href="#Variables">variables</a>,
binds corresponding identifiers to them, and gives each a type and an initial value.
</p>

<pre class="ebnf">
VarDecl     = "var" ( VarSpec | "(" { VarSpec ";" } ")" ) .
VarSpec     = IdentifierList ( Type [ "=" ExpressionList ] | "=" ExpressionList ) .
</pre>
</div>

<p>
变量声明创建一个或多个变量，为它们绑定对应的标识符，赋予其类型和初始值。
</p>

<pre class="ebnf">
变量声明     = "var" ( 变量实现 | "(" { 变量实现 ";" } ")" ) .
变量实现     = 标识符列表 ( 类型 [ "=" 表达式列表 ] | "=" 表达式列表 ) .
</pre>

<div class="english">
<pre>
var i int
var U, V, W float64
var k = 0
var x, y float32 = -1, -2
var (
	i       int
	u, v, s = 2.0, 3.0, "bar"
)
var re, im = complexSqrt(-1)
var _, found = entries[name]  // map lookup; only interested in "found"
</pre>
</div>

<pre>
var i int
var U, V, W float64
var k = 0
var x, y float32 = -1, -2
var (
	i       int
	u, v, s = 2.0, 3.0, "bar"
)
var re, im = complexSqrt(-1)
var _, found = entries[name]  // 映射检查；只与“found”有关
</pre>

<div class="english">
<p>
If a list of expressions is given, the variables are initialized
with the expressions following the rules for <a href="#Assignments">assignments</a>.
Otherwise, each variable is initialized to its <a href="#The_zero_value">zero value</a>.
</p>
</div>

<p>
若给定一个表达式列表，则变量会按照§<a href="#赋值">赋值</a>规则以表达式来初始化；
否则，每个变量初始化为其 <a href="#零值">零值</a>。
</p>

<div class="english">
<p>
If a type is present, each variable is given that type.
Otherwise, each variable is given the type of the corresponding
initialization value in the assignment.
If that value is an untyped constant, it is first implicitly
<a href="#Conversions">converted</a> to its <a href="#Constants">default type</a>;
if it is an untyped boolean value, it is first implicitly converted to type <code>bool</code>.
The predeclared value <code>nil</code> cannot be used to initialize a variable
with no explicit type.
</p>
</div>

<p>
若类型存在，每个变量都会赋予该类型。否则，每个变量都会赋予在赋值中初始化值对应的类型。
若该值为无类型化常量，它首先会<a href="#转换">转换</a>为其<a href="#常量">默认类型</a>；
若它是一个为类型化的布尔值，它首先会转换为 <code>bool</code> 类型。
预声明的值 <code>nil</code> 无法在没有显式的类型时用于初始化变量。
</p>

<div class="english">
<pre>
var d = math.Sin(0.5)  // d is float64
var i = 42             // i is int
var t, ok = x.(T)      // t is T, ok is bool
var n = nil            // illegal
</pre>
</div>

<pre>
var d = math.Sin(0.5)  // d 为 float64
var i = 42             // i 为 int
var t, ok = x.(T)      // t 为 T, ok 为 bool
var n = nil            // 非法
</pre>

<div class="english">
<p>
Implementation restriction: A compiler may make it illegal to declare a variable
inside a <a href="#Function_declarations">function body</a> if the variable is
never used.
</p>
</div>

<p>
实现限制：若在<a href="#函数声明">函数体</a>内声明不会使用的变量，编译器可能将其判定为非法。
</p>

<div class="english">
<h3 id="Short_variable_declarations">Short variable declarations</h3>
</div>

<h3 id="短变量声明">短变量声明</h3>

<div class="english">
<p>
A <i>short variable declaration</i> uses the syntax:
</p>

<pre class="ebnf">
ShortVarDecl = IdentifierList ":=" ExpressionList .
</pre>
</div>

<p>
<b>短变量声明</b>使用此语法：
</p>

<pre class="ebnf">
短变量声明 = 标识符列表 ":=" 表达式列表 .
</pre>

<div class="english">
<p>
It is shorthand for a regular <a href="#Variable_declarations">variable declaration</a>
with initializer expressions but no types:
</p>

<pre class="grammar">
"var" IdentifierList = ExpressionList .
</pre>

<pre>
i, j := 0, 10
f := func() int { return 7 }
ch := make(chan int)
r, w, _ := os.Pipe()  // os.Pipe() returns a connected pair of Files and an error, if any
_, y, _ := coord(p)   // coord() returns three values; only interested in y coordinate
</pre>
</div>

<p>
它是有初始化表达式无类型化的常规<a href="#变量声明">变量声明</a>的缩写：
</p>

<pre class="grammar">
"var" 标识符列表 = 表达式列表 .
</pre>

<pre>
i, j := 0, 10
f := func() int { return 7 }
ch := make(chan int)
r, w := os.Pipe(fd)  // os.Pipe() 返回一对相关连的文件，若存在错误同样也会返回
_, y, _ := coord(p)  // coord() 返回三个值；只关心与和 y 同位的值
</pre>

<div class="english">
<p>
Unlike regular variable declarations, a short variable declaration may <i>redeclare</i>
variables provided they were originally declared earlier in the same block
(or the parameter lists if the block is the function body) with the same type,
and at least one of the non-<a href="#Blank_identifier">blank</a> variables is new.
As a consequence, redeclaration can only appear in a multi-variable short declaration.
Redeclaration does not introduce a new variable; it just assigns a new value to the original.
</p>

<pre>
field1, offset := nextField(str, 0)
field2, offset := nextField(str, offset)  // redeclares offset
a, a := 1, 2                              // illegal: double declaration of a or no new variable if a was declared elsewhere
</pre>
</div>

<p>
不同于常规变量声明，在至少有一个非<a href="#Blank_identifier">空白</a>变量时，
短变量声明可在相同块中（若块为函数体则为形参列表），对原先声明的变量以相同的类型<b>重声明</b>。
因此，重声明只能出现在多变量短声明中。重声明不会引入新的变量；它只能赋予新的值给原来的变量。
</p>

<pre>
field1, offset := nextField(str, 0)
field2, offset := nextField(str, offset)  // 重声明 offset
a, a := 1, 2                              // 非法：重复声明了 a，或者若 a 在别处声明，但此处没有新的变量
</pre>

<div class="english">
<p>
Short variable declarations may appear only inside functions.
In some contexts such as the initializers for
<a href="#If_statements">"if"</a>,
<a href="#For_statements">"for"</a>, or
<a href="#Switch_statements">"switch"</a> statements,
they can be used to declare local temporary variables.
</p>
</div>

<p>
短变量声明只能出现在函数内部。在某些情况下，例如初始化 <a href="#If语句">if</a>、
<a href="#For语句">for</a>、或 <a href="#Switch语句">switch</a> 语句时，
它们可用来声明局部临时变量。
</p>

<div class="english">
<h3 id="Function_declarations">Function declarations</h3>
</div>

<h3 id="函数声明">函数声明</h3>

<div class="english">
<p>
A function declaration binds an identifier, the <i>function name</i>,
to a function.
</p>

<pre class="ebnf">
FunctionDecl = "func" FunctionName Signature [ FunctionBody ] .
FunctionName = identifier .
FunctionBody = Block .
</pre>
</div>

<p>
函数声明将标识符，即<b>函数名</b>绑定至函数。
</p>

<pre class="ebnf">
函数声明 = "func" 函数名 ( 函数 | 签名 ) .
函数名  = 标识符 .
函数    = 签名 函数体 .
函数体  = 块 .

</pre>

<div class="english">
<p>
If the function's <a href="#Function_types">signature</a> declares
result parameters, the function body's statement list must end in
a <a href="#Terminating_statements">terminating statement</a>.
</p>

<pre>
func IndexRune(s string, r rune) int {
	for i, c := range s {
		if c == r {
			return i
		}
	}
	// invalid: missing return statement
}
</pre>
</div>

<p>
若函数的<a href="#函数类型">签名</a>声明了结果参数，那么函数体的语句列表必须以
<a href="#终止语句">终止语句</a>结束。
</p>

<pre>
func IndexRune(s string, r rune) int {
	for i, c := range s {
		if c == r {
			return i
		}
	}
	// 无效：缺少返回语句
}
</pre>

<div class="english">
<p>
A function declaration may omit the body. Such a declaration provides the
signature for a function implemented outside Go, such as an assembly routine.
</p>

<pre>
func min(x int, y int) int {
	if x &lt; y {
		return x
	}
	return y
}

func flushICache(begin, end uintptr)  // implemented externally
</pre>
</div>

<p>
函数声明可省略函数体。这样的标识符为 Go 外部实现的函数提供签名，例如汇编例程。
</p>

<pre>
func min(x int, y int) int {
	if x &lt; y {
		return x
	}
	return y
}

func flushICache(begin, end uintptr)  // 外部实现
</pre>

<div class="english">
<h3 id="Method_declarations">Method declarations</h3>
</div>

<h3 id="方法声明">方法声明</h3>

<div class="english">
<p>
A method is a <a href="#Function_declarations">function</a> with a <i>receiver</i>.
A method declaration binds an identifier, the <i>method name</i>, to a method,
and associates the method with the receiver's <i>base type</i>.
</p>

<pre class="ebnf">
MethodDecl = "func" Receiver MethodName Signature [ FunctionBody ] .
Receiver   = Parameters .
</pre>
</div>

<p>
方法为带<b>接收者</b>的<a href="#函数声明">函数</a>。方法声明将标识符，即<b>方法名</b>绑定至方法，
并将该接收者的<b>基础类型</b>关联至该方法。
</p>

<pre class="ebnf">
方法声明 = "func" 接收者 方法名 签名 [ 函数体 ] .
接收者   = 形参 .
</pre>

<div class="english">
<p>
The receiver is specified via an extra parameter section preceding the method
name. That parameter section must declare a single non-variadic parameter, the receiver.
Its type must be a <a href="#Type_definitions">defined</a> type <code>T</code> or a
pointer to a defined type <code>T</code>. <code>T</code> is called the receiver
<i>base type</i>. A receiver base type cannot be a pointer or interface type and
it must be defined in the same package as the method.
The method is said to be <i>bound</i> to its receiver base type and the method name
is visible only within <a href="#Selectors">selectors</a> for type <code>T</code>
or <code>*T</code>.
</p>
</div>

<p>
接收者通过方法名之前额外的形参部分指定。该形参部分必须声明为单个非可变形参，即接收者。
其类型形式必须为 <code>T</code> 或 <code>*T</code>（可能使用括号），其中 <code>T</code> 为类型名。
由 <code>T</code> 表示的类型称为接收者的<b>基础类型</b>；
它不能为指针或接口类型且必须在同一包中声明为方法。
也就是说，该方法被<b>绑定</b>至基础类型，且该方法名只对类型 <code>T</code>
或 <code>*T</code> 的<a href="#选择器">选择器</a>可见。
</p>

<div class="english">
<p>
A non-<a href="#Blank_identifier">blank</a> receiver identifier must be
<a href="#Uniqueness_of_identifiers">unique</a> in the method signature.
If the receiver's value is not referenced inside the body of the method,
its identifier may be omitted in the declaration. The same applies in
general to parameters of functions and methods.
</p>

<p>
For a base type, the non-blank names of methods bound to it must be unique.
If the base type is a <a href="#Struct_types">struct type</a>,
the non-blank method and field names must be distinct.
</p>
</div>

<p>
非<a href="#空白标识符">空白</a>接收器的标识符在该方法签名中必须是唯一的。
若该接收器的值并未在该方法体中引用，其标识符可在声明中省略。这同样适用于一般函数或方法的形参。
</p>

<p>
对于基础类型，方法绑定至该类型的非空白名称必须唯一。
若其基础类型为<a href="#结构体类型">结构体类型</a>，则非空白方法与字段名不能相同。
</p>

<div class="english">
<p>
Given defined type <code>Point</code>, the declarations
</p>
</div>

<p>
给定定义的类型 <code>Point</code>，声明
</p>

<pre>
func (p *Point) Length() float64 {
	return math.Sqrt(p.x * p.x + p.y * p.y)
}

func (p *Point) Scale(factor float64) {
	p.x *= factor
	p.y *= factor
}
</pre>

<div class="english">
<p>
bind the methods <code>Length</code> and <code>Scale</code>,
with receiver type <code>*Point</code>,
to the base type <code>Point</code>.
</p>
</div>

<p>
将接收者类型为 <code>*Point</code> 的方法 <code>Length</code>
和 <code>Scale</code> 绑定至基础类型 <code>Point</code>。
</p>

<div class="english">
<p>
The type of a method is the type of a function with the receiver as first
argument.  For instance, the method <code>Scale</code> has type
</p>
</div>

<p>
方法的类型就是将接收者作为第一个实参的函数类型。例如，方法 <code>Scale</code> 拥有类型
</p>

<pre>
func(p *Point, factor float64)
</pre>

<div class="english">
<p>
However, a function declared this way is not a method.
</p>
</div>

<p>
然而，通过这种方式声明的函数不是方法。
</p>


<div class="english">
<h2 id="Expressions">Expressions</h2>
</div>

<h2 id="表达式">表达式</h2>

<div class="english">
<p>
An expression specifies the computation of a value by applying
operators and functions to operands.
</p>
</div>

<p>
表达式通过将运算符和函数应用至操作数来指定值的计算。
</p>

<div class="english">
<h3 id="Operands">Operands</h3>
</div>

<h3 id="操作数">操作数</h3>

<div class="english">
<p>
Operands denote the elementary values in an expression. An operand may be a
literal, a (possibly <a href="#Qualified_identifiers">qualified</a>)
non-<a href="#Blank_identifier">blank</a> identifier denoting a
<a href="#Constant_declarations">constant</a>,
<a href="#Variable_declarations">variable</a>, or
<a href="#Function_declarations">function</a>,
or a parenthesized expression.
</p>

<p>
The <a href="#Blank_identifier">blank identifier</a> may appear as an
operand only on the left-hand side of an <a href="#Assignments">assignment</a>.
</p>

<pre class="ebnf">
Operand     = Literal | OperandName | "(" Expression ")" .
Literal     = BasicLit | CompositeLit | FunctionLit .
BasicLit    = int_lit | float_lit | imaginary_lit | rune_lit | string_lit .
OperandName = identifier | QualifiedIdent.
</pre>
</div>

<p>
操作数表示表达式中的基本值。操作数可为字面，（可能为<a href="#限定标识符">限定的</a>）
非<a href="#空白标识符">空白</a>标识符可表示一个<a href="#常量声明">常量</a>、<a href="#变量声明">变量</a>或<a href="#函数声明">函数</a>，
<a href="#方法表达式">方法表达式</a>可产生函数或者括号表达式。
</p>

<p>
The <a href="#空白标识符">空白标识符</a>作为操作数时仅能出现在<a href="#赋值">赋值</a>的左边。
</p>

<pre class="ebnf">
操作数   = 字面 | 操作数名 | 方法表达式 | "(" 表达式 ")" .
字面     = 基本字面 | 复合字面 | 函数字面 .
基本字面 = 整数字面 | 浮点数字面 | 虚数字面 | 符文字面 | 字符串字面 .
操作数名 = 标识符 | 限定标识符.
</pre>


<div class="english">
<h3 id="Qualified_identifiers">Qualified identifiers</h3>
</div>

<h3 id="限定标识符">限定标识符</h3>

<div class="english">
<p>
A qualified identifier is an identifier qualified with a package name prefix.
Both the package name and the identifier must not be
<a href="#Blank_identifier">blank</a>.
</p>

<pre class="ebnf">
QualifiedIdent = PackageName "." identifier .
</pre>
</div>

<p>

限定标识符为使用包名前缀限定的标识符。包名与标识符均不能为<a href="#空白标识符">空白的</a>。
</p>

<pre class="ebnf">
限定标识符 = 包名 "." 标识符 .
</pre>

<div class="english">
<p>
A qualified identifier accesses an identifier in a different package, which
must be <a href="#Import_declarations">imported</a>.
The identifier must be <a href="#Exported_identifiers">exported</a> and
declared in the <a href="#Blocks">package block</a> of that package.
</p>

<pre>
math.Sin	// denotes the Sin function in package math
</pre>
</div>

<p>
限定标识符用于访问另一个包中的标识符，它必须被<a href="#导入声明">导入</a>。
标识符必须是已<a href="#可导出标识符">导出</a>且在该包的<a href="#块">包块</a>中声明。
</p>

<pre>
math.Sin	// 表示 math 包中的 Sin 函数
</pre>

<div class="english">
<h3 id="Composite_literals">Composite literals</h3>
</div>

<h3 id="复合字面">复合字面</h3>

<div class="english">
<p>
Composite literals construct values for structs, arrays, slices, and maps
and create a new value each time they are evaluated.
They consist of the type of the literal followed by a brace-bound list of elements.
Each element may optionally be preceded by a corresponding key.
</p>

<pre class="ebnf">
CompositeLit  = LiteralType LiteralValue .
LiteralType   = StructType | ArrayType | "[" "..." "]" ElementType |
                SliceType | MapType | TypeName .
LiteralValue  = "{" [ ElementList [ "," ] ] "}" .
ElementList   = KeyedElement { "," KeyedElement } .
KeyedElement  = [ Key ":" ] Element .
Key           = FieldName | Expression | LiteralValue .
FieldName     = identifier .
Element       = Expression | LiteralValue .
</pre>
</div>

<p>
复合字面每当为结构体、数组、切片、映射构造值，或创建一个新值时，它们都会被求值。
它们由字面的类型后跟一个大括号括住的元素列表组成。每个元素前面可选一个对应的键。
</p>

<pre class="ebnf">
复合字面 = 字面类型 字面值 .
字面类型 = 结构体类型 | 数组类型 | "[" "..." "]" 元素类型 |
          切片类型 | 映射类型 | 类型名 .
字面值   = "{" [ 元素列表 [ "," ] ] "}" .
元素列表 = 带键元素 { "," 带键元素 } .
带键元素 = [ 键 ":" ] 元素 .
键       = 字段名 | 表达式 | 字面值 .
字段名   = 标识符 .
元素     = 表达式 | 字面值 .
</pre>

<div class="english">
<p>
The LiteralType's underlying type must be a struct, array, slice, or map type
(the grammar enforces this constraint except when the type is given
as a TypeName).
The types of the elements and keys must be <a href="#Assignability">assignable</a>
to the respective field, element, and key types of the literal type;
there is no additional conversion.
The key is interpreted as a field name for struct literals,
an index for array and slice literals, and a key for map literals.
For map literals, all elements must have a key. It is an error
to specify multiple elements with the same field name or
constant key value. For non-constant map keys, see the section on
<a href="#Order_of_evaluation">evaluation order</a>.
</p>
</div>

<p>
字面类型的底层类型必须为结构体、数组、切片或映射类型（语法规则强制实施此约束，除非该类型作为类型名给定）。
元素和键的类型对于其各自的字段、元素以及该字面类型的键类型必须为<a href="#可赋值性">可赋值</a>的，
它们没有附加的转换。作为结构体字面的字段名，即数组和切片的下标以及映射字面的键，其键是可解译的。
对于映射字面，所有元素都必须有键。指定多个具有相同字段名或常量键值的元素会产生一个错误。对于非常量映射键，见<a href="#求值顺序">求值顺序</a>一节。
</p>

<div class="english">
<p>
For struct literals the following rules apply:
</p>
<ul>
	<li>A key must be a field name declared in the struct type.
	</li>
	<li>An element list that does not contain any keys must
	    list an element for each struct field in the
	    order in which the fields are declared.
	</li>
	<li>If any element has a key, every element must have a key.
	</li>
	<li>An element list that contains keys does not need to
	    have an element for each struct field. Omitted fields
	    get the zero value for that field.
	</li>
	<li>A literal may omit the element list; such a literal evaluates
	    to the zero value for its type.
	</li>
	<li>It is an error to specify an element for a non-exported
	    field of a struct belonging to a different package.
	</li>
</ul>
</div>

<p>
以下规则适用于结构体字面：
</p>

<ul>
	<li>键必须为结构体类型中声明的字段名。</li>

	<li>不包含任何键的元素列表必须按字段的声明顺序列出每个结构体字段的元素。</li>

	<li>若其中任何一个元素有键，那么每个元素都必须有键。</li>

	<li>包含键的元素列表无需每个结构体字段都有元素。被忽略的字段会获得零值</li>

	<li>字面可忽略元素列表；这样的字面对其类型求值为零值。</li>

	<li>为属于不同包的结构体的未导出字段指定一个元素会产生一个错误。</li>
</ul>

<div class="english">
<p>
Given the declarations
</p>
</div>

<p>
给定声明
</p>

<pre>
type Point3D struct { x, y, z float64 }
type Line struct { p, q Point3D }
</pre>

<div class="english">
<p>
one may write
</p>

<pre>
origin := Point3D{}                            // zero value for Point3D
line := Line{origin, Point3D{y: -4, z: 12.3}}  // zero value for line.q.x
</pre>
</div>

<p>
可写为
</p>

<pre>
origin := Point3D{}                            // Point3D 为零值
line := Line{origin, Point3D{y: -4, z: 12.3}}  // line.q.x 为零值
</pre>

<div class="english">
<p>
For array and slice literals the following rules apply:
</p>
<ul>
	<li>Each element has an associated integer index marking
	    its position in the array.
	</li>
	<li>An element with a key uses the key as its index. The
	    key must be a non-negative constant
	    <a href="#Representability">representable</a> by
	    a value of type <code>int</code>; and if it is typed
	    it must be of integer type.
	</li>
	<li>An element without a key uses the previous element's index plus one.
	    If the first element has no key, its index is zero.
	</li>
</ul>
</div>

<p>
以下规则适用于数组和切片字面：
</p>

<ul>
	<li>在数组中每个元素都有与之对应的整数下标来标明它的位置。</li>

	<li>带键的元素使用该键作为它的下标；键必须为常量整数表达式。</li>

	<li>无键的元素使用上一个元素的下标加一。若第一个元素无键，则它的下标为零。</li>
</ul>

<div class="english">
<p>
Taking the address of a composite literal (§<a href="#Address_operators">Address operators</a>)
generates a pointer to a unique instance of the literal's value.
</p>

<p>
<a href="#Address_operators">Taking the address</a> of a composite literal
generates a pointer to a unique <a href="#Variables">variable</a> initialized
with the literal's value.
</p>
</div>

<p>
获取复合字面的地址（§<a href="#地址操作符">地址操作符</a>）就是为字面值的唯一实例生成一个指针。
</p>

<p>
获取复合字面的<a href="#地址操作符">地址</a>会生成唯一的以该字面的值初始化的变量的指针。
</p>
<pre>
var pointer *Point3D = &amp;Point3D{y: 1000}
</pre>

<div class="english">
<p>
The length of an array literal is the length specified in the literal type.
If fewer elements than the length are provided in the literal, the missing
elements are set to the zero value for the array element type.
It is an error to provide elements with index values outside the index range
of the array. The notation <code>...</code> specifies an array length equal
to the maximum element index plus one.
</p>
</div>

<p>
数组字面的长度为字面类型指定的长度。
若元素少于字面提供的长度，则缺失的元素会置为该数组元素类型的零值。
向超出数组下标范围的下标值提供元素会产生一个错误。
记法 <code>...</code> 指定一个数组，其长度等于最大元素下标加一。
</p>

<pre>
buffer := [10]string{}             // len(buffer) == 10
intSet := [6]int{1, 2, 3, 5}       // len(intSet) == 6
days := [...]string{"Sat", "Sun"}  // len(days) == 2
</pre>

<div class="english">
<p>
A slice literal describes the entire underlying array literal.
Thus the length and capacity of a slice literal are the maximum
element index plus one. A slice literal has the form
</p>
</div>

<p>
切片字面描述全部的底层数组字面。因此，切片字面的长度和容量为其最大元素下标加一。切片字面具有形式
</p>

<pre>
[]T{x1, x2, … xn}
</pre>

<div class="english">
<p>
and is shorthand for a slice operation applied to an array:
</p>
</div>

<p>
它是切片操作应用到数组的捷径。
</p>

<pre>
tmp := [n]T{x1, x2, … xn}
tmp[0 : n]
</pre>

<div class="english">
<p>
Within a composite literal of array, slice, or map type <code>T</code>,
elements or map keys that are themselves composite literals may elide the respective
literal type if it is identical to the element or key type of <code>T</code>.
Similarly, elements or keys that are addresses of composite literals may elide
the <code>&amp;T</code> when the element or key type is <code>*T</code>.
</p>

<pre>
[...]Point{{1.5, -3.5}, {0, 0}}     // same as [...]Point{Point{1.5, -3.5}, Point{0, 0}}
[][]int{{1, 2, 3}, {4, 5}}          // same as [][]int{[]int{1, 2, 3}, []int{4, 5}}
[][]Point{{{0, 1}, {1, 2}}}         // same as [][]Point{[]Point{Point{0, 1}, Point{1, 2}}}
map[string]Point{"orig": {0, 0}}    // same as map[string]Point{"orig": Point{0, 0}}
map[Point]string{{0, 0}: "orig"}    // same as map[Point]string{Point{0, 0}: "orig"}

type PPoint *Point
[2]*Point{{1.5, -3.5}, {}}          // same as [2]*Point{&amp;Point{1.5, -3.5}, &amp;Point{}}
[2]PPoint{{1.5, -3.5}, {}}          // same as [2]PPoint{PPoint(&amp;Point{1.5, -3.5}), PPoint(&amp;Point{})}
</pre>
</div>

<p>
在数组、切片或映射类型 <code>T</code> 的复合字面中，若其元素或键本身亦为复合字面，
且该复合字面的元素类型与 <code>T</code> 的相同，则可省略其各自的元素或映射类型。
类似地，当元素或键类型为 <code>*T</code> 时，若其元素或键为复合字面的地址，则可省略 <code>&amp;T</code>。
</p>

<pre>
[...]Point{{1.5, -3.5}, {0, 0}}   // 等价于 [...]Point{Point{1.5, -3.5}, Point{0, 0}}
[][]int{{1, 2, 3}, {4, 5}}        // 等价于 [][]int{[]int{1, 2, 3}, []int{4, 5}}
[][]Point{{{0, 1}, {1, 2}}}       // 等价于 [][]Point{[]Point{Point{0, 1}, Point{1, 2}}}
map[string]Point{"orig": {0, 0}}  // 等价于 map[string]Point{"orig": Point{0, 0}}
map[Point]string{{0, 0}: "orig"}  // 等价于 map[Point]string{Point{0, 0}: "orig"}

type PPoint *Point
[2]*Point{{1.5, -3.5}, {}}        // 等价于 [2]*Point{&amp;Point{1.5, -3.5}, &amp;Point{}}
[2]PPoint{{1.5, -3.5}, {}}        // 等价于 [2]PPoint{PPoint(&amp;Point{1.5, -3.5}), PPoint(&amp;Point{})}
</pre>

<div class="english">
<p>
A parsing ambiguity arises when a composite literal using the
TypeName form of the LiteralType appears as an operand between the
<a href="#Keywords">keyword</a> and the opening brace of the block
of an "if", "for", or "switch" statement, and the composite literal
is not enclosed in parentheses, square brackets, or curly braces.
In this rare case, the opening brace of the literal is erroneously parsed
as the one introducing the block of statements. To resolve the ambiguity,
the composite literal must appear within parentheses.
</p>
</div>

<p>
当复合字面使用字面类型的类型名形式时，若它作为操作数出现在<a href="#关键字">关键字</a>
"if"、"for" 或 "switch" 语句及其对应块的开大括号之间，且该复合字面未在小括号、中括号或大括号内，
那么就会产生解析歧义。在这种罕见情况下，该字面的开大括号会被错误地解析为引入语句块的符号。
为解决这种歧义，该复合字面必须出现在小括号中。
</p>

<pre>
if x == (T{a,b,c}[i]) { … }
if (x == T{a,b,c}[i]) { … }
</pre>

<div class="english">
<p>
Examples of valid array, slice, and map literals:
</p>

<pre>
// list of prime numbers
primes := []int{2, 3, 5, 7, 9, 2147483647}

// vowels[ch] is true if ch is a vowel
vowels := [128]bool{'a': true, 'e': true, 'i': true, 'o': true, 'u': true, 'y': true}

// the array [10]float32{-1, 0, 0, 0, -0.1, -0.1, 0, 0, 0, -1}
filter := [10]float32{-1, 4: -0.1, -0.1, 9: -1}

// frequencies in Hz for equal-tempered scale (A4 = 440Hz)
noteFrequency := map[string]float32{
	"C0": 16.35, "D0": 18.35, "E0": 20.60, "F0": 21.83,
	"G0": 24.50, "A0": 27.50, "B0": 30.87,
}
</pre>
</div>

<p>
有效的数组、切片和映射字面的例子：
</p>

<pre>
// 素数列表
primes := []int{2, 3, 5, 7, 9, 2147483647}

// 若 ch 为元音则 vowels[ch] 为 true
vowels := [128]bool{'a': true, 'e': true, 'i': true, 'o': true, 'u': true, 'y': true}

// 数组 [10]float32{-1, 0, 0, 0, -0.1, -0.1, 0, 0, 0, -1}
filter := [10]float32{-1, 4: -0.1, -0.1, 9: -1}

// 平均律以 Hz 为单位的频率（A4 = 440Hz）
noteFrequency := map[string]float32{
	"C0": 16.35, "D0": 18.35, "E0": 20.60, "F0": 21.83,
	"G0": 24.50, "A0": 27.50, "B0": 30.87,
}
</pre>


<div class="english">
<h3 id="Function_literals">Function literals</h3>
</div>

<h3 id="函数字面">函数字面</h3>

<div class="english">
<p>
A function literal represents an anonymous <a href="#Function_declarations">function</a>.
</p>

<pre class="ebnf">
FunctionLit = "func" Signature FunctionBody .
</pre>
</div>

<p>
函数字面表示一个匿名<a href="#函数声明">函数</a>。
</p>

<pre class="ebnf">
函数字面 =  "func" 函数 .
</pre>

<pre>
func(a, b int, z float64) bool { return a*b &lt; int(z) }
</pre>

<div class="english">
<p>
A function literal can be assigned to a variable or invoked directly.
</p>
</div>

<p>
函数字面可赋予一个变量或直接调用。
</p>

<pre>
f := func(x, y int) int { return x + y }
func(ch chan int) { ch &lt;- ACK }(replyChan)
</pre>

<div class="english">
<p>
Function literals are <i>closures</i>: they may refer to variables
defined in a surrounding function. Those variables are then shared between
the surrounding function and the function literal, and they survive as long
as they are accessible.
</p>
</div>

<p>
<b>闭包</b>的函数字面：它们可引用定义在外围函数中的变量。
那些变量共享于外围函数与函数字面之间，并且只要它们可访问就会继续存在。
</p>


<div class="english">
<h3 id="Primary_expressions">Primary expressions</h3>
</div>

<h3 id="主表达式">主表达式</h3>

<div class="english">
<p>
Primary expressions are the operands for unary and binary expressions.
</p>

<pre class="ebnf">
PrimaryExpr =
	Operand |
	Conversion |
	MethodExpr |
	PrimaryExpr Selector |
	PrimaryExpr Index |
	PrimaryExpr Slice |
	PrimaryExpr TypeAssertion |
	PrimaryExpr Arguments .

Selector       = "." identifier .
Index          = "[" Expression "]" .
Slice          = "[" [ Expression ] ":" [ Expression ] "]" |
                 "[" [ Expression ] ":" Expression ":" Expression "]" .
TypeAssertion  = "." "(" Type ")" .
Arguments      = "(" [ ( ExpressionList | Type [ "," ExpressionList ] ) [ "..." ] [ "," ] ] ")" .
</pre>
</div>

<p>
主表达式为一元和二元表达式的操作数。
</p>

<pre class="ebnf">
主表达式 =
	操作数 |
	类型转换 |
	主表达式 选择器 |
	主表达式 下标 |
	主表达式 切片 |
	主表达式 类型断言 |
	主表达式 实参 .

选择器   = "." 标识符 .
下标     = "[" 表达式 "]" .
切片     = "[" [ 表达式 ] ":" [ 表达式 ] "]" |
           "[" [ 表达式 ] ":" 表达式 ":" 表达式 "]" .
类型断言 = "." "(" 类型 ")" .
实参     = "(" [ ( 表达式列表 | 类型 [ "," 表达式列表 ] ) [ "..." ] [ "," ] ] ")" .
</pre>

<pre>
x
2
(s + ".txt")
f(3.1415, true)
Point{1, 2}
m["foo"]
s[i : j + 1]
obj.color
f.p[i].x()
</pre>


<div class="english">
<h3 id="Selectors">Selectors</h3>
</div>

<h3 id="选择器">选择器</h3>

<div class="english">
<p>
For a <a href="#Primary_expressions">primary expression</a> <code>x</code>
that is not a <a href="#Package_clause">package name</a>, the
<i>selector expression</i>
</p>
</div>

<p>
对于不为<a href="#包子句">包名</a>的<a href="#主表达式">主表达式</a> <code>x</code>，
<b>选择其表达式</b>
</p>

<pre>
x.f
</pre>

<div class="english">
<p>
denotes the field or method <code>f</code> of the value <code>x</code>
(or sometimes <code>*x</code>; see below).
The identifier <code>f</code> is called the (field or method) <i>selector</i>;
it must not be the <a href="#Blank_identifier">blank identifier</a>.
The type of the selector expression is the type of <code>f</code>.
If <code>x</code> is a package name, see the section on
<a href="#Qualified_identifiers">qualified identifiers</a>.
</p>
</div>

<p>
表示值 <code>x</code>（有时为 <code>*x</code>，见下）的字段或方法 <code>f</code>。
标识符 <code>f</code> 称为（字段或方法）<b>选择器</b>，它不能为<a href="#空白标识符">空白标识符</a>。
该选择器表达式的类型即为 <code>f</code> 的类型。若 <code>x</code> 为包名，
见<a href="#限定标识符">限定标识符</a>的相关章节。
</p>

<div class="english">
<p>
A selector <code>f</code> may denote a field or method <code>f</code> of
a type <code>T</code>, or it may refer
to a field or method <code>f</code> of a nested
<a href="#Struct_types">embedded field</a> of <code>T</code>.
The number of embedded fields traversed
to reach <code>f</code> is called its <i>depth</i> in <code>T</code>.
The depth of a field or method <code>f</code>
declared in <code>T</code> is zero.
The depth of a field or method <code>f</code> declared in
an embedded field <code>A</code> in <code>T</code> is the
depth of <code>f</code> in <code>A</code> plus one.
</p>
</div>

<p>
选择器 <code>f</code> 可代表类型为 <code>T</code> 的字段或方法 <code>f</code>，
或引用 <code>T</code> 中嵌套<a href="#结构体类型">匿名字段</a>的字段或方法 <code>f</code>。
在 <code>T</code> 中遍历区域 <code>f</code> 的匿名字段所得的数量称为它的<b>深度</b>。
以 <code>T</code> 声明的字段或方法 <code>f</code> 的深度为 0。
在 <code>T</code> 中以匿名字段 <code>A</code> 声明的字段或方法 <code>f</code> 的深度
为 <code>f</code> 在 <code>A</code> 中的深度加 1。
</p>

<div class="english">
<p>
The following rules apply to selectors:
</p>

<ol>
<li>
For a value <code>x</code> of type <code>T</code> or <code>*T</code>
where <code>T</code> is not a pointer or interface type,
<code>x.f</code> denotes the field or method at the shallowest depth
in <code>T</code> where there
is such an <code>f</code>.
If there is not exactly <a href="#Uniqueness_of_identifiers">one <code>f</code></a>
with shallowest depth, the selector expression is illegal.
</li>

<li>
For a value <code>x</code> of type <code>I</code> where <code>I</code>
is an interface type, <code>x.f</code> denotes the actual method with name
<code>f</code> of the dynamic value of <code>x</code>.
If there is no method with name <code>f</code> in the
<a href="#Method_sets">method set</a> of <code>I</code>, the selector
expression is illegal.
</li>

<li>
As an exception, if the type of <code>x</code> is a <a href="#Type_definitions">defined</a>
pointer type and <code>(*x).f</code> is a valid selector expression denoting a field
(but not a method), <code>x.f</code> is shorthand for <code>(*x).f</code>.
</li>

<li>
In all other cases, <code>x.f</code> is illegal.
</li>

<li>
If <code>x</code> is of pointer type and has the value
<code>nil</code> and <code>x.f</code> denotes a struct field,
assigning to or evaluating <code>x.f</code>
causes a <a href="#Run_time_panics">run-time panic</a>.
</li>

<li>
If <code>x</code> is of interface type and has the value
<code>nil</code>, <a href="#Calls">calling</a> or
<a href="#Method_values">evaluating</a> the method <code>x.f</code>
causes a <a href="#Run_time_panics">run-time panic</a>.
</li>
</ol>
</div>

<p>
以下规则适用于选择器：
</p>

<ol>
<li>
当 <code>T</code> 为非指针或接口类型时，对于类型 <code>T</code> 或 <code>*T</code>
的值 <code>x</code>，<code>x.f</code> 中的 <code>f</code> 表示在 <code>T</code>
中最浅深度的字段或方法。若<code>f</code>并非<a href="#标识符的唯一性">只有一个</a>，
该选择器表达式即为非法的。
</li>
<li>
对于接口类型 <code>I</code> 的值 <code>x</code>，<code>x.f</code> 表示
<code>x</code> 的动态值的名为 <code>f</code> 的真实方法。若在 <code>I</code>
的<a href="#方法集">方法集</a>中没有名为 <code>f</code> 的方法，该选择器即为非法的。
</li>
<li>
As an exception, if the type of <code>x</code> is a named pointer type
and <code>(*x).f</code> is a valid selector expression denoting a field
(but not a method), <code>x.f</code> is shorthand for <code>(*x).f</code>.
</li>
<li>
其它情况下，所有 <code>x.f</code> 均为非法的。
</li>
<li>
若 <code>x</code> 为指针类型且值为 <code>nil</code> 且 <code>x.f</code>
表示一个结构体字段，对 <code>x.f</code> 进行赋值或求值会产生<a href="#运行时恐慌">运行时恐慌</a>。
</li>
<li>
If <code>x</code> is of interface type and has the value
<code>nil</code>, <a href="#Calls">calling</a> or
<a href="#Method_values">evaluating</a> the method <code>x.f</code>
causes a <a href="#Run_time_panics">run-time panic</a>.
</li>
</ol>

<div class="english">
<p>
For example, given the declarations:
</p>

<pre>
type T0 struct {
	x int
}

func (*T0) M0()

type T1 struct {
	y int
}

func (T1) M1()

type T2 struct {
	z int
	T1
	*T0
}

func (*T2) M2()

type Q *T2

var t T2     // with t.T0 != nil
var p *T2    // with p != nil and (*p).T0 != nil
var q Q = p
</pre>
</div>

<p>
例如，给定声明：
</p>

<pre>
type T0 struct {
	x int
}

func (*T0) M0()

type T1 struct {
	y int
}

func (T1) M1()

type T2 struct {
	z int
	T1
	*T0
}

func (*T2) M2()

type Q *T2

var t T2     // 其中 t.T0 != nil
var p *T2    // 其中 p != nil 且 (*p).T0 != nil
var q Q = p
</pre>

<div class="english">
<p>
one may write:
</p>

<pre>
t.z          // t.z
t.y          // t.T1.y
t.x          // (*t.T0).x

p.z          // (*p).z
p.y          // (*p).T1.y
p.x          // (*(*p).T0).x

q.x          // (*(*q).T0).x        (*q).x is a valid field selector

p.M0()       // ((*p).T0).M0()      M0 expects *T0 receiver
p.M1()       // ((*p).T1).M1()      M1 expects T1 receiver
p.M2()       // p.M2()              M2 expects *T2 receiver
t.M2()       // (&amp;t).M2()           M2 expects *T2 receiver, see section on Calls
</pre>
</div>

<p>
可以写：
</p>

<pre>
t.z          // t.z
t.y          // t.T1.y
t.x          // (*t.T0).x

p.z          // (*p).z
p.y          // (*p).T1.y
p.x          // (*(*p).T0).x

q.x          // (*(*q).T0).x        (*q).x 是有效的字段选择器

p.M0()       // ((*p).T0).M0()      M0 期望 *T0 接收者
p.M1()       // ((*p).T1).M1()      M1 期望 T1 接收者
p.M2()       // p.M2()              M2 期望 *T2 接收者
t.M2()       // (&amp;t).M2()           M2 期望 *T2 接收者，见“调用”一节
</pre>

<div class="english">
<p>
but the following is invalid:
</p>

<pre>
q.M0()       // (*q).M0 is valid but not a field selector
</pre>
</div>

<p>
但以下是无效的：
</p>

<pre>
q.M0()       // (*q).M0 有效但并非字段选择器
</pre>


<div class="english">
<h3 id="Method_expressions">Method expressions</h3>
</div>

<h3 id="方法表达式">方法表达式</h3>

<div class="english">
<p>
If <code>M</code> is in the <a href="#Method_sets">method set</a> of type <code>T</code>,
<code>T.M</code> is a function that is callable as a regular function
with the same arguments as <code>M</code> prefixed by an additional
argument that is the receiver of the method.
</p>

<pre class="ebnf">
MethodExpr    = ReceiverType "." MethodName .
ReceiverType  = Type .
</pre>
</div>

<p>
若方法 <code>M</code> 在类型 <code>T</code> 的<a href="#方法集">方法集</a>中，
那么 <code>T.M</code> 是可以像常规函数一样调用的函数，它通过与 <code>M</code>
前缀的附加实参相同的实参调用，该实参即为该方法的接收者。
</p>

<pre class="ebnf">
方法表达式  = 接收者类型 "." 方法名 .
接收者类型  = 类型名 | "(" "*" 类型名 ")" | "(" 接收者类型 ")" .
</pre>

<div class="english">
<p>
Consider a struct type <code>T</code> with two methods,
<code>Mv</code>, whose receiver is of type <code>T</code>, and
<code>Mp</code>, whose receiver is of type <code>*T</code>.
</p>

<pre>
type T struct {
	a int
}
func (tv  T) Mv(a int) int         { return 0 }  // value receiver
func (tp *T) Mp(f float32) float32 { return 1 }  // pointer receiver

var t T
</pre>
</div>

<p>
考虑结构体类型 <code>T</code>，它带有两个方法：<code>Mv</code> 的接收者类型为
<code>T</code>，以及 <code>Mp</code> 的接收者类型为 <code>*T</code>。
</p>

<pre>
type T struct {
	a int
}
func (tv  T) Mv(a int) int         { return 0 }  // 值接收者
func (tp *T) Mp(f float32) float32 { return 1 }  // 指针接收者

var t T
</pre>

<div class="english">
<p>
The expression
</p>

<pre>
T.Mv
</pre>

<p>
yields a function equivalent to <code>Mv</code> but
with an explicit receiver as its first argument; it has signature
</p>

<pre>
func(tv T, a int) int
</pre>

<p>
That function may be called normally with an explicit receiver, so
these five invocations are equivalent:
</p>

<pre>
t.Mv(7)
T.Mv(t, 7)
(T).Mv(t, 7)
f1 := T.Mv; f1(t, 7)
f2 := (T).Mv; f2(t, 7)
</pre>
</div>

<p>
表达式
</p>

<pre>
T.Mv
</pre>

<p>
会产生一个等价于 <code>Mv</code> 的方法，不过它带有显式的接收者作为其第一个实参。
它的签名为
</p>

<pre>
func(tv T, a int) int
</pre>

<p>
该函数可通过显式的接收者正常调用，因此以下五种调用法是等价的：
</p>

<pre>
t.Mv(7)
T.Mv(t, 7)
(T).Mv(t, 7)
f1 := T.Mv; f1(t, 7)
f2 := (T).Mv; f2(t, 7)
</pre>

<div class="english">
<p>
Similarly, the expression
</p>

<pre>
(*T).Mp
</pre>

<p>
yields a function value representing <code>Mp</code> with signature
</p>

<pre>
func(tp *T, f float32) float32
</pre>
</div>

<p>
同样，表达式
</p>

<pre>
(*T).Mp
</pre>

<p>
会产生一个表示 <code>Mp</code>的函数值，其签名为
</p>

<pre>
func(tp *T, f float32) float32
</pre>

<div class="english">
<p>
For a method with a value receiver, one can derive a function
with an explicit pointer receiver, so
</p>

<pre>
(*T).Mv
</pre>

<p>
yields a function value representing <code>Mv</code> with signature
</p>

<pre>
func(tv *T, a int) int
</pre>
</div>

<p>
对于带有值接收者的方法，它可导出一个带显式指针接收者的函数，因此
</p>

<pre>
(*T).Mv
</pre>

<p>
会产生一个表示 <code>Mv</code>的函数值，其签名为
</p>

<pre>
func(tv *T, a int) int
</pre>

<div class="english">
<p>
Such a function indirects through the receiver to create a value
to pass as the receiver to the underlying method;
the method does not overwrite the value whose address is passed in
the function call.
</p>
</div>

<p>
这样的函数通过接收者间接创建了一个值来通过接收者传给底层方法；
该方法并不会覆盖在函数调用中传递地址的值。
</p>

<div class="english">
<p>
The final case, a value-receiver function for a pointer-receiver method,
is illegal because pointer-receiver methods are not in the method set
of the value type.
</p>
</div>

<p>
最后一种情况，“值-接收者”函数对于“指针-接收者”方法来说是非法的，
因为“指针-接收者”方法并不在值类型的方法集中。
</p>

<div class="english">
<p>
Function values derived from methods are called with function call syntax;
the receiver is provided as the first argument to the call.
That is, given <code>f := T.Mv</code>, <code>f</code> is invoked
as <code>f(t, 7)</code> not <code>t.f(7)</code>.
To construct a function that binds the receiver, use a
<a href="#Function_literals">function literal</a> or
<a href="#Method_values">method value</a>.
</p>
</div>

<p>
由方法导出的函数值通过函数调用方法调用，接收者作为该调用的第一个实参。
即，给定 <code>f := T.Mv</code>，<code>f</code> 会作为 <code>f(t, 7)</code>
而非 <code>t.f(7)</code> 调用。要构造一个绑定了接收者的函数，应使用
<a href="#函数字面">函数字面</a>或<a href="#方法值">方法值</a>。
</p>

<div class="english">
<p>
It is legal to derive a function value from a method of an interface type.
The resulting function takes an explicit receiver of that interface type.
</p>
</div>

<p>
从一个接口类型的方法导出函数值是合法的，其结果函数接受一个显式的该接口类型的接收者。
</p>

<div class="english">
<h3 id="Method_values">Method values</h3>
</div>

<h3 id="方法值">方法值</h3>

<div class="english">
<p>
If the expression <code>x</code> has static type <code>T</code> and
<code>M</code> is in the <a href="#Method_sets">method set</a> of type <code>T</code>,
<code>x.M</code> is called a <i>method value</i>.
The method value <code>x.M</code> is a function value that is callable
with the same arguments as a method call of <code>x.M</code>.
The expression <code>x</code> is evaluated and saved during the evaluation of the
method value; the saved copy is then used as the receiver in any calls,
which may be executed later.
</p>
</div>

<p>
若表达式 <code>x</code> 拥有静态类型 <code>T</code> 且 <code>M</code>
在类型 <code>T</code> 的<a href="#方法集">方法集</a>中，那么 <code>x.M</code>
就称作<b>方法值</b>。方法值 <code>x.M</code> 是一个函数值，它能够以 <code>x.M</code>
方法调用的参数作为实参调用。表达式 <code>x</code> 在方法值求值时被调用并保存。
之后保存的副本可在任何调用中被用作接收者，它可以之后再执行。
</p>

<div class="english">
<p>
The type <code>T</code> may be an interface or non-interface type.
</p>
</div>

<p>
类型 <code>T</code> 可为接口或非接口类型。
</p>

<div class="english">
<p>
As in the discussion of <a href="#Method_expressions">method expressions</a> above,
consider a struct type <code>T</code> with two methods,
<code>Mv</code>, whose receiver is of type <code>T</code>, and
<code>Mp</code>, whose receiver is of type <code>*T</code>.
</p>
</div>

<p>
如之前<a href="#方法表达式">方法表达式</a>的讨论中那样，考虑一个结构体类型
<code>T</code>，它有两个方法：<code>Mv</code> 接收者类型为 <code>T</code>，以及
<code>Mp</code> 接收者类型为 <code>*T</code>。
</p>

<div class="english">
<pre>
type T struct {
	a int
}
func (tv  T) Mv(a int) int         { return 0 }  // value receiver
func (tp *T) Mp(f float32) float32 { return 1 }  // pointer receiver

var t T
var pt *T
func makeT() T
</pre>
</div>

<pre>
type T struct {
	a int
}
func (tv  T) Mv(a int) int         { return 0 }  // 值接收者
func (tp *T) Mp(f float32) float32 { return 1 }  // 指针接收者

var t T
var pt *T
func makeT() T
</pre>

<div class="english">
<p>
The expression
</p>
</div>

<p>
表达式
</p>

<pre>
t.Mv
</pre>

<div class="english">
<p>
yields a function value of type
</p>
</div>

<p>
产生一个类型为
</p>

<pre>
func(int) int
</pre>

<div class="english">
<p>
These two invocations are equivalent:
</p>
</div>

<p>
的函数值。
</p>

<p>
以下两个调用是等价的：
</p>

<pre>
t.Mv(7)
f := t.Mv; f(7)
</pre>

<div class="english">
<p>
Similarly, the expression
</p>
</div>

<p>
同样，表达式
</p>

<pre>
pt.Mp
</pre>

<div class="english">
<p>
yields a function value of type
</p>
</div>

<p>
会产生一个类型为
</p>

<pre>
func(float32) float32
</pre>

<p>
的函数值。
</p>

<div class="english">
<p>
As with <a href="#Selectors">selectors</a>, a reference to a non-interface method with a value receiver
using a pointer will automatically dereference that pointer: <code>pt.Mv</code> is equivalent to <code>(*pt).Mv</code>.
</p>
</div>

<p>
对于<a href="#选择器">选择器</a>，通过指针引用非接口方法的的值接收者将自动解引用该指针：
<code>pt.Mv</code> 等价于 <code>(*pt).Mv</code>。
</p>

<div class="english">
<p>
As with <a href="#Calls">method calls</a>, a reference to a non-interface method with a pointer receiver
using an addressable value will automatically take the address of that value: <code>t.Mp</code> is equivalent to <code>(&amp;t).Mp</code>.
</p>
</div>

<p>
对于<a href="#调用">方法调用</a>，通过可寻址值引用非接口方法的指针接收者将自动获取该值的地址：
<code>t.Mp</code> 等价于 <code>(&amp;t).Mp</code>。
</p>

<div class="english">
<pre>
f := t.Mv; f(7)   // like t.Mv(7)
f := pt.Mp; f(7)  // like pt.Mp(7)
f := pt.Mv; f(7)  // like (*pt).Mv(7)
f := t.Mp; f(7)   // like (&amp;t).Mp(7)
f := makeT().Mp   // invalid: result of makeT() is not addressable
</pre>
</div>

<pre>
f := t.Mv; f(7)   // 如同 个  t.Mv(7)
f := pt.Mp; f(7)  // 如同 pt.Mp(7)
f := pt.Mv; f(7)  // 如同 (*pt).Mv(7)
f := t.Mp; f(7)   // 如同 (&amp;t).Mp(7)
f := makeT().Mp   // 无效：makeT() 的结果不可寻址
</pre>

<div class="english">
<p>
Although the examples above use non-interface types, it is also legal to create a method value
from a value of interface type.
</p>
</div>

<p>
上面的示例使用了非接口类型，然而从接口类型的值创建方法值也是合法的。
</p>

<div class="english">
<pre>
var i interface { M(int) } = myVal
f := i.M; f(7)  // like i.M(7)
</pre>
</div>

<pre>
var i interface { M(int) } = myVal
f := i.M; f(7)  // 如同 i.M(7)
</pre>

<div class="english">
<h3 id="Index_expressions">Index expressions</h3>
</div>

<h3 id="下标表达式">下标表达式</h3>

<div class="english">
<p>
A primary expression of the form
</p>
</div>

<p>
形式为
</p>

<pre>
a[x]
</pre>

<div class="english">
<p>
denotes the element of the array, pointer to array, slice, string or map <code>a</code> indexed by <code>x</code>.
The value <code>x</code> is called the <i>index</i> or <i>map key</i>, respectively.
The following rules apply:
</p>
</div>

<p>
的主表达式表示数组、数组指针、切片、字符串或映射 <code>a</code> 的元素通过 <code>x</code> 检索。
值 <code>x</code> 称为 <b>下标</b> 或 <b>映射键</b>。以下规则适用于其对应的类型：
</p>

<div class="english">
<p>
If <code>a</code> is not a map:
</p>
<ul>
	<li>the index <code>x</code> must be of integer type or an untyped constant</li>
	<li>a constant index must be non-negative and
	    <a href="#Representability">representable</a> by a value of type <code>int</code></li>
	<li>a constant index that is untyped is given type <code>int</code></li>
	<li>the index <code>x</code> is <i>in range</i> if <code>0 &lt;= x &lt; len(a)</code>,
	    otherwise it is <i>out of range</i></li>
</ul>
</div>

<p>
若 <code>a</code> 并非一个映射：
</p>
<ul>
	<li>下标 <code>x</code> 必须为整数类型或无类型化的；若 <code>0 &lt;= x &lt; len(a)</code>
		则该下标在<b>界内</b>，否则即为<b>越界</b></li>
	<li>a <a href="#常量">常量</a>下标必须为可表示成 <code>int</code> 类型的值</li>
</ul>

<div class="english">
<p>
For <code>a</code> of <a href="#Array_types">array type</a> <code>A</code>:
</p>
<ul>
	<li>a <a href="#Constants">constant</a> index must be in range</li>
	<li>if <code>x</code> is out of range at run time,
	    a <a href="#Run_time_panics">run-time panic</a> occurs</li>
	<li><code>a[x]</code> is the array element at index <code>x</code> and the type of
	    <code>a[x]</code> is the element type of <code>A</code></li>
</ul>
</div>

<p>
对于<a href="#数组类型">数组类型</a> <code>A</code> 的 <code>a</code>：
</p>
<ul>
	<li><a href="#常量">常量</a>下标必在界内</li>
	<li>若 <code>x</code> 在运行时越界，
		就会引发一个<a href="#运行时恐慌">运行时恐慌</a></li>
	<li><code>a[x]</code> 是下标为 <code>x</code> 的数组元素，且 <code>a[x]</code>
		的类型即为 <code>A</code> 的元素类型</li>
</ul>

<div class="english">
<p>
For <code>a</code> of <a href="#Pointer_types">pointer</a> to array type:
</p>
<ul>
	<li><code>a[x]</code> is shorthand for <code>(*a)[x]</code></li>
</ul>
</div>

<p>
对于数组<a href="#指针类型">指针</a>类型的 <code>a</code>：
</p>
<ul>
	<li><code>a[x]</code> 为 <code>(*a)[x]</code> 的简写</li>
</ul>

<div class="english">
<p>
For <code>a</code> of <a href="#Slice_types">slice type</a> <code>S</code>:
</p>
<ul>
	<li>if <code>x</code> is out of range at run time,
	    a <a href="#Run_time_panics">run-time panic</a> occurs</li>
	<li><code>a[x]</code> is the slice element at index <code>x</code> and the type of
	    <code>a[x]</code> is the element type of <code>S</code></li>
</ul>
</div>

<p>
对于<a href="#切片类型">切片类型</a> <code>S</code> 的 <code>a</code>：
</p>
<ul>
	<li>若 <code>x</code> 在运行时越界，
		就会引发一个<a href="#运行时恐慌">运行时恐慌</a></li>
	<li><code>a[x]</code> 是下标为 <code>x</code> 的切片元素且
		<code>a[x]</code> 的类型为 <code>S</code> 的元素类型</li>
</ul>

<div class="english">
<p>
For <code>a</code> of <a href="#String_types">string type</a>:
</p>
<ul>
	<li>a <a href="#Constants">constant</a> index must be in range
	    if the string <code>a</code> is also constant</li>
	<li>if <code>x</code> is out of range at run time,
	    a <a href="#Run_time_panics">run-time panic</a> occurs</li>
	<li><code>a[x]</code> is the non-constant byte value at index <code>x</code> and the type of
	    <code>a[x]</code> is <code>byte</code></li>
	<li><code>a[x]</code> may not be assigned to</li>
</ul>
</div>

<p>
对于<a href="#字符串类型">字符串类型</a> 的 <code>a</code>：
</p>
<ul>
	<li>若字符串 <code>a</code> 也为常量，<a href="#常量">常量</a>下标必在界内。</li>
	<li>若 <code>x</code> 超出范围，就会出现一个<a href="#运行时恐慌">运行时恐慌</a></li>
	<li><code>a[x]</code> 为下标 <code>x</code> 的非常量字节值且 <code>a[x]</code> 的类型为 <code>byte</code></li>
	<li><code>a[x]</code> 不可赋值</li>
</ul>

<div class="english">
<p>
For <code>a</code> of <a href="#Map_types">map type</a> <code>M</code>:
</p>
<ul>
	<li><code>x</code>'s type must be
	    <a href="#Assignability">assignable</a>
	    to the key type of <code>M</code></li>
	<li>if the map contains an entry with key <code>x</code>,
	    <code>a[x]</code> is the map element with key <code>x</code>
	    and the type of <code>a[x]</code> is the element type of <code>M</code></li>
	<li>if the map is <code>nil</code> or does not contain such an entry,
	    <code>a[x]</code> is the <a href="#The_zero_value">zero value</a>
	    for the element type of <code>M</code></li>
</ul>
</div>

<p>
对于<a href="#映射类型">映射类型</a> <code>M</code> 的 <code>a</code>：
</p>
<ul>
	<li><code>x</code> 的类型必须<a href="#可赋值性">可赋值</a>至 <code>M</code> 的键类型</li>
	<li>若映射包含键为 <code>x</code> 的项，则 <code>a[x]</code> 为键 <code>x</code> 的映射值，
		且 <code>a[x]</code> 的类型为 <code>M</code> 的值类型</li>
	<li>若映射为 <code>nil</code> 或不包含这样的项，
		<code>a[x]</code> 为 <code>M</code> 值类型的<a href="#零值">零值</a></li>
</ul>

<div class="english">
<p>
Otherwise <code>a[x]</code> is illegal.
</p>
</div>

<p>
否则 <code>a[x]</code> 即为非法的。
</p>

<div class="english">
<p>
An index expression on a map <code>a</code> of type <code>map[K]V</code>
used in an <a href="#Assignments">assignment</a> or initialization of the special form
</p>
</div>

<p>
在类型为 <code>map[K]V</code> 的映射 <code>a</code> 中，
下标表达式可在<a href="#赋值">赋值</a>或初始化中通过特殊形式
</p>

<pre>
v, ok = a[x]
v, ok := a[x]
var v, ok = a[x]
</pre>

<div class="english">
<p>
yields an additional untyped boolean value. The value of <code>ok</code> is
<code>true</code> if the key <code>x</code> is present in the map, and
<code>false</code> otherwise.
</p>
</div>

<p>
产生一个附加的无类型化布尔值。若键 <code>x</code> 存在于映射中，则
<code>ok</code> 的值为 <code>true</code>，否则即为 <code>false</code>。
</p>

<div class="english">
<p>
Assigning to an element of a <code>nil</code> map causes a
<a href="#Run_time_panics">run-time panic</a>.
</p>
</div>

<div class="english">
<h3 id="Slice_expressions">Slice expressions</h3>
</div>

<h3 id="切片表达式">切片表达式</h3>

<div class="english">
<p>
Slice expressions construct a substring or slice from a string, array, pointer
to array, or slice. There are two variants: a simple form that specifies a low
and high bound, and a full form that also specifies a bound on the capacity.
</p>
</div>

<p>
切片表达式从一个字符串、数组、数组指针或切片中构造一个子串或切片。切片有两种变体：
简单形式指定了一个上界和下界，完整形式还指定了容量的边界。
</p>

<div class="english">
<h4>Simple slice expressions</h4>
</div>

<h4>简单切片表达式</h4>

<div class="english">
<p>
For a string, array, pointer to array, or slice <code>a</code>, the primary expression
</p>
</div>

<p>
对于字符串，数组，数组指针或切片 <code>a</code>，主表达式
</p>

<pre>
a[low : high]
</pre>

<div class="english">
<p>
constructs a substring or slice. The <i>indices</i> <code>low</code> and
<code>high</code> select which elements of operand <code>a</code> appear
in the result. The result has indices starting at 0 and length equal to
<code>high</code>&nbsp;-&nbsp;<code>low</code>.
After slicing the array <code>a</code>
</p>
</div>

<p>
会构造一个字串或切片。<b>下标</b> <code>low</code> 和 <code>high</code> 则选出操作数
<code>a</code> 中哪些元素出现在结果中。该结果的下标起始于 0 且长度等于
<code>high</code>&nbsp;-&nbsp;<code>low</code>。
在切下数组 <code>a</code>
</p>

<pre>
a := [5]int{1, 2, 3, 4, 5}
s := a[1:4]
</pre>

<div class="english">
<p>
the slice <code>s</code> has type <code>[]int</code>, length 3, capacity 4, and elements
</p>
</div>

<p>
之后，切片 <code>s</code> 的类型为 <code>[]int</code>，长度为 3，容量为 4，且元素
</p>

<pre>
s[0] == 2
s[1] == 3
s[2] == 4
</pre>

<div class="english">
<p>
For convenience, any of the indices may be omitted. A missing <code>low</code>
index defaults to zero; a missing <code>high</code> index defaults to the length of the
sliced operand:
</p>

<pre>
a[2:]  // same as a[2 : len(a)]
a[:3]  // same as a[0 : 3]
a[:]   // same as a[0 : len(a)]
</pre>
</div>

<p>
为方便起见，任何下标都可省略。略去的 <code>low</code> 下标默认为零；
略去的 <code>high</code> 下标默认为已切下的操作数的长度：
</p>

<pre>
a[2:]  // 等价于 a[2 : len(a)]
a[:3]  // 等价于 a[0 : 3]
a[:]   // 等价于 a[0 : len(a)]
</pre>

<div class="english">
<p>
For arrays or strings, the indices are <i>in range</i> if
<code>0</code> &lt;= <code>low</code> &lt;= <code>high</code> &lt;= <code>len(a)</code>,
otherwise they are <i>out of range</i>.
For slices, the upper index bound is the slice capacity <code>cap(a)</code> rather than the length.
A <a href="#Constants">constant</a> index must be non-negative and
<a href="#Representability">representable</a> by a value of type
<code>int</code>; for arrays or constant strings, constant indices must also be in range.
If both indices are constant, they must satisfy <code>low &lt;= high</code>.
If the indices are out of range at run time, a <a href="#Run_time_panics">run-time panic</a> occurs.
</p>
</div>

<p>
对于数组或字符串，若 <code>0</code> &lt;= <code>low</code> &lt;= <code>high</code> &lt;= <code>len(a)</code>，
下标即在<b>界内</b>，否则即在<code>界外</code>。
对于切片，其上界为该切片的容量 <code>cap(a)</code> 而非长度。<a href="#常量">常量</a>下标必为非负值，
且可表示为 <code>int</code> 类型的值；对于数组或常量字符串，常量下标必须也在界内。若二者下标均为常量，它们必定满足
<code>low &lt;= high</code>。若 <code>a</code> 为 <code>nil</code>
或其下标在运行时越界，就会引发一个<a href="#运行时恐慌">运行时恐慌</a>。
</p>

<div class="english">
<p>
Except for <a href="#Constants">untyped strings</a>, if the sliced operand is a string or slice,
the result of the slice operation is a non-constant value of the same type as the operand.
For untyped string operands the result is a non-constant value of type <code>string</code>.
If the sliced operand is an array, it must be <a href="#Address_operators">addressable</a>
and the result of the slice operation is a slice with the same element type as the array.
</p>
</div>

<p>
除<a href="#常量">无类型化字符串</a>外，若已切下的操作数为字符串或切片，
该切片操作的结果即为与操作数类型相同的非常量值。
对于无类型化的字符串操作数，其结果为 <code>string</code> 类型的非常量值。
若已切下操作数为数组，它必须为<a href="#地址操作符">可寻址的</a>，
且该切片操作的结果为以相同元素类型作为数组的切片。
</p>

<div class="english">
<p>
If the sliced operand of a valid slice expression is a <code>nil</code> slice, the result
is a <code>nil</code> slice. Otherwise, if the result is a slice, it shares its underlying
array with the operand.
</p>
</div>

<p>
若一个有效切片表达式的被切操作数为 <code>nil</code> 切片，则其结果为
<code>nil</code> 切片。否则其结果与其操作数共享底层数组。
</p>

<div class="english">
<h4>Full slice expressions</h4>
</div>

<h4>完整切片表达式</h4>

<div class="english">
<p>
For an array, pointer to array, or slice <code>a</code> (but not a string), the primary expression
</p>
</div>

<p>
对于数组、数组指针或切片 <code>a</code>（除了字符串），主表达式
</p>

<pre>
a[low : high : max]
</pre>

<div class="english">
<p>
constructs a slice of the same type, and with the same length and elements as the simple slice
expression <code>a[low : high]</code>. Additionally, it controls the resulting slice's capacity
by setting it to <code>max - low</code>. Only the first index may be omitted; it defaults to 0.
After slicing the array <code>a</code>
</p>
</div>

<p>
构造一个同类型的切片，它与简单切片 <code>a[low : high]</code> 的长度和元素相同。
此外，它能通过将其设置为 <code>max - low</code> 来控制结果切片的容量。
只有第一个下标可被忽略，它默认为 0。在对数组 <code>a</code> 进行切片后
</p>

<pre>
a := [5]int{1, 2, 3, 4, 5}
t := a[1:3:5]
</pre>

<div class="english">
<p>
the slice <code>t</code> has type <code>[]int</code>, length 2, capacity 4, and elements
</p>
</div>

<p>
切片 <code>t</code> 拥有类型 <code>[]int</code>，长度为 2，容量为 4，且元素
</p>

<pre>
t[0] == 2
t[1] == 3
</pre>

<div class="english">
<p>
As for simple slice expressions, if <code>a</code> is a pointer to an array,
<code>a[low : high : max]</code> is shorthand for <code>(*a)[low : high : max]</code>.
If the sliced operand is an array, it must be <a href="#Address_operators">addressable</a>.
</p>
</div>

<p>
对于简单切片表达式，若 <code>a</code> 为数组指针，则 <code>a[low : high : max]</code>
为 <code>(*a)[low : high : max]</code> 的简写。若被切操作数为数组，它必须是<a href="#地址操作符">可寻址的</a>。
</p>

<div class="english">
<p>
The indices are <i>in range</i> if <code>0 &lt;= low &lt;= high &lt;= max &lt;= cap(a)</code>,
otherwise they are <i>out of range</i>.
A <a href="#Constants">constant</a> index must be non-negative and
<a href="#Representability">representable</a> by a value of type
<code>int</code>; for arrays, constant indices must also be in range.
If multiple indices are constant, the constants that are present must be in range relative to each
other.
If the indices are out of range at run time, a <a href="#Run_time_panics">run-time panic</a> occurs.
</p>
</div>

<p>
若 <code>0 &lt;= low &lt;= high &lt;= max &lt;= cap(a)</code>，则下标在<b>界内</b>，
否则在<b>界外</b>。<a href="#常量">常量</a> 下标必须为非负值且可被表示为
<code>int</code> 类型的值；对于数组，常量下标也必须在界内。若多个下标为常量，
则存在的常量必须在彼此的界内。若下标在运行时越界，就会引发一个<a href="#运行时恐慌">运行时恐慌</a>。
</p>

<div class="english">
<h3 id="Type_assertions">Type assertions</h3>
</div>

<h3 id="类型断言">类型断言</h3>

<div class="english">
<p>
For an expression <code>x</code> of <a href="#Interface_types">interface type</a>
and a type <code>T</code>, the primary expression
</p>
</div>

<p>
对于<a href="#接口类型">接口类型</a>的表达式 <code>x</code> 与类型 <code>T</code>，主表达式
</p>

<pre>
x.(T)
</pre>

<div class="english">
<p>
asserts that <code>x</code> is not <code>nil</code>
and that the value stored in <code>x</code> is of type <code>T</code>.
The notation <code>x.(T)</code> is called a <i>type assertion</i>.
</p>
</div>

<p>
断言 <code>x</code> 不为 <code>nil</code> 且存储于 <code>x</code> 中的值其类型为 <code>T</code>。
记法 <code>x.(T)</code> 称为<b>类型断言</b>。
</p>

<div class="english">
<p>
More precisely, if <code>T</code> is not an interface type, <code>x.(T)</code> asserts
that the dynamic type of <code>x</code> is <a href="#Type_identity">identical</a>
to the type <code>T</code>.
In this case, <code>T</code> must <a href="#Method_sets">implement</a> the (interface) type of <code>x</code>;
otherwise the type assertion is invalid since it is not possible for <code>x</code>
to store a value of type <code>T</code>.
If <code>T</code> is an interface type, <code>x.(T)</code> asserts that the dynamic type
of <code>x</code> implements the interface <code>T</code>.
</p>
</div>

<p>
更确切地说，若 <code>T</code> 为非接口类型，<code>x.(T)</code> 断言 <code>x</code> 的动态类型
与 <code>T</code><a href="#类型标识">相同</a>。在此情况下，<code>T</code>
必须<a href="#方法集">实现</a> <code>x</code> 的（接口）类型，除非其类型断言由于无法为
<code>x</code> 存储类型为 <code>T</code> 的值而无效。若 <code>T</code> 为接口类型，
<code>x.(T)</code> 则断言 <code>x</code> 的动态类型实现了接口 <code>T</code>。
</p>

<div class="english">
<p>
If the type assertion holds, the value of the expression is the value
stored in <code>x</code> and its type is <code>T</code>. If the type assertion is false,
a <a href="#Run_time_panics">run-time panic</a> occurs.
In other words, even though the dynamic type of <code>x</code>
is known only at run time, the type of <code>x.(T)</code> is
known to be <code>T</code> in a correct program.
</p>

<pre>
var x interface{} = 7          // x has dynamic type int and value 7
i := x.(int)                   // i has type int and value 7

type I interface { m() }

func f(y I) {
	s := y.(string)        // illegal: string does not implement I (missing method m)
	r := y.(io.Reader)     // r has type io.Reader and the dynamic type of y must implement both I and io.Reader
	…
}
</pre>
</div>

<p>
若该类型断言成立，该表达式的值即为存储于 <code>x</code> 中的值，且其类型为 <code>T</code>。若该类型断言不成立，
就会出现一个<a href="#运行时恐慌">运行时恐慌</a>。换句话说，即使 <code>x</code>
的动态类型只能在运行时可知，在正确的程序中，<code>x.(T)</code> 的类型也可知为 <code>T</code>。
</p>

<pre>
var x interface{} = 7  // x 拥有动态类型 int 与值 7
i := x.(int)           // i 拥有类型 int 与值 7

type I interface { m() }

func f(y I) {
	s := y.(string)        // 非法：string 没有实现 I（缺少方法 m）
	r := y.(io.Reader)     // r 拥有 类型 io.Reader 且 y 必须同时实现了 I 和 io.Reader
	…
}
</pre>

<div class="english">
<p>
A type assertion used in an <a href="#Assignments">assignment</a> or initialization of the special form
</p>
</div>

<p>
类型断言在<a href="#赋值">赋值</a>或初始化中通过特殊形式
</p>

<pre>
v, ok = x.(T)
v, ok := x.(T)
var v, ok = x.(T)
var v, ok T1 = x.(T)
</pre>

<div class="english">
<p>
yields an additional untyped boolean value. The value of <code>ok</code> is <code>true</code>
if the assertion holds. Otherwise it is <code>false</code> and the value of <code>v</code> is
the <a href="#The_zero_value">zero value</a> for type <code>T</code>.
No <a href="#Run_time_panics">run-time panic</a> occurs in this case.
</p>
</div>

<p>
产生一个附加的无类型化布尔值。若该断言成立，<code>ok</code> 的值为 <code>true</code>，否则即为
<code>false</code>，且 <code>v</code> 的值为类型为 <code>T</code> 的<a href="#零值">零值</a>。
此种情况不会触发<a href="#运行时恐慌">运行时恐慌</a>。
</p>


<div class="english">
<h3 id="Calls">Calls</h3>
</div>

<h3 id="调用">调用</h3>

<div class="english">
<p>
Given an expression <code>f</code> of function type
<code>F</code>,
</p>
</div>

<p>
给定函数类型为 <code>F</code> 的表达式 <code>f</code>，
</p>

<pre>
f(a1, a2, … an)
</pre>

<div class="english">
<p>
calls <code>f</code> with arguments <code>a1, a2, … an</code>.
Except for one special case, arguments must be single-valued expressions
<a href="#Assignability">assignable</a> to the parameter types of
<code>F</code> and are evaluated before the function is called.
The type of the expression is the result type
of <code>F</code>.
A method invocation is similar but the method itself
is specified as a selector upon a value of the receiver type for
the method.
</p>

<pre>
math.Atan2(x, y)  // function call
var pt *Point
pt.Scale(3.5)     // method call with receiver pt
</pre>
</div>

<p>
以实参 <code>a1, a2, … an</code> 调用 <code>f</code>。
除一种特殊情况外，实参必须为 <a href="#可赋值性">可赋予</a>
<code>F</code> 的形参类型的单值表达式，且在该函数被调用前求值。
该表达式的类型为 <code>F</code> 的返回类型。
方法调用也类似，只不过使用接收者类型值的选择器操作来指定方法。
</p>

<pre>
math.Atan2(x, y)  // 函数调用
var pt *Point
pt.Scale(3.5)     // 带接收者 pt 的方法调用
</pre>

<div class="english">
<p>
In a function call, the function value and arguments are evaluated in
<a href="#Order_of_evaluation">the usual order</a>.
After they are evaluated, the parameters of the call are passed by value to the function
and the called function begins execution.
The return parameters of the function are passed by value
back to the calling function when the function returns.
</p>
</div>

<p>
在函数调用中，函数值与实参按<a href="#求值顺序">一般顺序</a>求值。
在它们求值后，该调用的形参传值至该函数，被调用函数开始执行。
当函数返回时，该函数的返回形参将值传回调用函数。
</p>

<div class="english">
<p>
Calling a <code>nil</code> function value
causes a <a href="#Run_time_panics">run-time panic</a>.
</p>
</div>

<p>
调用 <code>nil</code> 函数值会引发 <a href="#运行时恐慌">运行时恐慌</a>。
</p>

<div class="english">
<p>
As a special case, if the return values of a function or method
<code>g</code> are equal in number and individually
assignable to the parameters of another function or method
<code>f</code>, then the call <code>f(g(<i>parameters_of_g</i>))</code>
will invoke <code>f</code> after binding the return values of
<code>g</code> to the parameters of <code>f</code> in order.  The call
of <code>f</code> must contain no parameters other than the call of <code>g</code>,
and <code>g</code> must have at least one return value.
If <code>f</code> has a final <code>...</code> parameter, it is
assigned the return values of <code>g</code> that remain after
assignment of regular parameters.
</p>
</div>

<p>
作为一种特殊情况，若函数或方法 <code>g</code> 的返回值在数量上等于函数或方法 <code>f</code> 的形参，
且分别可赋予它，那么调用 <code>f(g(<i>g 的形参</i>))</code> 将在依序绑定 <code>g</code>
的返回值至 <code>f</code> 的形参后引用 <code>f</code>。除 <code>g</code> 的调用外，
<code>f</code> 的调用必须不包含任何形参。若 <code>f</code> 的最后有 <code>...</code> 形参，
它在常规的形参赋值后，可被赋予 <code>g</code> 余下的返回值。
</p>

<pre>
func Split(s string, pos int) (string, string) {
	return s[0:pos], s[pos:]
}

func Join(s, t string) string {
	return s + t
}

if Join(Split(value, len(value)/2)) != value {
	log.Panic("test fails")
}
</pre>

<div class="english">
<p>
A method call <code>x.m()</code> is valid if the <a href="#Method_sets">method set</a>
of (the type of) <code>x</code> contains <code>m</code> and the
argument list can be assigned to the parameter list of <code>m</code>.
If <code>x</code> is <a href="#Address_operators">addressable</a> and <code>&amp;x</code>'s method
set contains <code>m</code>, <code>x.m()</code> is shorthand
for <code>(&amp;x).m()</code>:
</p>
</div>

<p>
若 <code>x</code>（的类型）的<a href="#方法集">方法集</a>包含 <code>m</code>，
且其实参列表可赋予 <code>m</code> 的形参列表，方法调用 <code>x.m()</code> 即为有效的。
若 <code>x</code> 为 <a href="#地址操作符">可寻址</a>的且 <code>&amp;x</code> 的方法集包含 <code>m</code>，
<code>x.m()</code> 即为 <code>(&amp;x).m()</code> 的简写：
</p>

<pre>
var p Point
p.Scale(3.5)
</pre>

<div class="english">
<p>
There is no distinct method type and there are no method literals.
</p>
</div>

<p>
其中即没有明显的方法类型，也没有方法字面。
</p>


<div class="english">
<h3 id="Passing_arguments_to_..._parameters">Passing arguments to <code>...</code> parameters</h3>
</div>

<h3 id="传递实参至...形参">传递实参至...形参</h3>

<div class="english">
<p>
If <code>f</code> is <a href="#Function_types">variadic</a> with a final
parameter <code>p</code> of type <code>...T</code>, then within <code>f</code>
the type of <code>p</code> is equivalent to type <code>[]T</code>.
If <code>f</code> is invoked with no actual arguments for <code>p</code>,
the value passed to <code>p</code> is <code>nil</code>.
Otherwise, the value passed is a new slice
of type <code>[]T</code> with a new underlying array whose successive elements
are the actual arguments, which all must be <a href="#Assignability">assignable</a>
to <code>T</code>. The length and capacity of the slice is therefore
the number of arguments bound to <code>p</code> and may differ for each
call site.
</p>
</div>

<p>
若函数 <code>f</code> 最后一个形参 <code>p</code> 的类型为 <code>...T</code>，
那么它就是<a href="#函数类型">变参函数</a>，在 <code>f</code> 中，<code>p</code>
的类型等价于 <code>[]T</code>。若 <code>f</code> 在调用时 <code>p</code> 没有实参，
那么传给 <code>p</code> 的值为 <code>nil</code>，否则传入的值为 <code>[]T</code>
类型的新切片，其新的底层数组中连续的元素即为实际的实参，它们必须都<a href="#可赋值性">可赋予</a>类型
<code>T</code>。因此，该切片的长度和容量为绑定至 <code>p</code> 的实参的个数，
且对于每一个调用位置可能都不同。
</p>

<div class="english">
<p>
Given the function and calls
</p>
</div>

<p>
给定函数和调用
</p>

<pre>
func Greeting(prefix string, who ...string)
Greeting("nobody")
Greeting("hello:", "Joe", "Anna", "Eileen")
</pre>

<div class="english">
<p>
within <code>Greeting</code>, <code>who</code> will have the value
<code>nil</code> in the first call, and
<code>[]string{"Joe", "Anna", "Eileen"}</code> in the second.
</p>
</div>

<p>
在 <code>Greeting</code> 中，<code>who</code> 在第一次调用将拥有值
<code>nil</code>，而在第二次调用中则拥有值
<code>[]string{"Joe", "Anna", "Eileen"}</code>。
</p>

<div class="english">
<p>
If the final argument is assignable to a slice type <code>[]T</code>, it is
passed unchanged as the value for a <code>...T</code> parameter if the argument
is followed by <code>...</code>. In this case no new slice is created.
</p>
</div>

<p>
若最后的实参可赋予类型为 <code>[]T</code> 的切片且后跟着 <code>...</code>，
它可能作为 <code>...T</code> 形参的值不变而被传入。
</p>

<div class="english">
<p>
Given the slice <code>s</code> and call
</p>
</div>

<p>
给定切片 <code>s</code> 与调用
</p>

<pre>
s := []string{"James", "Jasmine"}
Greeting("goodbye:", s...)
</pre>

<div class="english">
<p>
within <code>Greeting</code>, <code>who</code> will have the same value as <code>s</code>
with the same underlying array.
</p>
</div>

<p>
在 <code>Greeting</code> 中，<code>who</code> 将作为与 <code>s</code> 一样的值拥有与其相同的底层数组。
</p>


<div class="english">
<h3 id="Operators">Operators</h3>
</div>

<h3 id="操作符">操作符</h3>

<div class="english">
<p>
Operators combine operands into expressions.
</p>

<pre class="ebnf">
Expression = UnaryExpr | Expression binary_op Expression .
UnaryExpr  = PrimaryExpr | unary_op UnaryExpr .

binary_op  = "||" | "&amp;&amp;" | rel_op | add_op | mul_op .
rel_op     = "==" | "!=" | "&lt;" | "&lt;=" | ">" | ">=" .
add_op     = "+" | "-" | "|" | "^" .
mul_op     = "*" | "/" | "%" | "&lt;&lt;" | "&gt;&gt;" | "&amp;" | "&amp;^" .

unary_op   = "+" | "-" | "!" | "^" | "*" | "&amp;" | "&lt;-" .
</pre>
</div>

<p>
操作符与操作数结合成为表达式。
</p>

<pre class="ebnf">
表达式     = 一元表达式 | 表达式 二元操作符 一元表达式 .
一元表达式 = 主表达式 | 一元操作符 一元表达式 .

二元操作符 = "||" | "&amp;&amp;" | 关系操作符 | 加法操作符 | 乘法操作符 .
关系操作符 = "==" | "!=" | "&lt;" | "&lt;=" | ">" | ">=" .
加法操作符 = "+" | "-" | "|" | "^" .
乘法操作符 = "*" | "/" | "%" | "&lt;&lt;" | "&gt;&gt;" | "&amp;" | "&amp;^" .

一元操作符 = "+" | "-" | "!" | "^" | "*" | "&amp;" | "&lt;-" .
</pre>

<div class="english">
<p>
Comparisons are discussed <a href="#Comparison_operators">elsewhere</a>.
For other binary operators, the operand types must be <a href="#Type_identity">identical</a>
unless the operation involves shifts or untyped <a href="#Constants">constants</a>.
For operations involving constants only, see the section on
<a href="#Constant_expressions">constant expressions</a>.
</p>
</div>

<p>
比较操作将在<a href="#比较操作符">别处</a>讨论。
对于其它二元操作符，操作数的类型必须<a href="#类型标识">相同</a>，
除非该操作包含移位或无类型化<a href="#常量">常量</a>。
</p>

<div class="english">
<p>
Except for shift operations, if one operand is an untyped <a href="#Constants">constant</a>
and the other operand is not, the constant is implicitly <a href="#Conversions">converted</a>
to the type of the other operand.
</p>
</div>

<p>
除移位操作外，若其中一个操作数为无类型化<a href="#常量">常量</a>而另一个不是，
该常量会隐式地<a href="#类型转换">类型转换</a>为另一个操作数的类型。
</p>

<div class="english">
<p>
The right operand in a shift expression must have integer type
or be an untyped constant <a href="#Representability">representable</a> by a
value of type <code>uint</code>.
If the left operand of a non-constant shift expression is an untyped constant,
it is first implicitly converted to the type it would assume if the shift expression were
replaced by its left operand alone.
</p>

<pre>
var s uint = 33
var i = 1&lt;&lt;s                  // 1 has type int
var j int32 = 1&lt;&lt;s            // 1 has type int32; j == 0
var k = uint64(1&lt;&lt;s)          // 1 has type uint64; k == 1&lt;&lt;33
var m int = 1.0&lt;&lt;s            // 1.0 has type int; m == 0 if ints are 32bits in size
var n = 1.0&lt;&lt;s == j           // 1.0 has type int32; n == true
var o = 1&lt;&lt;s == 2&lt;&lt;s          // 1 and 2 have type int; o == true if ints are 32bits in size
var p = 1&lt;&lt;s == 1&lt;&lt;33         // illegal if ints are 32bits in size: 1 has type int, but 1&lt;&lt;33 overflows int
var u = 1.0&lt;&lt;s                // illegal: 1.0 has type float64, cannot shift
var u1 = 1.0&lt;&lt;s != 0          // illegal: 1.0 has type float64, cannot shift
var u2 = 1&lt;&lt;s != 1.0          // illegal: 1 has type float64, cannot shift
var v float32 = 1&lt;&lt;s          // illegal: 1 has type float32, cannot shift
var w int64 = 1.0&lt;&lt;33         // 1.0&lt;&lt;33 is a constant shift expression
var x = a[1.0&lt;&lt;s]             // 1.0 has type int; x == a[0] if ints are 32bits in size
var a = make([]byte, 1.0&lt;&lt;s)  // 1.0 has type int; len(a) == 0 if ints are 32bits in size
</pre>
</div>

<p>
移位表达式中的右操作数必须为无符号整数，或可转换为无符号整数的无类型化常量。
若非常量移位表达式的左操作数为无类型化常量，且该移位表达式已被其左操作数独自取代，
它首先会转换为其假定的类型。
</p>

<pre>
var s uint = 33
var i = 1&lt;&lt;s           // 1 的类型为 int
var j int32 = 1&lt;&lt;s     // 1 的类型为 int32；j == 0
var k = uint64(1&lt;&lt;s)   // 1 的类型为 uint64；k == 1&lt;&lt;33
var m int = 1.0&lt;&lt;s     // 1.0 的类型为 int；若 int 的大小为 32 位，则 m == 0
var n = 1.0&lt;&lt;s == j    // 1.0 的类型为 int32；n == true
var o = 1&lt;&lt;s == 2&lt;&lt;s   // 1 与 2 的类型为 int；若 int 的大小为 32 位，则 o == true
var p = 1&lt;&lt;s == 1&lt;&lt;33  // 若 int 的大小为 32 位即为非法：虽然 1 的类型为 int，但 1&lt;&lt;33 溢出了 int
var u = 1.0&lt;&lt;s         // 非法: 1.0 的类型为 float64，不能移位
var u1 = 1.0&lt;&lt;s != 0   // 非法: 1.0 的类型为 float64，不能移位
var u2 = 1&lt;&lt;s != 1.0   // 非法: 1 的类型为 float64，不能移位
var v float32 = 1&lt;&lt;s   // 非法: 1 的类型为 float32，不能移位
var w int64 = 1.0&lt;&lt;33  // 1.0&lt;&lt;33 为常量移位表达式
</pre>


<div class="english">
<h4 id="Operator_precedence">Operator precedence</h4>
</div>

<h4 id="操作符优先级">操作符优先级</h4>

<div class="english">
<p>
Unary operators have the highest precedence.
As the  <code>++</code> and <code>--</code> operators form
statements, not expressions, they fall
outside the operator hierarchy.
As a consequence, statement <code>*p++</code> is the same as <code>(*p)++</code>.
</p>
</div>

<p>
一元操作符拥有最高优先级。
<code>++</code> 和 <code>--</code> 操作符是语句，而非表达式，它们不属于运算符一级。
因此，语句 <code>*p++</code> 等价于 <code>(*p)++</code>。
</p>

<div class="english">
<p>
There are five precedence levels for binary operators.
Multiplication operators bind strongest, followed by addition
operators, comparison operators, <code>&amp;&amp;</code> (logical AND),
and finally <code>||</code> (logical OR):
</p>

<pre class="grammar">
Precedence    Operator
    5             *  /  %  &lt;&lt;  &gt;&gt;  &amp;  &amp;^
    4             +  -  |  ^
    3             ==  !=  &lt;  &lt;=  &gt;  &gt;=
    2             &amp;&amp;
    1             ||
</pre>
</div>

<p>
二元操作符有五种优先级。
乘法操作符结合性最强，其次为加法操作符、比较操作符、<code>&amp;&amp;</code>（逻辑与），
最后为 <code>||</code>（逻辑或）：
</p>

<pre class="grammar">
  优先级        操作符
    5             *  /  %  &lt;&lt;  &gt;&gt;  &amp;  &amp;^
    4             +  -  |  ^
    3             ==  !=  &lt;  &lt;=  &gt;  &gt;=
    2             &amp;&amp;
    1             ||
</pre>

<div class="english">
<p>
Binary operators of the same precedence associate from left to right.
For instance, <code>x / y * z</code> is the same as <code>(x / y) * z</code>.
</p>
</div>

<p>
相同优先级的二元操作符从左到右结合。
例如，<code>x / y * z</code> 等价于 <code>(x / y) * z</code>。
</p>

<pre>
+x
23 + 3*x[i]
x &lt;= f()
^a &gt;&gt; b
f() || g()
x == y+1 &amp;&amp; &lt;-chanPtr &gt; 0
</pre>


<div class="english">
<h3 id="Arithmetic_operators">Arithmetic operators</h3>
</div>

<h3 id="算数操作符">算数操作符</h3>

<div class="english">
<p>
Arithmetic operators apply to numeric values and yield a result of the same
type as the first operand. The four standard arithmetic operators (<code>+</code>,
<code>-</code>, <code>*</code>, <code>/</code>) apply to integer,
floating-point, and complex types; <code>+</code> also applies to strings.
The bitwise logical and shift operators apply to integers only.
</p>

<pre class="grammar">
+    sum                    integers, floats, complex values, strings
-    difference             integers, floats, complex values
*    product                integers, floats, complex values
/    quotient               integers, floats, complex values
%    remainder              integers

&amp;    bitwise AND            integers
|    bitwise OR             integers
^    bitwise XOR            integers
&amp;^   bit clear (AND NOT)    integers

&lt;&lt;   left shift             integer &lt;&lt; unsigned integer
&gt;&gt;   right shift            integer &gt;&gt; unsigned integer
</pre>
</div>

<p>
算数操作符适用于数值，并产生相同类型的结果作为第一个操作数。四个基本算数操作符
（<code>+</code>，<code>-</code>，<code>*</code>，<code>/</code>）适用于整数、浮点数和复数类型；
<code>+</code> 也适用于字符串。按位逻辑和移位运算符仅适用于整数。
</p>

<pre class="grammar">
+    和              integers, floats, complex values, strings
-    差              integers, floats, complex values
*    积              integers, floats, complex values
/    商              integers, floats, complex values
%    余              integers

&amp;    按位与          integers
|    按位或          integers
^    按位异或        integers
&amp;^   位清除（与非）  integers

&lt;&lt;   向左移位        integer &lt;&lt; unsigned integer
&gt;&gt;   向右移位        integer &gt;&gt; unsigned integer
</pre>

<div class="english">
<p>
Strings can be concatenated using the <code>+</code> operator
or the <code>+=</code> assignment operator:
</p>
</div>

<p>
字符串可使用 <code>+</code> 操作符连结或 <code>+=</code> 赋值操作符：
</p>

<div class="english">
<p>
For two integer values <code>x</code> and <code>y</code>, the integer quotient
<code>q = x / y</code> and remainder <code>r = x % y</code> satisfy the following
relationships:
</p>

<pre>
x = q*y + r  and  |r| &lt; |y|
</pre>

<p>
with <code>x / y</code> truncated towards zero
(<a href="https://en.wikipedia.org/wiki/Modulo_operation">"truncated division"</a>).
</p>
</div>

<p>
对于两个整数值 <code>x</code> 与 <code>y</code>，整数除法 <code>q = x / y</code>
和取余 <code>r = x % y</code> 满足以下关系：
</p>

<pre>
x = q*y + r  且  |r| &lt; |y|
</pre>

<p>
将 <code>x / y</code> 向零截断（“<a href="https://en.wikipedia.org/wiki/Modulo_operation">除法截断</a>”）。
</p>

<pre>
 x     y     x / y     x % y
 5     3       1         2
-5     3      -1        -2
 5    -3      -1         2
-5    -3       1        -2
</pre>

<div class="english">
<p>
The one exception to this rule is that if the dividend <code>x</code> is
the most negative value for the int type of <code>x</code>, the quotient
<code>q = x / -1</code> is equal to <code>x</code> (and <code>r = 0</code>)
due to two's-complement <a href="#Integer_overflow">integer overflow</a>:
</p>
</div>

<p>
作为该规则的一个例外，若被除数 <code>x</code> 为 <code>x</code> 的 int 类型的最小负值，商
<code>q = x / -1</code> 等于 <code>x</code>（且 <code>r = 0</code>）。
</p>

<pre>
			 x, q
int8                     -128
int16                  -32768
int32             -2147483648
int64    -9223372036854775808
</pre>

<div class="english">
<p>
If the divisor is a <a href="#Constants">constant</a>, it must not be zero.
If the divisor is zero at run time, a <a href="#Run_time_panics">run-time panic</a> occurs.
If the dividend is non-negative and the divisor is a constant power of 2,
the division may be replaced by a right shift, and computing the remainder may
be replaced by a bitwise AND operation:
</p>
</div>

<p>
若被除数为<a href="#常量">常量</a>，则它必不为零。若被除数在运行时为零，
就会出现一个<a href="#运行时恐慌">运行时恐慌</a>。若被除数为非负数，且除数为 2 的常量次幂，
则该除法可被向右移位取代，且计算其余数可被按位“与”操作取代：
</p>

<pre>
 x     x / 4     x % 4     x &gt;&gt; 2     x &amp; 3
 11      2         3         2          3
-11     -2        -3        -3          1
</pre>

<div class="english">
<p>
The shift operators shift the left operand by the shift count specified by the
right operand, which must be positive. If the shift count is negative at run time,
a <a href="#Run_time_panics">run-time panic</a> occurs.
The shift operators implement arithmetic shifts if the left operand is a signed
integer and logical shifts if it is an unsigned integer.
There is no upper limit on the shift count. Shifts behave
as if the left operand is shifted <code>n</code> times by 1 for a shift
count of <code>n</code>.
As a result, <code>x &lt;&lt; 1</code> is the same as <code>x*2</code>
and <code>x &gt;&gt; 1</code> is the same as
<code>x/2</code> but truncated towards negative infinity.
</p>
</div>

<p>
移位操作符通过右操作数指定的移位计数来移位左操作数。若左操作数为带符号整数，它们就执行算术移位；
若左操作数为无符号整数，它们则执行逻辑移位。移位计数没有上界。
若左操作数移 <code>n</code> 位，其行为如同移 1 位 <code>n</code> 次。
按照其结果，<code>x &lt;&lt; 1</code> 等价于 <code>x*2</code>，而 <code>x &gt;&gt; 1</code>
等价于 <code>x/2</code> 但向负无穷大截断。
</p>

<div class="english">
<p>
For integer operands, the unary operators
<code>+</code>, <code>-</code>, and <code>^</code> are defined as
follows:
</p>

<pre class="grammar">
+x                          is 0 + x
-x    negation              is 0 - x
^x    bitwise complement    is m ^ x  with m = "all bits set to 1" for unsigned x
                                      and  m = -1 for signed x
</pre>
</div>

<p>
对于整数操作数，一元操作符 <code>+</code>、<code>-</code> 和 <code>^</code> 的定义如下：
</p>

<pre class="grammar">
+x                  即为 0 + x
-x    相反数        即为 0 - x
^x    按位补码      即为 m ^ x  对于无符号的 x，m = "所有位置为 1"
                                对于带符号的 x，m = -1
</pre>

<div class="english">
<p>
For floating-point and complex numbers,
<code>+x</code> is the same as <code>x</code>,
while <code>-x</code> is the negation of <code>x</code>.
The result of a floating-point or complex division by zero is not specified beyond the
IEEE-754 standard; whether a <a href="#Run_time_panics">run-time panic</a>
occurs is implementation-specific.
</p>
</div>

<p>
对于浮点数与复数来说，<code>+x</code> 等价于 <code>x</code>，而 <code>-x</code> 则为 <code>x</code> 的相反数。
浮点数或复数除以零的结果仅满足 IEEE-754 标准而无额外保证；是否会出现<a href="#运行时恐慌">运行时恐慌</a>取决于具体实现。
</p>

<div class="english">
<h3 id="Integer_overflow">Integer overflow</h3>
</div>

<h3 id="整数溢出">整数溢出</h3>

<div class="english">
<p>
For unsigned integer values, the operations <code>+</code>,
<code>-</code>, <code>*</code>, and <code>&lt;&lt;</code> are
computed modulo 2<sup><i>n</i></sup>, where <i>n</i> is the bit width of
the <a href="#Numeric_types">unsigned integer</a>'s type.
Loosely speaking, these unsigned integer operations
discard high bits upon overflow, and programs may rely on "wrap around".
</p>
</div>

<p>
对于无符号整数值，操作 <code>+</code>、<code>-</code>、<code>*</code> 和 <code>&lt;&lt;</code>
均被计算为取模 2<sup><i>n</i></sup>，其中 <i>n</i> 为该<a href="#数值类型">无符号整数</a>类型的位宽。
不严格地说，这些无符号整数操作抛弃高位向上溢出，程序可依赖这种形式的“回卷”。
</p>

<div class="english">
<p>
For signed integers, the operations <code>+</code>,
<code>-</code>, <code>*</code>, <code>/</code>, and <code>&lt;&lt;</code> may legally
overflow and the resulting value exists and is deterministically defined
by the signed integer representation, the operation, and its operands.
Overflow does not cause a <a href="#Run_time_panics">run-time panic</a>.
A compiler may not optimize code under the assumption that overflow does
not occur. For instance, it may not assume that <code>x &lt; x + 1</code> is always true.
</p>
</div>

<p>
对于带符号整数，操作 <code>+</code>、<code>-</code>、<code>*</code> 和 <code>&lt;&lt;</code> 可合法溢出，
而由此产生的值会继续存在，并由该带符号整数表现、操作、与其操作数决定性地定义。
除溢出外没有例外会导致此情况。在溢出不会发生的假定情况下编译器可能不会优化代码。
例如，我们无法假定 <code>x &lt; x + 1</code> 总为真。
</p>


<div class="english">
<h4 id="Floating_point_operators">Floating-point operators</h4>
</div>

<h4 id="浮点数运算符">浮点数运算符</h4>

<div class="english">
<p>
For floating-point and complex numbers,
<code>+x</code> is the same as <code>x</code>,
while <code>-x</code> is the negation of <code>x</code>.
The result of a floating-point or complex division by zero is not specified beyond the
IEEE-754 standard; whether a <a href="#Run_time_panics">run-time panic</a>
occurs is implementation-specific.
</p>
</div>

<p>
对于浮点数和复数，<code>+x</code> 与 <code>x</code> 相同，而 <code>-x</code>
为 <code>x</code> 的相反数。浮点数或复数被零除的结果在 IEEE-754 标准中并未指定，
是否引发 <a href="#运行时恐慌">运行时恐慌</a> 取决于具体实现。
</p>

<p>
An implementation may combine multiple floating-point operations into a single
fused operation, possibly across statements, and produce a result that differs
from the value obtained by executing and rounding the instructions individually.
An explicit floating-point type <a href="#Conversions">conversion</a> rounds to
the precision of the target type, preventing fusion that would discard that rounding.
</p>

<p>
For instance, some architectures provide a "fused multiply and add" (FMA) instruction
that computes <code>x*y + z</code> without rounding the intermediate result <code>x*y</code>.
These examples show when a Go implementation can use that instruction:
</p>

<pre>
// FMA allowed for computing r, because x*y is not explicitly rounded:
r  = x*y + z
r  = z;   r += x*y
t  = x*y; r = t + z
*p = x*y; r = *p + z
r  = x*y + float64(z)

// FMA disallowed for computing r, because it would omit rounding of x*y:
r  = float64(x*y) + z
r  = z; r += float64(x*y)
t  = float64(x*y); r = t + z
</pre>

<div class="english">
<h4 id="String_concatenation">String concatenation</h4>
</div>

<h4 id="字符串连接">字符串连接</h4>

<div class="english">
<p>
Strings can be concatenated using the <code>+</code> operator
or the <code>+=</code> assignment operator:
</p>
</div>

<p>
字符串可使用 <code>+</code> 操作符或 <code>+=</code> 赋值操作符：
</p>

<pre>
s := "hi" + string(c)
s += " and good bye"
</pre>

<div class="english">
<p>
String addition creates a new string by concatenating the operands.
</p>
</div>

<p>
字符串加法会通过连接操作数创建一个新的字符串。
</p>


<div class="english">
<h3 id="Comparison_operators">Comparison operators</h3>
</div>

<h3 id="比较操作符">比较操作符</h3>

<div class="english">
<p>
Comparison operators compare two operands and yield an untyped boolean value.
</p>

<pre class="grammar">
==    equal
!=    not equal
&lt;     less
&lt;=    less or equal
&gt;     greater
&gt;=    greater or equal
</pre>
</div>

<p>
比较操作符比较两个操作数并产生一个无类型化的布尔值。
</p>

<pre class="grammar">
==    等于
!=    不等于
&lt;     小于
&lt;=    小于等于
&gt;     大于
&gt;=    大于等于
</pre>

<div class="english">
<p>
In any comparison, the first operand
must be <a href="#Assignability">assignable</a>
to the type of the second operand, or vice versa.
</p>
</div>

<p>
在任何比较中，第一个操作数必须为<a href="#可赋值性">可赋予</a>第二个操作数的类型，反之亦然。
</p>

<div class="english">
<p>
The equality operators <code>==</code> and <code>!=</code> apply
to operands that are <i>comparable</i>.
The ordering operators <code>&lt;</code>, <code>&lt;=</code>, <code>&gt;</code>, and <code>&gt;=</code>
apply to operands that are <i>ordered</i>.
These terms and the result of the comparisons are defined as follows:
</p>

<ul>
	<li>
	Boolean values are comparable.
	Two boolean values are equal if they are either both
	<code>true</code> or both <code>false</code>.
	</li>

	<li>
	Integer values are comparable and ordered, in the usual way.
	</li>

	<li>
	Floating-point values are comparable and ordered,
	as defined by the IEEE-754 standard.
	</li>

	<li>
	Complex values are comparable.
	Two complex values <code>u</code> and <code>v</code> are
	equal if both <code>real(u) == real(v)</code> and
	<code>imag(u) == imag(v)</code>.
	</li>

	<li>
	String values are comparable and ordered, lexically byte-wise.
	</li>

	<li>
	Pointer values are comparable.
	Two pointer values are equal if they point to the same variable or if both have value <code>nil</code>.
	Pointers to distinct <a href="#Size_and_alignment_guarantees">zero-size</a> variables may or may not be equal.
	</li>

	<li>
	Channel values are comparable.
	Two channel values are equal if they were created by the same call to
	<a href="#Making_slices_maps_and_channels"><code>make</code></a>
	or if both have value <code>nil</code>.
	</li>

	<li>
	Interface values are comparable.
	Two interface values are equal if they have <a href="#Type_identity">identical</a> dynamic types
	and equal dynamic values or if both have value <code>nil</code>.
	</li>

	<li>
	A value <code>x</code> of non-interface type <code>X</code> and
	a value <code>t</code> of interface type <code>T</code> are comparable when values
	of type <code>X</code> are comparable and
	<code>X</code> implements <code>T</code>.
	They are equal if <code>t</code>'s dynamic type is identical to <code>X</code>
	and <code>t</code>'s dynamic value is equal to <code>x</code>.
	</li>

	<li>
	Struct values are comparable if all their fields are comparable.
	Two struct values are equal if their corresponding
	non-<a href="#Blank_identifier">blank</a> fields are equal.
	</li>

	<li>
	Array values are comparable if values of the array element type are comparable.
	Two array values are equal if their corresponding elements are equal.
	</li>
</ul>
</div>

<p>
相等性操作符 <code>==</code> 和 <code>!=</code> 适用于<b>可比较</b>操作数。
顺序操作符 <code>&lt;</code>、<code>&lt;=</code>、<code>&gt;</code> 和 <code>&gt;=</code>
适用于<b>有序的</b>操作数。这些比较操作的关系和值定义如下：
</p>

<ul>
	<li>
	布尔值之间可比较。若两个布尔值同为 <code>true</code> 或同为 <code>false</code>，它们即为相等。
	</li>

	<li>
	通常情况下，整数值之间可比较或排序。
	</li>

	<li>
	根据 IEEE-754 标准的定义，浮点数值之间可比较或排序。
	</li>

	<li>
	复数值之间可比较。对于两个复数值 <code>u</code> 与 <code>v</code>，
	若 <code>real(u) == real(v)</code> 且 <code>imag(u) == imag(v)</code>，它们即为相等。
	</li>

	<li>
	根据按字节词法，字符串值之间可比较或排序。
	</li>

	<li>
	指针值之间可比较。若两个指针指向相同的值或其值同为 <code>nil</code>，它们即为相等。
	指向明显为<a href="#大小与对齐保证">零大小</a>变量的指针可能相等也可能不相等。
	</li>

	<li>
	信道值可比较。若两个信道值通过相同的 <a href="#创建切片、映射和信道"><code>make</code></a>
	调用创建或同为 <code>nil</code> 值，它们即为相等。
	</li>

	<li>
	接口值可比较。若两个接口值拥有<a href="#类型标识">相同</a>的动态类型与相等的动态值，或同为
	<code>nil</code> 值，它们即为相等。
	</li>

	<li>
	当非接口类型 <code>X</code> 的值可比较且 <code>X</code> 实现了 <code>T</code> 时，
	非接口类型 <code>X</code> 的值 <code>x</code> 与接口类型 <code>T</code> 的值 <code>t</code> 则可比较。
	若 <code>t</code> 的动态类型与 <code>X</code> 相同且 <code>t</code> 动态值等于 <code>x</code>，它们即为相等。
	</li>

	<li>
	若两个结构体值的所有字段可比较，它们即可比较。若其相应的非<a href="#空白标识符">空白</a>字段相等，它们即为相等。
	</li>

	<li>
	若两个数组元素类型的值可比较，则数组值可比较。若其相应的元素相等，它们即为相等。
	</li>
</ul>

<div class="english">
<p>
A comparison of two interface values with identical dynamic types
causes a <a href="#Run_time_panics">run-time panic</a> if values
of that type are not comparable.  This behavior applies not only to direct interface
value comparisons but also when comparing arrays of interface values
or structs with interface-valued fields.
</p>
</div>

<p>
两个动态类型相同的接口值进行比较，若该动态类型的值不可比较，将引发一个<a href="#运行时恐慌">运行时恐慌</a>。
此行为不仅适用于直接的接口值比较，当比较接口值的数组或接口值作为字段的结构体时也适用。
</p>

<div class="english">
<p>
Slice, map, and function values are not comparable.
However, as a special case, a slice, map, or function value may
be compared to the predeclared identifier <code>nil</code>.
Comparison of pointer, channel, and interface values to <code>nil</code>
is also allowed and follows from the general rules above.
</p>
</div>

<p>
切片、映射和函数值同类型之间不可比较。然而，作为一种特殊情况，切片、映射或函数值可与预声明标识符 <code>nil</code>
进行比较。指针、信道和接口值与 <code>nil</code> 之间的比较也允许并遵循上面的一般规则。
</p>

<div class="english">
<pre>
const c = 3 &lt; 4            // c is the untyped boolean constant true

type MyBool bool
var x, y int
var (
	// The result of a comparison is an untyped boolean.
	// The usual assignment rules apply.
	b3        = x == y // b3 has type bool
	b4 bool   = x == y // b4 has type bool
	b5 MyBool = x == y // b5 has type MyBool
)
</pre>
</div>

<pre>
const c = 3 &lt; 4            // c 为无类型化常量 true

type MyBool bool
var x, y int
var (
	// 比较的结果为无类型化布尔值。
	// 通常的复制规则也适用。
	b3        = x == y // b3 的类型为 bool
	b4 bool   = x == y // b4 的类型为 bool
	b5 MyBool = x == y // b5 的类型为 MyBool
)
</pre>

<div class="english">
<h3 id="Logical_operators">Logical operators</h3>
</div>

<h3 id="逻辑操作符">逻辑操作符</h3>

<div class="english">
<p>
Logical operators apply to <a href="#Boolean_types">boolean</a> values
and yield a result of the same type as the operands.
The right operand is evaluated conditionally.
</p>

<pre class="grammar">
&amp;&amp;    conditional AND    p &amp;&amp; q  is  "if p then q else false"
||    conditional OR     p || q  is  "if p then true else q"
!     NOT                !p      is  "not p"
</pre>
</div>

<p>
逻辑操作符适用于<a href="#布尔类型">布尔</a>值并根据操作数产生一个相同类型的结果。右操作数有条件地求值。
</p>

<pre class="grammar">
&amp;&amp;    条件与    p &amp;&amp; q  即  “若 p 成立则判断 q 否则返回 false”
||    条件或    p || q  即  “若 p 成立则返回 true 否则判断 q”
!     非        !p      即  “非 p”
</pre>


<div class="english">
<h3 id="Address_operators">Address operators</h3>
</div>

<h3 id="地址操作符">地址操作符</h3>

<div class="english">
<p>
For an operand <code>x</code> of type <code>T</code>, the address operation
<code>&amp;x</code> generates a pointer of type <code>*T</code> to <code>x</code>.
The operand must be <i>addressable</i>,
that is, either a variable, pointer indirection, or slice indexing
operation; or a field selector of an addressable struct operand;
or an array indexing operation of an addressable array.
As an exception to the addressability requirement, <code>x</code> may also be a
(possibly parenthesized)
<a href="#Composite_literals">composite literal</a>.
If the evaluation of <code>x</code> would cause a <a href="#Run_time_panics">run-time panic</a>,
then the evaluation of <code>&amp;x</code> does too.
</p>
</div>

<p>
对于类型为 <code>T</code> 的操作数 <code>x</code>，地址操作符 <code>&amp;x</code> 将生成一个类型为
<code>*T</code> 的指针指向 <code>x</code>。操作数必须<b>可寻址</b>，即，变量、间接指针、切片索引操作，
或可寻址结构体操作数的字段选择器，或可寻址数组的数组索引操作均不可寻址。作为可寻址性需求的例外，
<code>x</code> 也可为（可能带有括号的）<a href="#复合字面">复合字面</a>.
<code>x</code> 的求值会引发一个<a href="#运行时恐慌">运行时恐慌</a>，那么
<code>&amp;x</code> 的求值也会。
</p>

<div class="english">
<p>
For an operand <code>x</code> of pointer type <code>*T</code>, the pointer
indirection <code>*x</code> denotes the <a href="#Variables">variable</a> of type <code>T</code> pointed
to by <code>x</code>.
If <code>x</code> is <code>nil</code>, an attempt to evaluate <code>*x</code>
will cause a <a href="#Run_time_panics">run-time panic</a>.
</p>
</div>

<p>
对于指针类型为 <code>*T</code> 的操作数 <code>x</code>，间接指针 <code>*x</code>
表示类型为 <code>T</code> 的<a href="#变量">变量</a>指向 <code>x</code>。若 <code>x</code> 为 <code>nil</code>，
尝试求值 <code>*x</code> 将会引发<a href="#运行时恐慌">运行时恐慌</a>。
</p>

<div class="english">
<pre>
&amp;x
&amp;a[f(2)]
&amp;Point{2, 3}
*p
*pf(x)

var x *int = nil
*x   // causes a run-time panic
&amp;*x  // causes a run-time panic
</pre>
</div>

<pre>
&amp;x
&amp;a[f(2)]
&amp;Point{2, 3}
*p
*pf(x)

var x *int = nil
*x   // 引发运行时恐慌
&amp;*x  // 引发运行时恐慌
</pre>


<div class="english">
<h3 id="Receive_operator">Receive operator</h3>
</div>

<h3 id="接收操作符">接收操作符</h3>

<div class="english">
<p>
For an operand <code>ch</code> of <a href="#Channel_types">channel type</a>,
the value of the receive operation <code>&lt;-ch</code> is the value received
from the channel <code>ch</code>. The channel direction must permit receive operations,
and the type of the receive operation is the element type of the channel.
The expression blocks until a value is available.
Receiving from a <code>nil</code> channel blocks forever.
A receive operation on a <a href="#Close">closed</a> channel can always proceed
immediately, yielding the element type's <a href="#The_zero_value">zero value</a>
after any previously sent values have been received.
</p>

<pre>
v1 := &lt;-ch
v2 = &lt;-ch
f(&lt;-ch)
&lt;-strobe  // wait until clock pulse and discard received value
</pre>
</div>

<p>
对于<a href="#信道类型">信道类型</a>的操作数 <code>ch</code>，接收操作符
<code>&lt;-ch</code> 的值即为从信道 <code>ch</code> 接收的值。该信道的方向必须允许接收操作，
且该接收操作的类型即为该信道的元素类型。该值前的表达式块是有效的。
从 <code>nil</code> 信道接收将永远阻塞。从<a href="#关闭">已关闭</a>的信道接收能够总是立即进行，
在之前发送的任何值均被接收后，它会产生其元素类型的<a href="#零值">零值</a>
</p>

<pre>
v1 := &lt;-ch
v2 = &lt;-ch
f(&lt;-ch)
&lt;-strobe  // 在时钟脉冲和丢弃接收值之前等待
</pre>

<div class="english">
<p>
A receive expression used in an <a href="#Assignments">assignment</a> or initialization of the special form
</p>
</div>

<p>
接收表达式在<a href="#赋值">赋值</a>或初始化中通过特殊形式
</p>

<pre>
x, ok = &lt;-ch
x, ok := &lt;-ch
var x, ok = &lt;-ch
var x, ok T = &lt;-ch
</pre>

<div class="english">
<p>
yields an additional untyped boolean result reporting whether the
communication succeeded. The value of <code>ok</code> is <code>true</code>
if the value received was delivered by a successful send operation to the
channel, or <code>false</code> if it is a zero value generated because the
channel is closed and empty.
</p>
</div>

<p>
产生一个附加的为类型化布尔值来报告通信是否成功。
若接收的值由一次成功向信道发送的操作发出的，则 <code>ok</code> 的值为 <code>true</code>；
若接收的值是由于信道被关闭或为空而产生的零值，则为 <code>false</code>。
</p>


<div class="english">
<h3 id="Conversions">Conversions</h3>
</div>

<h3 id="类型转换">类型转换</h3>

<div class="english">
<p>
A conversion changes the <a href="#Types">type</a> of an expression
to the type specified by the conversion.
A conversion may appear literally in the source, or it may be <i>implied</i>
by the context in which an expression appears.
</p>

<p>
An <i>explicit</i> conversion is an expression of the form <code>T(x)</code>
where <code>T</code> is a type and <code>x</code> is an expression
that can be converted to type <code>T</code>.
</p>

<pre class="ebnf">
Conversion = Type "(" Expression [ "," ] ")" .
</pre>
</div>

<p>
类型转换用于将表达式的<a href="#类型">类型</a>更改为指定的类型。类型转换可直接出现在源码中，
或者<b>隐含</b>在表达式出现的上下文中。
</p>

<p>
<b>显式</b>类型转换是形式为 <code>T(x)</code> 的表达式，其中 <code>T</code> 为类型，而
<code>x</code> 是可转换为类型 <code>T</code> 的表达式。
</p>

<pre class="ebnf">
类型转换 = 类型 "(" 表达式 [ "," ] ")" .
</pre>

<div class="english">
<p>
If the type starts with the operator <code>*</code> or <code>&lt;-</code>,
or if the type starts with the keyword <code>func</code>
and has no result list, it must be parenthesized when
necessary to avoid ambiguity:
</p>
</div>

<pre>
*Point(p)        // same as *(Point(p))
(*Point)(p)      // p is converted to *Point
&lt;-chan int(c)    // same as &lt;-(chan int(c))
(&lt;-chan int)(c)  // c is converted to &lt;-chan int
func()(x)        // function signature func() x
(func())(x)      // x is converted to func()
(func() int)(x)  // x is converted to func() int
func() int(x)    // x is converted to func() int (unambiguous)
</pre>

<p>
若类型以操作符 <code>*</code>、<code>&lt;-</code> 或关键字 <code>func</code>
开始则必须加上括号：
</p>

<pre>
*Point(p)        // 等价于 *(Point(p))
(*Point)(p)      // p 被转换为 (*Point)
&lt;-chan int(c)    // 等价于 &lt;-(chan int(c))
(&lt;-chan int)(c)  // c 被转换为 (&lt;-chan int)
func()(x)        // 函数签名 func() x
(func())(x)      // x 被转换为 (func())
</pre>

<div class="english">
<p>
A <a href="#Constants">constant</a> value <code>x</code> can be converted to
type <code>T</code> if <code>x</code> is <a href="#Representability">representable</a>
by a value of <code>T</code>.
As a special case, an integer constant <code>x</code> can be explicitly converted to a
<a href="#String_types">string type</a> using the
<a href="#Conversions_to_and_from_a_string_type">same rule</a>
as for non-constant <code>x</code>.
</p>
</div>

<p>
当<a href="#常量">常量</a>值 <code>x</code> <a href="#可表示性">可表示</a>为一个
<code>T</code> 类型的值时，<code>x</code> 可转换为类型 <code>T</code>。
作为一种特例，整数常量 <code>x</code> 可作为非常量 <code>x</code> 使用
<a href="#字符串类型的转换">同一规则</a>被显式转换为<a href="#字符串类型">字符串类型</a>。
</p>

<div class="english">
<p>
Converting a constant yields a typed constant as result.
</p>

<pre>
uint(iota)               // iota value of type uint
float32(2.718281828)     // 2.718281828 of type float32
complex128(1)            // 1.0 + 0.0i of type complex128
float32(0.49999999)      // 0.5 of type float32
float64(-1e-1000)        // 0.0 of type float64
string('x')              // "x" of type string
string(0x266c)           // "♬" of type string
MyString("foo" + "bar")  // "foobar" of type MyString
string([]byte{'a'})      // not a constant: []byte{'a'} is not a constant
(*int)(nil)              // not a constant: nil is not a constant, *int is not a boolean, numeric, or string type
int(1.2)                 // illegal: 1.2 cannot be represented as an int
string(65.0)             // illegal: 65.0 is not an integer constant
</pre>
</div>

<p>
转换一个常量将产生一个类型化的常量作为结果。
</p>

<pre>
uint(iota)               // 类型为 uint 的 iota 值
float32(2.718281828)     // 类型为 float32 的 2.718281828
complex128(1)            // 类型为 complex128 的 1.0 + 0.0i
float32(0.49999999)      // 类型为 float32 的 0.5
float64(-1e-1000)        // 类型为 float64 的 0.0
string('x')              // 类型为 string 的 "x"
string(0x266c)           // 类型为 string 的 "♬"
MyString("foo" + "bar")  // 类型为 MyString 的 "foobar"
string([]byte{'a'})      // 非常量：[]byte{'a'} 不为常量
(*int)(nil)              // 非常量：nil 不为常量，*int 不为布尔、 数值或字符串类型
int(1.2)                 // 非法：1.2 不能表示为 int
string(65.0)             // 非法：65.0 不为整数常量
</pre>

<div class="english">
<p>
A non-constant value <code>x</code> can be converted to type <code>T</code>
in any of these cases:
</p>

<ul>
	<li>
	<code>x</code> is <a href="#Assignability">assignable</a>
	to <code>T</code>.
	</li>
	<li>
	ignoring struct tags (see below),
	<code>x</code>'s type and <code>T</code> have <a href="#Type_identity">identical</a>
	<a href="#Types">underlying types</a>.
	</li>
	<li>
	ignoring struct tags (see below),
	<code>x</code>'s type and <code>T</code> are pointer types
	that are not <a href="#Type_definitions">defined types</a>,
	and their pointer base types have identical underlying types.
	</li>
	<li>
	<code>x</code>'s type and <code>T</code> are both integer or floating
	point types.
	</li>
	<li>
	<code>x</code>'s type and <code>T</code> are both complex types.
	</li>
	<li>
	<code>x</code> is an integer or a slice of bytes or runes
	and <code>T</code> is a string type.
	</li>
	<li>
	<code>x</code> is a string and <code>T</code> is a slice of bytes or runes.
	</li>
</ul>
</div>

<p>
非常量值 <code>x</code> 在这些情况下可转换为类型 <code>T</code>：
</p>

<ul>
	<li>
	当 <code>x</code> <a href="#可赋值性">可赋予</a> <code>T</code>时。
	</li>
	<li>
	当 <code>x</code> 的类型与 <code>T</code> 拥有相同的<a href="#类型">基本类型</a>时。
	</li>
	<li>
	当 <code>x</code> 的类型与 <code>T</code> 为未命名指针类型，且它们的指针基础类型拥有相同的基本类型时。
	</li>
	<li>
	当 <code>x</code> 的类型与 <code>T</code> 同为整数或浮点数类型时。
	</li>
	<li>
	当 <code>x</code> 的类型与 <code>T</code> 同为复数类型时。
	</li>
	<li>
	当 <code>x</code> 为整数、字节切片或符文切片且 <code>T</code> 为字符串类型时。
	</li>
	<li>
	当 <code>x</code> 为字符串且 <code>T</code> 为字节切片或符文切片时。
	</li>
</ul>

<div class="english">
<p>
<a href="#Struct_types">Struct tags</a> are ignored when comparing struct types
for identity for the purpose of conversion:
</p>
</div>

<p>
在为了转换而通过比较识别结构体类型时，<a href="#结构体类型">结构体标注</a> 会被忽略：
</p>

<pre>
type Person struct {
	Name    string
	Address *struct {
		Street string
		City   string
	}
}

var data *struct {
	Name    string `json:"name"`
	Address *struct {
		Street string `json:"street"`
		City   string `json:"city"`
	} `json:"address"`
}

var person = (*Person)(data)  // ignoring tags, the underlying types are identical
</pre>

<div class="english">
<p>
Specific rules apply to (non-constant) conversions between numeric types or
to and from a string type.
These conversions may change the representation of <code>x</code>
and incur a run-time cost.
All other conversions only change the type but not the representation
of <code>x</code>.
</p>
</div>

<p>
具体规则应用于（非常量）与数值类型之间，或在字符串类型之间转换。
这些类型转换会改变 <code>x</code> 的表示并引发运行时的代价。
其它转换只改变类型而不改变 <code>x</code> 的表示。
</p>

<div class="english">
<p>
There is no linguistic mechanism to convert between pointers and integers.
The package <a href="#Package_unsafe"><code>unsafe</code></a>
implements this functionality under
restricted circumstances.
</p>
</div>

<p>
没有语言机制能在指针和整数之间转换。包 <a href="#包 unsafe"><code>unsafe</code></a>
可在受限情况下实现此功能。
</p>


<div class="english">
<h4>Conversions between numeric types</h4>
</div>

<h4>数值类型间的转换</h4>

<div class="english">
<p>
For the conversion of non-constant numeric values, the following rules apply:
</p>

<ol>
<li>
When converting between integer types, if the value is a signed integer, it is
sign extended to implicit infinite precision; otherwise it is zero extended.
It is then truncated to fit in the result type's size.
For example, if <code>v := uint16(0x10F0)</code>, then <code>uint32(int8(v)) == 0xFFFFFFF0</code>.
The conversion always yields a valid value; there is no indication of overflow.
</li>
<li>
When converting a floating-point number to an integer, the fraction is discarded
(truncation towards zero).
</li>
<li>
When converting an integer or floating-point number to a floating-point type,
or a complex number to another complex type, the result value is rounded
to the precision specified by the destination type.
For instance, the value of a variable <code>x</code> of type <code>float32</code>
may be stored using additional precision beyond that of an IEEE-754 32-bit number,
but float32(x) represents the result of rounding <code>x</code>'s value to
32-bit precision. Similarly, <code>x + 0.1</code> may use more than 32 bits
of precision, but <code>float32(x + 0.1)</code> does not.
</li>
</ol>
</div>

<p>
对于非常量数值类型的类型转换，以下规则适用：
</p>

<ol>
<li>
当在整数类型间转换时，若该值为无符号整数，其符号将扩展为隐式无限精度，反之为零扩展。
然后截断以符合该返回类型的大小。例如，若 <code>v := uint16(0x10F0)</code>，则
<code>uint32(int8(v)) == 0xFFFFFFF0</code>。类型转换总产生有效值，且无溢出指示。
</li>
<li>
当转换浮点数为整数时，小数部分将被丢弃（向零截断）。
</li>
<li>
当转换整数或浮点数为浮点类型，或转换复数类型为另一个复数类型时，其返回值将舍入至目标类型指定的精度。
例如，类型为 <code>float32</code> 的变量 <code>x</code> 的值可能使用超出 IEEE-754
标准 32 位数的额外精度来存储，但 float32(x) 表示将 <code>x</code> 的值舍入为 32 位精度的结果。
同样，<code>x + 0.1</code> 会使用超过 32 位的精度，但 <code>float32(x + 0.1)</code> 却不会。
</li>
</ol>

<div class="english">
<p>
In all non-constant conversions involving floating-point or complex values,
if the result type cannot represent the value the conversion
succeeds but the result value is implementation-dependent.
</p>
</div>

<p>
在所有涉及非常量浮点数或复数值的类型转换中，若该返回类型不能表示该转换成功的值，则该返回值取决于具体实现。
</p>

<div class="english">
<h4 id="Conversions_to_and_from_a_string_type">Conversions to and from a string type</h4>
</div>

<h4 id="字符串类型的转换">字符串类型的转换</h4>

<div class="english">
<ol>
<li>
Converting a signed or unsigned integer value to a string type yields a
string containing the UTF-8 representation of the integer. Values outside
the range of valid Unicode code points are converted to <code>"\uFFFD"</code>.

<pre>
string('a')       // "a"
string(-1)        // "\ufffd" == "\xef\xbf\xbd"
string(0xf8)      // "\u00f8" == "ø" == "\xc3\xb8"
type MyString string
MyString(0x65e5)  // "\u65e5" == "日" == "\xe6\x97\xa5"
</pre>
</li>

<li>
Converting a slice of bytes to a string type yields
a string whose successive bytes are the elements of the slice.

<pre>
string([]byte{'h', 'e', 'l', 'l', '\xc3', '\xb8'})   // "hellø"
string([]byte{})                                     // ""
string([]byte(nil))                                  // ""

type MyBytes []byte
string(MyBytes{'h', 'e', 'l', 'l', '\xc3', '\xb8'})  // "hellø"
</pre>
</li>

<li>
Converting a slice of runes to a string type yields
a string that is the concatenation of the individual rune values
converted to strings.

<pre>
string([]rune{0x767d, 0x9d6c, 0x7fd4})   // "\u767d\u9d6c\u7fd4" == "白鵬翔"
string([]rune{})                         // ""
string([]rune(nil))                      // ""

type MyRunes []rune
string(MyRunes{0x767d, 0x9d6c, 0x7fd4})  // "\u767d\u9d6c\u7fd4" == "白鵬翔"
</pre>
</li>

<li>
Converting a value of a string type to a slice of bytes type
yields a slice whose successive elements are the bytes of the string.

<pre>
[]byte("hellø")   // []byte{'h', 'e', 'l', 'l', '\xc3', '\xb8'}
[]byte("")        // []byte{}

MyBytes("hellø")  // []byte{'h', 'e', 'l', 'l', '\xc3', '\xb8'}
</pre>
</li>

<li>
Converting a value of a string type to a slice of runes type
yields a slice containing the individual Unicode code points of the string.

<pre>
[]rune(MyString("白鵬翔"))  // []rune{0x767d, 0x9d6c, 0x7fd4}
[]rune("")                 // []rune{}

MyRunes("白鵬翔")           // []rune{0x767d, 0x9d6c, 0x7fd4}
</pre>
</li>
</ol>
</div>

<ol>
<li>
将有符号或无符号整数值转换为字符串类型将产生一个包含 UTF-8 表示的该整数的字符串。
有效 Unicode 码点范围之外的值将转换为 <code>"\uFFFD"</code>。

<pre>
string('a')       // "a"
string(-1)        // "\ufffd" == "\xef\xbf\xbd "
string(0xf8)      // "\u00f8" == "ø" == "\xc3\xb8"
type MyString string
MyString(0x65e5)  // "\u65e5" == "日" == "\xe6\x97\xa5"
</pre>
</li>

<li>
将字节切片转换为字符串类型将产生一个连续字节为该切片元素的字符串。

<pre>
string([]byte{'h', 'e', 'l', 'l', '\xc3', '\xb8'})   // "hellø"
string([]byte{})                                     // ""
string([]byte(nil))                                  // ""

type MyBytes []byte
string(MyBytes{'h', 'e', 'l', 'l', '\xc3', '\xb8'})  // "hellø"
</pre>
</li>

<li>
将符文切片转换为字符串类型将产生一个已转换为字符串的单个符文值的串联字符串。

<pre>
string([]rune{0x767d, 0x9d6c, 0x7fd4})  // "\u767d\u9d6c\u7fd4" == "白鵬翔"
string([]rune{})                         // ""
string([]rune(nil))                      // ""

type MyRunes []rune
string(MyRunes{0x767d, 0x9d6c, 0x7fd4})  // "\u767d\u9d6c\u7fd4" == "白鵬翔"
</pre>
</li>

<li>
将字符串类型值转换为字节类型切片将产生一个连续元素为该字符串字节的切片。

<pre>
[]byte("hellø")   // []byte{'h', 'e', 'l', 'l', '\xc3', '\xb8'}
[]byte("")        // []byte{}

MyBytes("hellø")  // []byte{'h', 'e', 'l', 'l', '\xc3', '\xb8'}
</pre>
</li>

<li>
将字符串类型的值转换为符文类型切片将产生一个包含该字符串单个 Unicode 码点的切片。

<pre>
[]rune(MyString("白鵬翔"))  // []rune{0x767d, 0x9d6c, 0x7fd4}
[]rune("")                 // []rune{}

MyRunes("白鵬翔")           // []rune{0x767d, 0x9d6c, 0x7fd4}
</pre>
</li>
</ol>


<div class="english">
<h3 id="Constant_expressions">Constant expressions</h3>
</div>

<h3 id="常量表达式">常量表达式</h3>

<div class="english">
<p>
Constant expressions may contain only <a href="#Constants">constant</a>
operands and are evaluated at compile time.
</p>
</div>

<p>
常量表达式可只包含<a href="#常量">常量</a>操作数并在编译时求值。
</p>

<div class="english">
<p>
Untyped boolean, numeric, and string constants may be used as operands
wherever it is legal to use an operand of boolean, numeric, or string type,
respectively.
</p>
</div>

<p>
无类型化布尔、数值和字符串常量可被用作操作数，无论使用布尔、数值或字符串类型的操作数是否合法。
除移位操作外，若二元操作的操作数是不同种类的无类型化常量，对于非布尔操作，该操作与其结果使用出现在此列表中较后的种类：
整数、符文、浮点数、复数。例如，由无类型化复数常量分离的无类型化整数常量将产生一个无类型化复数常量。
</p>

<div class="english">
<p>
A constant <a href="#Comparison_operators">comparison</a> always yields
an untyped boolean constant.  If the left operand of a constant
<a href="#Operators">shift expression</a> is an untyped constant, the
result is an integer constant; otherwise it is a constant of the same
type as the left operand, which must be of
<a href="#Numeric_types">integer type</a>.
</p>

<p>
Any other operation on untyped constants results in an untyped constant of the
same kind; that is, a boolean, integer, floating-point, complex, or string
constant.
If the untyped operands of a binary operation (other than a shift) are of
different kinds, the result is of the operand's kind that appears later in this
list: integer, rune, floating-point, complex.
For example, an untyped integer constant divided by an
untyped complex constant yields an untyped complex constant.
</p>

<pre>
const a = 2 + 3.0          // a == 5.0   (untyped floating-point constant)
const b = 15 / 4           // b == 3     (untyped integer constant)
const c = 15 / 4.0         // c == 3.75  (untyped floating-point constant)
const Θ float64 = 3/2      // Θ == 1.0   (type float64, 3/2 is integer division)
const Π float64 = 3/2.     // Π == 1.5   (type float64, 3/2. is float division)
const d = 1 &lt;&lt; 3.0         // d == 8     (untyped integer constant)
const e = 1.0 &lt;&lt; 3         // e == 8     (untyped integer constant)
const f = int32(1) &lt;&lt; 33   // illegal    (constant 8589934592 overflows int32)
const g = float64(2) &gt;&gt; 1  // illegal    (float64(2) is a typed floating-point constant)
const h = "foo" &gt; "bar"    // h == true  (untyped boolean constant)
const j = true             // j == true  (untyped boolean constant)
const k = 'w' + 1          // k == 'x'   (untyped rune constant)
const l = "hi"             // l == "hi"  (untyped string constant)
const m = string(k)        // m == "x"   (type string)
const Σ = 1 - 0.707i       //            (untyped complex constant)
const Δ = Σ + 2.0e-4       //            (untyped complex constant)
const Φ = iota*1i - 1/1i   //            (untyped complex constant)
</pre>
</div>

<p>
常量<a href="#比较操作符">比较</a>总是产生无类型化布尔常量。若常量<a href="#操作符">移位表达式</a>
的左操作数为无类型化常量，则该结果为整数常量；否则为与左操作数类型相同的常量，左操作数必须为<a href="#数值类型">整数类型</a>。
将其它所有操作符应用于同种类（即，布尔、整数、浮点数、复数或字符串常量）
无类型化常量的结果：
</p>

<pre>
const a = 2 + 3.0          // a == 5.0   （无类型化浮点数常量）
const b = 15 / 4           // b == 3     （无类型化整数常量）
const c = 15 / 4.0         // c == 3.75  （无类型化浮点数常量）
const Θ float64 = 3/2      // Θ == 1.0   （类型为 float64，3/2 是整数除法）
const Π float64 = 3/2.     // Π == 1.5   （类型为 float64，3/2. 是浮点数除法）
const d = 1 &lt;&lt; 3.0         // d == 8     （无类型化整数常量）
const e = 1.0 &lt;&lt; 3         // e == 8     （无类型化整数常量）
const f = int32(1) &lt;&lt; 33   // 非法    （常量 8589934592 溢出 int32）
const g = float64(2) &gt;&gt; 1  // 非法       （float64(2)为无类型化浮点数常量）
const h = "foo" &gt; "bar"    // h == true  （无类型化布尔常量）
const j = true             // j == true  （无类型化布尔常量）
const k = 'w' + 1          // k == 'x'   （无类型化符文常量）
const l = "hi"             // l == "hi"  （无类型化字符串常量）
const m = string(k)        // m == "x"   （类型为 string）
const Σ = 1 - 0.707i       //            （无类型化复数常量）
const Δ = Σ + 2.0e-4       //            （无类型化复数常量）
const Φ = iota*1i - 1/1i   //            （无类型化复数常量）
</pre>

<div class="english">
<p>
Applying the built-in function <code>complex</code> to untyped
integer, rune, or floating-point constants yields
an untyped complex constant.
</p>

<pre>
const ic = complex(0, c)   // ic == 3.75i  (untyped complex constant)
const iΘ = complex(0, Θ)   // iΘ == 1i     (type complex128)
</pre>
</div>

<p>
将内建函数 <code>complex</code> 应用于无类型化整数、符文或浮点数常量将产生一个无类型化复数常量。
</p>

<pre>
const ic = complex(0, c)   // ic == 3.75i （无类型化复数常量）
const iΘ = complex(0, Θ)   // iΘ == 1i    （类型为 complex128）
</pre>

<div class="english">
<p>
Constant expressions are always evaluated exactly; intermediate values and the
constants themselves may require precision significantly larger than supported
by any predeclared type in the language. The following are legal declarations:
</p>
</div>

<p>
常量表达式总是精确地求值；中间值与该常量本身可能需要明显大于该语言中任何预声明类型所支持的精度。以下为合法声明：
</p>

<pre>
const Huge = 1 &lt;&lt; 100         // Huge == 1267650600228229401496703205376  (untyped integer constant)
const Four int8 = Huge &gt;&gt; 98  // Four == 4                                (type int8)
</pre>

<div class="english">
<p>
The divisor of a constant division or remainder operation must not be zero:
</p>

<pre>
3.14 / 0.0   // illegal: division by zero
</pre>
</div>

<p>
常量除法或求余的除数必不能为零：
</p>

<pre>
3.14 / 0.0   // 非法：除以零
</pre>

<div class="english">
<p>
The values of <i>typed</i> constants must always be accurately
<a href="#Representability">representable</a> by values
of the constant type. The following constant expressions are illegal:
</p>

<pre>
uint(-1)     // -1 cannot be represented as a uint
int(3.14)    // 3.14 cannot be represented as an int
int64(Huge)  // 1267650600228229401496703205376 cannot be represented as an int64
Four * 300   // operand 300 cannot be represented as an int8 (type of Four)
Four * 100   // product 400 cannot be represented as an int8 (type of Four)
</pre>
</div>

<p>
<b>带类型</b>常量的值必须总是可被精确地<a href="#可表示性">表示</a>为该常量类型的值。
以下为非法常量表达式：
</p>

<pre>
uint(-1)     // -1 无法表示为 uint
int(3.14)    // 3.14 无法表示为 int
int64(Huge)  // 1267650600228229401496703205376 无法表示为 int64
Four * 300   // 操作数 300 无法表示为 int8（Four 的类型）
Four * 100   // 其结果 400 无法表示为 int8（Four 的类型）
</pre>

<div class="english">
<p>
The mask used by the unary bitwise complement operator <code>^</code> matches
the rule for non-constants: the mask is all 1s for unsigned constants
and -1 for signed and untyped constants.
</p>

<pre>
^1         // untyped integer constant, equal to -2
uint8(^1)  // illegal: same as uint8(-2), -2 cannot be represented as a uint8
^uint8(1)  // typed uint8 constant, same as 0xFF ^ uint8(1) = uint8(0xFE)
int8(^1)   // same as int8(-2)
^int8(1)   // same as -1 ^ int8(1) = -2
</pre>
</div>

<p>
用于一元按位补码操作符 <code>^</code> 的屏蔽与非常量相匹配的规则：对于无符号常量屏蔽全为 1，
而对于带符号或无类型化常量为 -1。
</p>

<pre>
^1         // 无类型化整数常量，等于 -2
uint8(^1)  // 非法，等价于 uint8(-2)，-2 无法表示为 uint8
^uint8(1)  // 类型化 uint8 常量，等价于 0xFF ^ uint8(1) = uint8(0xFE)
int8(^1)   // 等价于 int8(-2)
^int8(1)   // 等价于 -1 ^ int8(1) = -2
</pre>

<div class="english">
<p>
Implementation restriction: A compiler may use rounding while
computing untyped floating-point or complex constant expressions; see
the implementation restriction in the section
on <a href="#Constants">constants</a>.  This rounding may cause a
floating-point constant expression to be invalid in an integer
context, even if it would be integral when calculated using infinite
precision, and vice versa.
</p>
</div>

<p>
实现限制：在计算无类型化浮点数或复数常量表达式时，编译器可能使用舍入，参考章节<a href="#常量">常量</a>
的实现限制。次舍入可能会导致浮点常量表达式在整数上下文中无效，即使在它使用无限精度计算时会成为整体，反之亦然。
</p>


<div class="english">
<h3 id="Order_of_evaluation">Order of evaluation</h3>
</div>

<h3 id="求值顺序">求值顺序</h3>

<div class="english">
<p>
At package level, <a href="#Package_initialization">initialization dependencies</a>
determine the evaluation order of individual initialization expressions in
<a href="#Variable_declarations">variable declarations</a>.
Otherwise, when evaluating the <a href="#Operands">operands</a> of an
expression, assignment, or
<a href="#Return_statements">return statement</a>,
all function calls, method calls, and
communication operations are evaluated in lexical left-to-right
order.
</p>
</div>

<p>
在包级别内，<a href="#包初始化">初始化依赖</a>确定了
<a href="#变量声明">变量声明</a> 内独立初始化与局的求值顺序。
否则，当对一个表达式、赋值或<a href="#Return语句">返回语句</a>的
<a href="#操作数">操作数</a> 进行求值时，
所有函数调用、方法调用以及通信操作均按从左到右的词法顺序求值。
</p>

<div class="english">
<p>
For example, in the (function-local) assignment
</p>
</div>

<p>
例如，在（函数局部）赋值
</p>

<pre>
y[f()], ok = g(h(), i()+x[j()], &lt;-c), k()
</pre>

<div class="english">
<p>
the function calls and communication happen in the order
<code>f()</code>, <code>h()</code>, <code>i()</code>, <code>j()</code>,
<code>&lt;-c</code>, <code>g()</code>, and <code>k()</code>.
However, the order of those events compared to the evaluation
and indexing of <code>x</code> and the evaluation
of <code>y</code> is not specified.
</p>

<pre>
a := 1
f := func() int { a++; return a }
x := []int{a, f()}            // x may be [1, 2] or [2, 2]: evaluation order between a and f() is not specified
m := map[int]int{a: 1, a: 2}  // m may be {2: 1} or {2: 2}: evaluation order between the two map assignments is not specified
n := map[int]int{a: f()}      // n may be {2: 3} or {3: 3}: evaluation order between the key and the value is not specified
</pre>
</div>

<p>
中，函数调用与通信按顺序 <code>f()</code>、<code>h()</code>、<code>i()</code>、<code>j()</code>、
<code>&lt;-c</code>、<code>g()</code> 和 <code>k()</code> 发生。然而，相较于这些事件的顺序，<code>x</code>
的求值与索引及 <code>y</code> 的求值并未指定。
</p>

<pre>
a := 1
f := func() int { a++; return a }
x := []int{a, f()}            // x 可能为 [1, 2] 或 [2, 2]：a 与 f() 之间的求值顺序并未指定
m := map[int]int{a: 1, a: 2}  // m 可能为 {2: 1} 或 {2: 2}：两个映射赋值之间的求值顺序并未指定
n := map[int]int{a: f()}      // n 可能为 {2: 3} 或 {3: 3}：键和值之间的求值顺序并未指定
</pre>

<div class="english">
<p>
At package level, initialization dependencies override the left-to-right rule
for individual initialization expressions, but not for operands within each
expression:
</p>
</div>

<p>
在包级别内，初始化依赖覆盖了独立初始化从左到右的规则，但不会影响到每个表达式中的操作数：
</p>

<div class="english">
<pre>
var a, b, c = f() + v(), g(), sqr(u()) + v()

func f() int        { return c }
func g() int        { return a }
func sqr(x int) int { return x*x }

// functions u and v are independent of all other variables and functions
</pre>
</div>

<pre>
var a, b, c = f() + v(), g(), sqr(u()) + v()

func f() int        { return c }
func g() int        { return a }
func sqr(x int) int { return x*x }

// 函数 u 和 v 独立于其它所有变量和函数
</pre>

<div class="english">
<p>
The function calls happen in the order
<code>u()</code>, <code>sqr()</code>, <code>v()</code>,
<code>f()</code>, <code>v()</code>, and <code>g()</code>.
</p>
</div>

<p>
函数调用按 <code>u()</code>、<code>sqr()</code>、<code>v()</code>、
<code>f()</code>、<code>v()</code>、<code>g()</code> 的顺序发生。
</p>

<div class="english">
<p>
Floating-point operations within a single expression are evaluated according to
the associativity of the operators.  Explicit parentheses affect the evaluation
by overriding the default associativity.
In the expression <code>x + (y + z)</code> the addition <code>y + z</code>
is performed before adding <code>x</code>.
</p>
</div>

<p>
单表达式中的浮点数操作根据该操作符的结合性求值。显式的圆括号通过覆盖默认结合性来影响求值。
在表达式 <code>x + (y + z)</code> 中，加法 <code>y + z</code> 会在与 <code>x</code> 相加前执行。
</p>

<div class="english">
<h2 id="Statements">Statements</h2>
</div>

<h2 id="语句">语句</h2>

<div class="english">
<p>
Statements control execution.
</p>

<pre class="ebnf">
Statement =
	Declaration | LabeledStmt | SimpleStmt |
	GoStmt | ReturnStmt | BreakStmt | ContinueStmt | GotoStmt |
	FallthroughStmt | Block | IfStmt | SwitchStmt | SelectStmt | ForStmt |
	DeferStmt .

SimpleStmt = EmptyStmt | ExpressionStmt | SendStmt | IncDecStmt | Assignment | ShortVarDecl .
</pre>
</div>

<p>
语句控制执行。
</p>

<pre class="ebnf">
语句 =
	声明 | 标签语句 | 简单语句 |
	Go语句 | Return语句 | Break语句 | Continue语句 | Goto语句 |
	Fallthrough语句 | 块 | If语句 | Switch语句 | Select语句 | For语句 |
	Defer语句 .

简单语句 = 空语句 | 表达式语句 | 发送语句 | 递增递减语句 | 赋值 | 短变量声明 .
</pre>

<div class="english">
<h3 id="Terminating_statements">Terminating statements</h3>
</div>

<h3 id="终止语句">终止语句</h3>

<div class="english">
<p>
A <i>terminating statement</i> prevents execution of all statements that lexically
appear after it in the same <a href="#Blocks">block</a>. The following statements
are terminating:
</p>

<ol>
<li>
	A <a href="#Return_statements">"return"</a> or
    	<a href="#Goto_statements">"goto"</a> statement.
	<!-- ul below only for regular layout -->
	<ul> </ul>
</li>

<li>
	A call to the built-in function
	<a href="#Handling_panics"><code>panic</code></a>.
	<!-- ul below only for regular layout -->
	<ul> </ul>
</li>

<li>
	A <a href="#Blocks">block</a> in which the statement list ends in a terminating statement.
	<!-- ul below only for regular layout -->
	<ul> </ul>
</li>

<li>
	An <a href="#If_statements">"if" statement</a> in which:
	<ul>
	<li>the "else" branch is present, and</li>
	<li>both branches are terminating statements.</li>
	</ul>
</li>

<li>
	A <a href="#For_statements">"for" statement</a> in which:
	<ul>
	<li>there are no "break" statements referring to the "for" statement, and</li>
	<li>the loop condition is absent.</li>
	</ul>
</li>

<li>
	A <a href="#Switch_statements">"switch" statement</a> in which:
	<ul>
	<li>there are no "break" statements referring to the "switch" statement,</li>
	<li>there is a default case, and</li>
	<li>the statement lists in each case, including the default, end in a terminating
	    statement, or a possibly labeled <a href="#Fallthrough_statements">"fallthrough"
	    statement</a>.</li>
	</ul>
</li>

<li>
	A <a href="#Select_statements">"select" statement</a> in which:
	<ul>
	<li>there are no "break" statements referring to the "select" statement, and</li>
	<li>the statement lists in each case, including the default if present,
	    end in a terminating statement.</li>
	</ul>
</li>

<li>
	A <a href="#Labeled_statements">labeled statement</a> labeling
	a terminating statement.
</li>
</ol>

<p>
All other statements are not terminating.
</p>
</div>

<p>
终止语句为以下之一：
</p>

<ol>
<li>
	一个<a href="#Return语句">"return"</a> 或
		<a href="#Goto语句">"goto"</a> 语句。
	<!-- 下面的 ul 用于规划布局 -->
	<ul> </ul>
</li>

<li>
	一个内建函数 <a href="#处理恐慌"><code>panic</code></a> 的调用。
	<!-- 下面的 ul 用于规划布局 -->
	<ul> </ul>
</li>

<li>
	一个语句列表以终止语句结束的<a href="#块">块</a>。
	<!-- 下面的 ul 用于规划布局 -->
	<ul> </ul>
</li>

<li>
	一个 <a href="#If_statements">"if" 语句</a>，其中：
	<ul>
	<li>存在 "else" 分支，且</li>
	<li>两个分支均以终止语句结束。</li>
	</ul>
</li>

<li>
	一个 <a href="#For语句">"for" 语句</a>，其中：
	<ul>
	<li>没有 "break" 语句引用到该 "for" 语句，且</li>
	<li>缺少循环条件。</li>
	</ul>
</li>

<li>
	一个 <a href="#Switch语句">"switch" 语句</a>，其中：
	<ul>
	<li>没有 "break" 语句引用到该 "switch" 语句，</li>
	<li>没有默认分支，且</li>
	<li>包括默认分支，每一个分支中的语句列表均以终止语句结束，或一个可能带标签的
	    <a href="#Fallthrough语句">"fallthrough" 语句</a>。</li>
	</ul>
</li>

<li>
	一个 <a href="#Select语句">"select" 语句</a>，其中：
	<ul>
	<li>没有 "break" 语句引用到该 "select" 语句，且</li>
	<li>包括默认分支（如果有的话），每一个分支中的语句列表均以终止语句结束。</li>
	</ul>
</li>

<li>
	一个标在终止语句上的<a href="#标签语句">标签语句</a>。
</li>
</ol>

<p>
其它所有语句均非终止语句。
</p>

<div class="english">
<p>
A <a href="#Blocks">statement list</a> ends in a terminating statement if the list
is not empty and its final non-empty statement is terminating.
</p>
</div>

<p>
若<a href="#块">语句列表</a>非空且其最后一个非空语句为终止语句，那么它以终止语句结束。
</p>

<div class="english">
<h3 id="Empty_statements">Empty statements</h3>
</div>

<h3 id="空语句">空语句</h3>

<div class="english">
<p>
The empty statement does nothing.
</p>

<pre class="ebnf">
EmptyStmt = .
</pre>
</div>

<p>
空语句不执行任何操作。
</p>

<pre class="ebnf">
空语句 = .
</pre>


<div class="english">
<h3 id="Labeled_statements">Labeled statements</h3>
</div>

<h3 id="标签语句">标签语句</h3>

<div class="english">
<p>
A labeled statement may be the target of a <code>goto</code>,
<code>break</code> or <code>continue</code> statement.
</p>

<pre class="ebnf">
LabeledStmt = Label ":" Statement .
Label       = identifier .
</pre>
</div>

<p>
标签语句可作为 <code>goto</code>、<code>break</code> 或 <code>continue</code> 语句的目标
</p>

<pre class="ebnf">
标签语句 = 标签 ":" 语句 .
标签     = 标识符 .
</pre>

<pre>
Error: log.Panic("error encountered")
</pre>


<div class="english">
<h3 id="Expression_statements">Expression statements</h3>
</div>

<h3 id="表达式语句">表达式语句</h3>

<div class="english">
<p>
With the exception of specific built-in functions,
function and method <a href="#Calls">calls</a> and
<a href="#Receive_operator">receive operations</a>
can appear in statement context. Such statements may be parenthesized.
</p>

<pre class="ebnf">
ExpressionStmt = Expression .
</pre>
</div>

<p>
除特殊的内建函数外，函数与方法的<a href="#调用">调用</a>及
<a href="#接收操作">接收操作</a>均可出现在语句上下文中。这样的语句可能需要加小括号。
</p>

<pre class="ebnf">
表达式语句 = 表达式 .
</pre>

<div class="english">
<p>
The following built-in functions are not permitted in statement context:
</p>
</div>

<p>
以下内建函数不允许出现在语句上下文中：
</p>

<pre>
append cap complex imag len make new real
unsafe.Alignof unsafe.Offsetof unsafe.Sizeof
</pre>

<div class="english">
<pre>
h(x+y)
f.Close()
&lt;-ch
(&lt;-ch)
len("foo")  // illegal if len is the built-in function
</pre>
</div>

<pre>
h(x+y)
f.Close()
&lt;-ch
(&lt;-ch)
len("foo")  // 若 len 为内建函数即为非法
</pre>


<div class="english">
<h3 id="Send_statements">Send statements</h3>
</div>

<h3 id="发送语句">发送语句</h3>

<div class="english">
<p>
A send statement sends a value on a channel.
The channel expression must be of <a href="#Channel_types">channel type</a>,
the channel direction must permit send operations,
and the type of the value to be sent must be <a href="#Assignability">assignable</a>
to the channel's element type.
</p>

<pre class="ebnf">
SendStmt = Channel "&lt;-" Expression .
Channel  = Expression .
</pre>
</div>

<p>
发送语句在信道上发送值。信道表达式必须为<a href="#信道类型">信道类型</a>，
信道的方向必须允许发送操作，且被发送的值的类型必须<a href="#可赋值性">可赋予</a>该信道的元素类型。
</p>

<pre class="ebnf">
发送语句 = 信道 "&lt;-" 表达式 .
信道     = 表达式 .
</pre>

<div class="english">
<p>
Both the channel and the value expression are evaluated before communication
begins. Communication blocks until the send can proceed.
A send on an unbuffered channel can proceed if a receiver is ready.
A send on a buffered channel can proceed if there is room in the buffer.
A send on a closed channel proceeds by causing a <a href="#Run_time_panics">run-time panic</a>.
A send on a <code>nil</code> channel blocks forever.
</p>
</div>

<p>
信道与值表达式均在通信开始前求值。通信会阻塞，直到发送可继续进行。
若接收者已就绪，在无缓存信道上发送可继续进行。
若缓存中有空间，在有缓存信道上发送可继续进行。
在已关闭信道上进行发送会引发一个<a href="#运行时恐慌">运行时恐慌</a>。
在 <code>nil</code> 信道上进行发送将永远阻塞。
</p>

<div class="english">
<pre>
ch &lt;- 3  // send value 3 to channel ch
</pre>
</div>

<pre>
ch &lt;- 3  // 发送值 3 至信道 ch
</pre>


<div class="english">
<h3 id="IncDec_statements">IncDec statements</h3>
</div>

<h3 id="递增递减语句">递增递减语句</h3>

<div class="english">
<p>
The "++" and "--" statements increment or decrement their operands
by the untyped <a href="#Constants">constant</a> <code>1</code>.
As with an assignment, the operand must be <a href="#Address_operators">addressable</a>
or a map index expression.
</p>

<pre class="ebnf">
IncDecStmt = Expression ( "++" | "--" ) .
</pre>
</div>

<p>
"++" 与 "--" 语句会以无类型化<a href="#常量">常量</a> <code>1</code> 来递增或递减它们的操作数。
就赋值来说，操作数必须为<a href="#可寻址的">可寻址的</a>，或为映射的下标表达式。
</p>

<pre class="ebnf">
递增递减语句 = 表达式 ( "++" | "--" ) .
</pre>

<div class="english">
<p>
The following <a href="#Assignments">assignment statements</a> are semantically
equivalent:
</p>

<pre class="grammar">
IncDec statement    Assignment
x++                 x += 1
x--                 x -= 1
</pre>
</div>

<p>
以下<a href="#赋值">赋值语句</a>在语义上等价：
</p>

<pre class="grammar">
递增递减语句        赋值
x++                 x += 1
x--                 x -= 1
</pre>


<div class="english">
<h3 id="Assignments">Assignments</h3>
</div>

<h3 id="赋值">赋值</h3>

<div class="english">
<pre class="ebnf">
Assignment = ExpressionList assign_op ExpressionList .

assign_op = [ add_op | mul_op ] "=" .
</pre>
</div>

<pre class="ebnf">
赋值 = 表达式列表 赋值操作符 表达式列表 .

赋值操作符 = [ 加法操作符 | 乘法操作符 ] "=" .
</pre>

<div class="english">
<p>
Each left-hand side operand must be <a href="#Address_operators">addressable</a>,
a map index expression, or (for <code>=</code> assignments only) the
<a href="#Blank_identifier">blank identifier</a>.
Operands may be parenthesized.
</p>

<pre>
x = 1
*p = f()
a[i] = 23
(k) = &lt;-ch  // same as: k = &lt;-ch
</pre>
</div>

<p>
每个左操作数必须为<a href="#地址操作符">可寻址的</a>、映射下标表达式或（仅对于 <code>=</code>
赋值）<a href="#空白标识符">空白标识符</a>。操作数可加小括号。
</p>

<pre>
x = 1
*p = f()
a[i] = 23
(k) = &lt;-ch  // 等价于：k = &lt;-ch
</pre>

<div class="english">
<p>
An <i>assignment operation</i> <code>x</code> <i>op</i><code>=</code>
<code>y</code> where <i>op</i> is a binary <a href="#Arithmetic_operators">arithmetic operator</a>
is equivalent to <code>x</code> <code>=</code> <code>x</code> <i>op</i>
<code>(y)</code> but evaluates <code>x</code>
only once.  The <i>op</i><code>=</code> construct is a single token.
In assignment operations, both the left- and right-hand expression lists
must contain exactly one single-valued expression, and the left-hand
expression must not be the blank identifier.
</p>
</div>

<p>
<b>赋值操作</b> <code>x</code> <i>op</i><code>=</code> <code>y</code>，其中 <i>op</i> 为一个二元<a href="#算术操作符">算术操作符</a>，它等价于
<code>x</code> <code>=</code> <code>x</code> <i>op</i> <code>(y)</code>，但只对 <code>x</code> 求值一次。
<i>op</i><code>=</code> 为单个标记。在赋值操作中，左、右表达式列表必须均刚好包含一个单值表达式，
且左表达式必须不为空白标识符。
</p>

<pre>
a[i] &lt;&lt;= 2
i &amp;^= 1&lt;&lt;n
</pre>

<div class="english">
<p>
A tuple assignment assigns the individual elements of a multi-valued
operation to a list of variables.  There are two forms.  In the
first, the right hand operand is a single multi-valued expression
such as a function call, a <a href="#Channel_types">channel</a> or
<a href="#Map_types">map</a> operation, or a <a href="#Type_assertions">type assertion</a>.
The number of operands on the left
hand side must match the number of values.  For instance, if
<code>f</code> is a function returning two values,
</p>

<pre>
x, y = f()
</pre>

<p>
assigns the first value to <code>x</code> and the second to <code>y</code>.
In the second form, the number of operands on the left must equal the number
of expressions on the right, each of which must be single-valued, and the
<i>n</i>th expression on the right is assigned to the <i>n</i>th
operand on the left:
</p>

<pre>
one, two, three = '一', '二', '三'
</pre>
</div>

<p>
元组赋值将多值操作的个体元素赋予变量列表。它有两种形式。首先，右操作数为单个多值表达式，比如一个函数调用、
<a href="#信道类型">信道</a>、<a href="#映射类型">映射</a>操作或一个<a href="#类型断言">类型断言</a>。
左操作数的数量必须与值的数量相匹配。例如，若 <code>f</code> 为返回两个值的函数，则
</p>

<pre>
x, y = f()
</pre>

<p>
会将第一个值赋予 <code>x</code>，而第二个值则会赋予 <code>y</code>。
在第二种形式中，左侧操作数的数量必须等于右侧表达式的数量，其中每一个必须为单值，且右侧第
<i>n</i> 个表达式赋予左侧第 <i>n</i> 个操作数：
</p>

<pre>
one, two, three = '一', '二', '三'
</pre>

<div class="english">
<p>
The <a href="#Blank_identifier">blank identifier</a> provides a way to
ignore right-hand side values in an assignment:
</p>

<pre>
_ = x       // evaluate x but ignore it
x, _ = f()  // evaluate f() but ignore second result value
</pre>
</div>

<p>
<a href="#空白标识符">空白标识符</a> 提供了一种在赋值中忽略右侧值的方法：
</p>

<pre>
_ = x       // 求值 x 但忽略它
x, _ = f()  // 求值 f() 但忽略第二个结果值
</pre>

<div class="english">
<p>
The assignment proceeds in two phases.
First, the operands of <a href="#Index_expressions">index expressions</a>
and <a href="#Address_operators">pointer indirections</a>
(including implicit pointer indirections in <a href="#Selectors">selectors</a>)
on the left and the expressions on the right are all
<a href="#Order_of_evaluation">evaluated in the usual order</a>.
Second, the assignments are carried out in left-to-right order.
</p>

<pre>
a, b = b, a  // exchange a and b

x := []int{1, 2, 3}
i := 0
i, x[i] = 1, 2  // set i = 1, x[0] = 2

i = 0
x[i], i = 2, 1  // set x[0] = 2, i = 1

x[0], x[0] = 1, 2  // set x[0] = 1, then x[0] = 2 (so x[0] == 2 at end)

x[1], x[3] = 4, 5  // set x[1] = 4, then panic setting x[3] = 5.

type Point struct { x, y int }
var p *Point
x[2], p.x = 6, 7  // set x[2] = 6, then panic setting p.x = 7

i = 2
x = []int{3, 5, 7}
for i, x[i] = range x {  // set i, x[2] = 0, x[0]
	break
}
// after this loop, i == 0 and x == []int{3, 5, 3}
</pre>
</div>

<p>
赋值过程分为两个阶段。
首先，左边的<a href="#下标表达式">下标表达式</a>与<a href="#地址操作符">指针间接寻址</a>的操作数
（包括<a href="#选择器">选择器</a>中隐式的指针间接寻址）和右边的表达式都会<a href="#求值顺序">按通常顺序求值</a>。
其次，赋值会按照从左到右的顺序进行。
</p>

<pre>
a, b = b, a  // 交换 a 和 b

x := []int{1, 2, 3}
i := 0
i, x[i] = 1, 2  // 置 i = 1，x[0] = 2

i = 0
x[i], i = 2, 1  // 置 x[0] = 2，i = 1

x[0], x[0] = 1, 2  // 置 x[0] = 1，然后置 x[0] = 2（因此最后 x[0] == 2）

x[1], x[3] = 4, 5  // 置 x[1] = 4，然后恐慌置 x[3] = 5

type Point struct { x, y int }
var p *Point
x[2], p.x = 6, 7  // 置 x[2] = 6，然后恐慌置 p.x = 7

i = 2
x = []int{3, 5, 7}
for i, x[i] = range x {  // 置 i, x[2] = 0, x[0]
	break
}
// 该循环结束之后，i == 0 且 x == []int{3, 5, 3}
</pre>

<div class="english">
<p>
In assignments, each value must be <a href="#Assignability">assignable</a>
to the type of the operand to which it is assigned, with the following special cases:
</p>

<ol>
<li>
	Any typed value may be assigned to the blank identifier.
</li>

<li>
	If an untyped constant
	is assigned to a variable of interface type or the blank identifier,
	the constant is first implicitly <a href="#Conversions">converted</a> to its
	 <a href="#Constants">default type</a>.
</li>

<li>
	If an untyped boolean value is assigned to a variable of interface type or
	the blank identifier, it is first implicitly converted to type <code>bool</code>.
</li>
</ol>
</div>

<p>
在赋值中，每个值必须<a href="#可赋值性">可赋予</a>被赋值操作数的类型，以下为特殊情况：
</p>

<ol>
<li>
	任何类型化值均可赋予空白标识符。
</li>

<li>
	若一个无类型化常量被赋予一个接口类型的变量或空白标识符，该常量首先会
	<a href="#转换">转换</a>为其<a href="#常量">默认类型</a>。
</li>

<li>
	若无类型化布尔值被赋予一个接口类型的变量或空白标识符，它首先会被隐式转换为布尔类型。
</li>
</ol>


<div class="english">
<h3 id="If_statements">If statements</h3>
</div>

<h3 id="If语句">If语句</h3>

<div class="english">
<p>
"If" statements specify the conditional execution of two branches
according to the value of a boolean expression.  If the expression
evaluates to true, the "if" branch is executed, otherwise, if
present, the "else" branch is executed.
</p>

<pre class="ebnf">
IfStmt = "if" [ SimpleStmt ";" ] Expression Block [ "else" ( IfStmt | Block ) ] .
</pre>
</div>

<p>
"If"语句根据一个布尔表达式的值指定两个分支的条件来执行。
若该表达式求值为 true，则执行"if"分支，否则执行"else"分支。
</p>

<pre class="ebnf">
If语句 = "if" [ 简单语句 ";" ] 表达式 块 [ "else" ( If语句 | 块 ) ] .
</pre>

<pre>
if x &gt; max {
	x = max
}
</pre>

<div class="english">
<p>
The expression may be preceded by a simple statement, which
executes before the expression is evaluated.
</p>
</div>

<p>
简单语句可能先于表达式，它将在表达式求值前执行。
</p>

<pre>
if x := f(); x &lt; y {
	return x
} else if x &gt; z {
	return z
} else {
	return y
}
</pre>


<div class="english">
<h3 id="Switch_statements">Switch statements</h3>
</div>

<h3 id="Switch语句">Switch语句</h3>

<div class="english">
<p>
"Switch" statements provide multi-way execution.
An expression or type specifier is compared to the "cases"
inside the "switch" to determine which branch
to execute.
</p>

<pre class="ebnf">
SwitchStmt = ExprSwitchStmt | TypeSwitchStmt .
</pre>
</div>

<p>
"Switch"语句提供多路执行。表达式或类型说明符与"switch"中的"cases"相比较从而决定执行哪一分支。
</p>

<pre class="ebnf">
Switch语句 = 表达式选择语句 | 类型选择语句 .
</pre>

<div class="english">
<p>
There are two forms: expression switches and type switches.
In an expression switch, the cases contain expressions that are compared
against the value of the switch expression.
In a type switch, the cases contain types that are compared against the
type of a specially annotated switch expression.
The switch expression is evaluated exactly once in a switch statement.
</p>
</div>

<p>
它有两种形式：表达式选择与类型选择。在表达式选择中，case 包含的表达式针对 switch 表达式的值进行比较，
在类型选择中，case 包含的类型针对特别注明的 switch 表达式的类型进行比较。
switch 表达式在 switch 语句中刚好求值一次。
</p>

<div class="english">
<h4 id="Expression_switches">Expression switches</h4>
</div>

<h4 id="表达式选择">表达式选择</h4>

<div class="english">
<p>
In an expression switch,
the switch expression is evaluated and
the case expressions, which need not be constants,
are evaluated left-to-right and top-to-bottom; the first one that equals the
switch expression
triggers execution of the statements of the associated case;
the other cases are skipped.
If no case matches and there is a "default" case,
its statements are executed.
There can be at most one default case and it may appear anywhere in the
"switch" statement.
A missing switch expression is equivalent to the boolean value
<code>true</code>.
</p>

<pre class="ebnf">
ExprSwitchStmt = "switch" [ SimpleStmt ";" ] [ Expression ] "{" { ExprCaseClause } "}" .
ExprCaseClause = ExprSwitchCase ":" StatementList .
ExprSwitchCase = "case" ExpressionList | "default" .
</pre>
</div>

<p>

在表达式选择中，switch 表达式会被求值，而 case 表达式无需为常量，它按从上到下，从左到右的顺序求值；
第一个等于 switch 表达式的 case 表达式将引发相应情况的语句的执行；其它的情况将被跳过。
若没有情况匹配且有"default"情况，则该语句将被执行。
最多只能有一个默认情况且它可以出现在"switch"语句的任何地方。
缺失的 switch 表达式等价于布尔值 <code>true</code>。
</p>

<pre class="ebnf">
表达时选择语句 = "switch" [ 简单语句 ";" ] [ 表达式 ] "{" { 表达式情况子句 } "}" .
表达式情况子句 = 表达式选择情况 ":" 语句列表 .
表达式选择情况 = "case" 表达式列表 | "default" .
</pre>

<div class="english">
<p>
If the switch expression evaluates to an untyped constant, it is first implicitly
<a href="#Conversions">converted</a> to its <a href="#Constants">default type</a>;
if it is an untyped boolean value, it is first implicitly converted to type <code>bool</code>.
The predeclared untyped value <code>nil</code> cannot be used as a switch expression.
</p>
</div>

<p>
若 switch 求值出一个无类型化的常量，它首先会隐式<a href="#类型转换">转换</a>为其<a href="#常量">默认类型</a>；
若它是无类型化的布尔值，它首先会转换为 <code>bool</code> 类型。
预声明的无类型化值 <code>nil</code> 无法用作 switch 表达式。
</p>

<div class="english">
<p>
If a case expression is untyped, it is first implicitly <a href="#Conversions">converted</a>
to the type of the switch expression.
For each (possibly converted) case expression <code>x</code> and the value <code>t</code>
of the switch expression, <code>x == t</code> must be a valid <a href="#Comparison_operators">comparison</a>.
</p>
</div>

<p>
若 case 表达式为无类型化的，它首先会隐式<a href="#类型转换">转换</a>为 switch 表达式的类型。
对于每个（可能已转换的）case 表达式 <code>x</code> 与 switch 表达式的值 <code>t</code>，
<code>x == t</code> 必须为有效的 <a href="#比较操作符">比较</a>。
</p>

<div class="english">
<p>
In other words, the switch expression is treated as if it were used to declare and
initialize a temporary variable <code>t</code> without explicit type; it is that
value of <code>t</code> against which each case expression <code>x</code> is tested
for equality.
</p>
</div>

<p>
换句话说，switch 表达式可视作用它来声明并初始化变量 <code>t</code> 而不显示指定类型，
并用 <code>t</code> 的值对每一个 case 表达式 <code>x</code> 测试是否相等。
</p>

<div class="english">
<p>
In a case or default clause, the last non-empty statement
may be a (possibly <a href="#Labeled_statements">labeled</a>)
<a href="#Fallthrough_statements">"fallthrough" statement</a> to
indicate that control should flow from the end of this clause to
the first statement of the next clause.
Otherwise control flows to the end of the "switch" statement.
A "fallthrough" statement may appear as the last statement of all
but the last clause of an expression switch.
</p>
</div>

<p>
在 case 或 default 子句中，最后一个非空语句可能为（可能<a href="#带标签语句">带标签</a>的）
<a href="#Fallthrough语句">"fallthrough" 语句</a>
它表明该控制流应从该子句的结尾转至下一个子句的第一个语句。
否则，控制流转至该"switch"语句的结尾。
"fallthrough" 语句可出现在 switch 表达式中除最后一个子句外所有子句的末尾。
</p>

<div class="english">
<p>
The switch expression may be preceded by a simple statement, which
executes before the expression is evaluated.
</p>

<pre>
switch tag {
default: s3()
case 0, 1, 2, 3: s1()
case 4, 5, 6, 7: s2()
}

switch x := f(); {  // missing switch expression means "true"
case x &lt; 0: return -x
default: return x
}

switch {
case x &lt; y: f1()
case x &lt; z: f2()
case x == 4: f3()
}
</pre>
</div>

<p>
简单语句可能先于 switch 表达式，它将在表达式求值前执行。
</p>

<pre>
switch tag {
default: s3()
case 0, 1, 2, 3: s1()
case 4, 5, 6, 7: s2()
}

switch x := f(); {  // 缺失的 switch 表达式意为"true"
case x &lt; 0: return -x
default: return x
}

switch {
case x &lt; y: f1()
case x &lt; z: f2()
case x == 4: f3()
}
</pre>

<div class="english">
<p>
Implementation restriction: A compiler may disallow multiple case
expressions evaluating to the same constant.
For instance, the current compilers disallow duplicate integer,
floating point, or string constants in case expressions.
</p>
</div>

<p>
实现限制：编译器可能不允许多个 case 表达式求值为同一个常量。
例如，当前的编译器不允许 case 表达式出现重复的整数、浮点数或字符串常量。
</p>


<div class="english">
<h4 id="Type_switches">Type switches</h4>
</div>

<h4 id="类型选择">类型选择</h4>

<div class="english">
<p>
A type switch compares types rather than values. It is otherwise similar
to an expression switch. It is marked by a special switch expression that
has the form of a <a href="#Type_assertions">type assertion</a>
using the reserved word <code>type</code> rather than an actual type:
</p>

<pre>
switch x.(type) {
// cases
}
</pre>

<p>
Cases then match actual types <code>T</code> against the dynamic type of the
expression <code>x</code>. As with type assertions, <code>x</code> must be of
<a href="#Interface_types">interface type</a>, and each non-interface type
<code>T</code> listed in a case must implement the type of <code>x</code>.
</p>

<pre class="ebnf">
TypeSwitchStmt  = "switch" [ SimpleStmt ";" ] TypeSwitchGuard "{" { TypeCaseClause } "}" .
TypeSwitchGuard = [ identifier ":=" ] PrimaryExpr "." "(" "type" ")" .
TypeCaseClause  = TypeSwitchCase ":" StatementList .
TypeSwitchCase  = "case" TypeList | "default" .
TypeList        = Type { "," Type } .
</pre>
</div>

<p>
类型选择比较类型而非值。它与表达式选择并不相似。它被一个特殊的 switch 表达式标记，
该表达式为使用保留字 <code>type</code> 而非实际类型的<a href="#类型断言">类型断言</a>的形式：
</p>

<pre>
switch x.(type) {
// cases
}
</pre>

<p>
此时的 case 针对表达式 <code>x</code> 的动态类型匹配实际的类型 <code>T</code>。
就像类型断言一样，<code>x</code> 必须为<a href="#接口类型">接口类型</a>，
而每一个在 case 中列出的非接口类型 <code>T</code> 必须实现了 <code>x</code> 的类型。
</p>

<pre class="ebnf">
类型选择语句 = "switch" [ 简单语句 ";" ] 类型选择监视 "{" { 类型情况子句 } "}" .
类型选择监视 = [ 标识符 ":=" ] 主表达式 "." "(" "type" ")" .
类型情况子句 = 类型选择情况 ":" 语句列表 .
类型选择情况 = "case" 类型列表 | "default" .
类型列表     = 类型 { "," 类型 } .
</pre>

<div class="english">
<p>
The TypeSwitchGuard may include a
<a href="#Short_variable_declarations">short variable declaration</a>.
When that form is used, the variable is declared at the end of the
TypeSwitchCase in the <a href="#Blocks">implicit block</a> of each clause.
In clauses with a case listing exactly one type, the variable
has that type; otherwise, the variable has the type of the expression
in the TypeSwitchGuard.
</p>
</div>

<p>
类型选择监视可包含一个<a href="#短变量声明">短变量声明</a>。
当使用此形式时，变量会在每个子句的<a href="#块">隐式块</a>中类型选择情况的末尾处声明。
在 case 列表刚好只有一个类型的子句中，该变量即拥有此类型；否则，该变量拥有在类型选择监视中表达式的类型。
</p>

<div class="english">
<p>
Instead of a type, a case may use the predeclared identifier
<a href="#Predeclared_identifiers"><code>nil</code></a>;
that case is selected when the expression in the TypeSwitchGuard
is a <code>nil</code> interface value.
There may be at most one <code>nil</code> case.
</p>
</div>

<p>
除类型外，case 也可为 <a href="#预声明标识符"><code>nil</code></a>，
这种情况在类型选择监视中的表达式为 <code>nil</code> 接口值时使用。
此处最多有一种 <code>nil</code> 的情况。
</p>

<div class="english">
<p>
Given an expression <code>x</code> of type <code>interface{}</code>,
the following type switch:
</p>

<pre>
switch i := x.(type) {
case nil:
	printString("x is nil")                // type of i is type of x (interface{})
case int:
	printInt(i)                            // type of i is int
case float64:
	printFloat64(i)                        // type of i is float64
case func(int) float64:
	printFunction(i)                       // type of i is func(int) float64
case bool, string:
	printString("type is bool or string")  // type of i is type of x (interface{})
default:
	printString("don't know the type")     // type of i is type of x (interface{})
}
</pre>

<p>
could be rewritten:
</p>

<pre>
v := x  // x is evaluated exactly once
if v == nil {
	i := v                                 // type of i is type of x (interface{})
	printString("x is nil")
} else if i, isInt := v.(int); isInt {
	printInt(i)                            // type of i is int
} else if i, isFloat64 := v.(float64); isFloat64 {
	printFloat64(i)                        // type of i is float64
} else if i, isFunc := v.(func(int) float64); isFunc {
	printFunction(i)                       // type of i is func(int) float64
} else {
	_, isBool := v.(bool)
	_, isString := v.(string)
	if isBool || isString {
		i := v                         // type of i is type of x (interface{})
		printString("type is bool or string")
	} else {
		i := v                         // type of i is type of x (interface{})
		printString("don't know the type")
	}
}
</pre>
</div>

<p>
给定类型为 <code>interface{}</code> 的表达式 <code>x</code>，以下类型选择：
</p>

<pre>
switch i := x.(type) {
case nil:
	printString("x is nil")                // i 的类型为 x 的类型（interface{}）
case int:
	printInt(i)                            // i 的类型为 int
case float64:
	printFloat64(i)                        // i 的类型为 float64
case func(int) float64:
	printFunction(i)                       // i 的类型为 func(int) float64
case bool, string:
	printString("type is bool or string")  // i 的类型为 x 的类型（interface{}）
default:
	printString("don't know the type")     // i 的类型为 x 的类型（interface{}）
}
</pre>

<p>
可被重写为：
</p>

<pre>
v := x  // x 只被求值一次
if v == nil {
	i := v                                 // i 的类型为 x 的类型（interface{}）
	printString("x is nil")
} else if i, isInt := v.(int); isInt {
	printInt(i)                            // i 的类型为 int
} else if i, isFloat64 := v.(float64); isFloat64 {
	printFloat64(i)                        // i 的类型为 float64
} else if i, isFunc := v.(func(int) float64); isFunc {
	printFunction(i)                       // i 的类型为 func(int) float64
} else {
	_, isBool := v.(bool)
	_, isString := v.(string)
	if isBool || isString {
		i := v                         // i 的类型为 x 的类型（interface{}）
		printString("type is bool or string")
	} else {
		i := v                         // i 的类型为 x 的类型（interface{}）
		printString("don't know the type")
	}
}
</pre>

<div class="english">
<p>
The type switch guard may be preceded by a simple statement, which
executes before the guard is evaluated.
</p>
</div>

<p>
简单语句可能先于类型选择监视，它将在类型选择监视求值前执行。
</p>

<div class="english">
<p>
The "fallthrough" statement is not permitted in a type switch.
</p>
</div>

<p>
"fallthrough"语句在类型选择中不被允许。
</p>

<div class="english">
<h3 id="For_statements">For statements</h3>
</div>

<h3 id="For语句">For语句</h3>

<div class="english">
<p>
A "for" statement specifies repeated execution of a block. There are three forms:
The iteration may be controlled by a single condition, a "for" clause, or a "range" clause.
</p>

<pre class="ebnf">
ForStmt = "for" [ Condition | ForClause | RangeClause ] Block .
Condition = Expression .
</pre>
</div>

<p>
"for"语句指定块的重复执行。它有三种形式：迭代通过条件、"for"子句或"range"子句控制。
</p>

<pre class="ebnf">
For语句 = "for" [ 条件 | For子句 | Range子句 ] 块 .
条件 = 表达式 .
</pre>

<div class="english">
<h4 id="For_condition">For statements with single condition</h4>
</div>

<h4 id="For条件">单条件 for 语句</h4>

<div class="english">
<p>
In its simplest form, a "for" statement specifies the repeated execution of
a block as long as a boolean condition evaluates to true.
The condition is evaluated before each iteration.
If the condition is absent, it is equivalent to the boolean value
<code>true</code>.
</p>
</div>

<p>
在最简单的形式中，只要布尔条件求值为真，"for"语句指定的块就重复执行。
条件会在每次迭代前求值。若缺少条件，则它等价于布尔值 <code>true</code>。
</p>

<pre>
for a &lt; b {
	a *= 2
}
</pre>

<div class="english">
<h4 id="For_clause">For statements with <code>for</code> clause</h4>
</div>

<h4 id="For从句">带 <code>for</code> 从句的 for 语句</h4>

<div class="english">
<p>
A "for" statement with a ForClause is also controlled by its condition, but
additionally it may specify an <i>init</i>
and a <i>post</i> statement, such as an assignment,
an increment or decrement statement. The init statement may be a
<a href="#Short_variable_declarations">short variable declaration</a>, but the post statement must not.
Variables declared by the init statement are re-used in each iteration.
</p>

<pre class="ebnf">
ForClause = [ InitStmt ] ";" [ Condition ] ";" [ PostStmt ] .
InitStmt = SimpleStmt .
PostStmt = SimpleStmt .
</pre>
</div>

<p>
带 For 子句的"for"语句也通过其条件控制，此外，它也可指定一个<b>初始化</b>或<b>步进</b>语句，
例如一个赋值、一个递增或递减语句。初始化语句可为一个<a href="#短变量声明">短变量声明</a>，
而步进语句则不能。由 init 语句声明的变量会在每次迭代中重用。
</p>

<pre class="ebnf">
For子句    = [ 初始化语句 ] ";" [ 条件 ] ";" [ 步进语句 ] .
初始化语句 = 简单语句 .
步进语句   = 简单语句 .
</pre>

<pre>
for i := 0; i &lt; 10; i++ {
	f(i)
}
</pre>

<div class="english">
<p>
If non-empty, the init statement is executed once before evaluating the
condition for the first iteration;
the post statement is executed after each execution of the block (and
only if the block was executed).
Any element of the ForClause may be empty but the
<a href="#Semicolons">semicolons</a> are
required unless there is only a condition.
If the condition is absent, it is equivalent to the boolean value
<code>true</code>.
</p>

<pre>
for cond { S() }    is the same as    for ; cond ; { S() }
for      { S() }    is the same as    for true     { S() }
</pre>
</div>

<h4 id="For_range">For statements with <code>range</code> clause</h4>

<p>
若初始化语句非空，则只在第一次迭代的条件求值前执行一次。
步进语句会在块的每一次执行（且仅当块被执行）后执行。
任何 For 子句的元素都可为空，但除非只有一个条件，否则<a href="#分号">分号</a>是必须的。
若缺少条件，则它等价于布尔值 <code>true</code>。
</p>

<pre>
for cond { S() }    等价于    for ; cond ; { S() }
for      { S() }    等价于    for true     { S() }
</pre>

<div class="english">
<p>
A "for" statement with a "range" clause
iterates through all entries of an array, slice, string or map,
or values received on a channel. For each entry it assigns <i>iteration values</i>
to corresponding <i>iteration variables</i> if present and then executes the block.
</p>

<pre class="ebnf">
RangeClause = [ ExpressionList "=" | IdentifierList ":=" ] "range" Expression .
</pre>
</div>

<p>
带"range"子句的"for"语句通过遍历数组、切片、字符串或映射的所有项，以及从信道上接收的值来迭代。
对于每一项，它将<b>迭代值</b>（若存在）赋予其相应的<b>迭代变量</b>，然后执行该块。
</p>

<pre class="ebnf">
Range子句 = [ 表达式列表 "=" | 标识符列表 ":=" ] "range" 表达式 .
</pre>

<div class="english">
<p>
The expression on the right in the "range" clause is called the <i>range expression</i>,
which may be an array, pointer to an array, slice, string, map, or channel permitting
<a href="#Receive_operator">receive operations</a>.
As with an assignment, if present the operands on the left must be
<a href="#Address_operators">addressable</a> or map index expressions; they
denote the iteration variables. If the range expression is a channel, at most
one iteration variable is permitted, otherwise there may be up to two.
If the last iteration variable is the <a href="#Blank_identifier">blank identifier</a>,
the range clause is equivalent to the same clause without that identifier.
</p>
</div>

<p>
"range"子句右边的表达式称为<b>range 表达式</b>，它可以是一个允许<a href="#接收操作符">接受操作</a>
的数组、数组指针、切片、字符串、映射或信道。就赋值来说，若存在左边的操作数，则它必须为
<a href="#地址操作符">可寻址的</a>或映射下标表达式；它们表示迭代变量。若 range 表达式为信道，
则最多只允有一个迭代变量，否则可多于两个。若最后一个迭代变量为
<a href="#空白标识符">空白标识符</a>，则 range 子句等价于无该标识符的相同子句。
</p>

<div class="english">
<p>
The range expression <code>x</code> is evaluated once before beginning the loop,
with one exception: if at most one iteration variable is present and
<code>len(x)</code> is <a href="#Length_and_capacity">constant</a>,
the range expression is not evaluated.
</p>

<p>
Function calls on the left are evaluated once per iteration.
For each iteration, iteration values are produced as follows
if the respective iteration variables are present:
</p>

<pre class="grammar">
Range expression                          1st value          2nd value

array or slice  a  [n]E, *[n]E, or []E    index    i  int    a[i]       E
string          s  string type            index    i  int    see below  rune
map             m  map[K]V                key      k  K      m[k]       V
channel         c  chan E, &lt;-chan E       element  e  E
</pre>

<ol>
<li>
For an array, pointer to array, or slice value <code>a</code>, the index iteration
values are produced in increasing order, starting at element index 0.
If at most one iteration variable is present, the range loop produces
iteration values from 0 up to <code>len(a)-1</code> and does not index into the array
or slice itself. For a <code>nil</code> slice, the number of iterations is 0.
</li>

<li>
For a string value, the "range" clause iterates over the Unicode code points
in the string starting at byte index 0.  On successive iterations, the index value will be the
index of the first byte of successive UTF-8-encoded code points in the string,
and the second value, of type <code>rune</code>, will be the value of
the corresponding code point.  If the iteration encounters an invalid
UTF-8 sequence, the second value will be <code>0xFFFD</code>,
the Unicode replacement character, and the next iteration will advance
a single byte in the string.
</li>

<li>
The iteration order over maps is not specified
and is not guaranteed to be the same from one iteration to the next.
If a map entry that has not yet been reached is removed during iteration,
the corresponding iteration value will not be produced. If a map entry is
created during iteration, that entry may be produced during the iteration or
may be skipped. The choice may vary for each entry created and from one
iteration to the next.
If the map is <code>nil</code>, the number of iterations is 0.
</li>

<li>
For channels, the iteration values produced are the successive values sent on
the channel until the channel is <a href="#Close">closed</a>. If the channel
is <code>nil</code>, the range expression blocks forever.
</li>
</ol>
</div>

<p>
range 表达式在循环前会求值一次，除了一种情况：若 range 表达式为数组或数组指针，
且最多存在一个迭代变量，此时只有 range 表达式的长度会被求值；若该长度为常量，
那么<a href="#长度与容量">根据定义</a>，range 表达式本身不会被求值。
</p>

<p>
左边的函数调用会在每次迭代时求值一次。对于每一次迭代，若各自的迭代变量存在，那么迭代值按照以下方式产生：
</p>

<pre class="grammar">
Range 表达式                           第一个值            第二个值

数组或切片  a  [n]E、*[n]E 或 []E     下标  i  int        a[i]   E
字符串      s  string type            下标  i  int        见下   rune
映射        m  map[K]V                键    k  K          m[k]   V
信道        c  chan E, &lt;-chan E    元素  e  E
</pre>

<ol>
<li>
对于数组、数组指针或切片值 <code>a</code>，下标迭代值按照递增顺序产生，从元素下标 0 开始。
作为一种特殊情况，若最多有一个迭代变量，则 range 循环提供从 0 到 <code>len(a)-1</code>
的迭代变量而非索引该数组或切片自身。对于 <code>nil</code> 切片，迭代次数为 0。
</li>

<li>
对于字符串值，"range"子句从字节下标 0 开始，遍历该字符串中的 Unicode 码点。在连续迭代中，
其下标值为该字符串中连续 UTF-8 编码码点第一个字节的下标。而类型为 <code>rune</code>
的第二个值为则其相应码点的值。若该迭代遇到无效的 UTF-8 序列，则第二个值将为 Unicode 占位字符
<code>0xFFD</code>，且下一次迭代将推进至此字符串中的单个字节。
</li>

<li>
映射的遍历顺序并不确定且从某一次迭代到下一次并不保证相同。若在迭代过程中移除的映射项尚未受到影响，
则相应的迭代值不会产生。若在迭代过程中创建映射项，则该项可能会在迭代中产生或被跳过。
这种选择可能会改变已经创建的每一个项，并从一次迭代进入到下一次迭代中。
若该映射为 <code>nil</code>，则迭代的次数为 0.
</li>

<li>
对于信道，其迭代值产生为在该信道上发送的连续值，直到该信道被<a href="#关闭">关闭</a>。若该信道为
<code>nil</code>，则 range 表达式将永远阻塞。
</li>
</ol>

<div class="english">
<p>
The iteration values are assigned to the respective
iteration variables as in an <a href="#Assignments">assignment statement</a>.
</p>
</div>

<p>
迭代值在<a href="#赋值">赋值语句</a>中将分别赋予其各自的迭代变量。
</p>

<div class="english">
<p>
The iteration variables may be declared by the "range" clause using a form of
<a href="#Short_variable_declarations">short variable declaration</a>
(<code>:=</code>).
In this case their types are set to the types of the respective iteration values
and their <a href="#Declarations_and_scope">scope</a> is the block of the "for"
statement; they are re-used in each iteration.
If the iteration variables are declared outside the "for" statement,
after execution their values will be those of the last iteration.
</p>

<pre>
var testdata *struct {
	a *[7]int
}
for i, _ := range testdata.a {
	// testdata.a is never evaluated; len(testdata.a) is constant
	// i ranges from 0 to 6
	f(i)
}

var a [10]string
for i, s := range a {
	// type of i is int
	// type of s is string
	// s == a[i]
	g(i, s)
}

var key string
var val interface {}  // element type of m is assignable to val
m := map[string]int{"mon":0, "tue":1, "wed":2, "thu":3, "fri":4, "sat":5, "sun":6}
for key, val = range m {
	h(key, val)
}
// key == last map key encountered in iteration
// val == map[key]

var ch chan Work = producer()
for w := range ch {
	doWork(w)
}

// empty a channel
for range ch {}
</pre>
</div>

<p>
迭代变量可通过"range"子句使用<a href="#短变量声明">短变量声明</a>形式（<code>:=</code>）来声明。
在这种情况下，它们的类型将置为其各自的迭代值，且它们的<a href="#声明与作用域">作用域</a>
在"for"语句块内，它们将在每次迭代时被重用。若迭代变量在"for"语句之外声明，则在每次执行后，
它们的值为最后一次迭代的值。
</p>

<pre>
var testdata *struct {
	a *[7]int
}
for i, _ := range testdata.a {
	// testdata.a 永不会被求值，len(testdata.a)为常量
	// i 从 0 延伸到 6
	f(i)
}

var a [10]string
for i, s := range a {
	// i 的类型为 int
	// s 的类型为 string
	// s == a[i]
	g(i, s)
}

var key string
var val interface {}  // m 值的类型可赋予 val
m := map[string]int{"mon":0, "tue":1, "wed":2, "thu":3, "fri":4, "sat":5, "sun":6}
for key, val = range m {
	h(key, val)
}
// key == 在迭代中遇到的最后一个映射键
// val == map[key]

var ch chan Work = producer()
for w := range ch {
	doWork(w)
}

// 清空一个信道
for range ch {}
</pre>


<div class="english">
<h3 id="Go_statements">Go statements</h3>
</div>

<h3 id="Go语句">Go 语句</h3>

<div class="english">
<p>
A "go" statement starts the execution of a function call
as an independent concurrent thread of control, or <i>goroutine</i>,
within the same address space.
</p>

<pre class="ebnf">
GoStmt = "go" Expression .
</pre>
</div>

<p>
"go"语句将函数调用的执行作为控制独立的并发线程或相同地址空间中的<b>Go程</b>来启动。
</p>

<pre class="ebnf">
Go语句 = "go" 表达式 .
</pre>

<div class="english">
<p>
The expression must be a function or method call; it cannot be parenthesized.
Calls of built-in functions are restricted as for
<a href="#Expression_statements">expression statements</a>.
</p>

<p>
表达式必须为一个函数或方法调用，它不能被括号括住。内建函数调用被限制为<a href="#表达式语句">表达式语句</a>。
</p>

<p>
The function value and parameters are
<a href="#Calls">evaluated as usual</a>
in the calling goroutine, but
unlike with a regular call, program execution does not wait
for the invoked function to complete.
Instead, the function begins executing independently
in a new goroutine.
When the function terminates, its goroutine also terminates.
If the function has any return values, they are discarded when the
function completes.
</p>
</div>

<p>
在调用 Go 程中，函数值与形参<a href="#函数与方法的调用">按照惯例求值</a>，
但不像一般的调用，程序的执行并不等待已被调用的函数完成。取而代之，该函数在一个新的 Go 程中独立执行。
当该函数终止后，其 Go 程也将终止。若该函数拥有任何返回值，它们将在该函数完成后被丢弃。
</p>

<pre>
go Server()
go func(ch chan&lt;- bool) { for { sleep(10); ch &lt;- true }} (c)
</pre>


<div class="english">
<h3 id="Select_statements">Select statements</h3>
</div>

<h3 id="Select语句">Select语句</h3>

<div class="english">
<p>
A "select" statement chooses which of a set of possible
<a href="#Send_statements">send</a> or
<a href="#Receive_operator">receive</a>
operations will proceed.
It looks similar to a
<a href="#Switch_statements">"switch"</a> statement but with the
cases all referring to communication operations.
</p>

<pre class="ebnf">
SelectStmt = "select" "{" { CommClause } "}" .
CommClause = CommCase ":" StatementList .
CommCase   = "case" ( SendStmt | RecvStmt ) | "default" .
RecvStmt   = [ ExpressionList "=" | IdentifierList ":=" ] RecvExpr .
RecvExpr   = Expression .
</pre>
</div>

<p>
"select" 语句选择哪些可进行
<a href="#发送语句">发送</a>或<a href="#接收操作符">接收</a>的操作会被处理。
它看起来与<a href="#Switch语句">"switch"</a> 语句类似，但其 case 为所有涉及到通信的操作。
</p>

<pre class="ebnf">
Select语句 = "select" "{" { 通信子句 } "}" .
通信子句   = 通信情况 ":" 语句列表 .
通信情况   = "case" ( 发送语句 | 接收语句 ) | "default" .
接收语句   = [ 表达式列表 [ "," 标识符列表 ] ( "=" | ":=" ) ] 接收表达式 .
接收表达式 = 表达式 .
</pre>

<div class="english">
<p>
A case with a RecvStmt may assign the result of a RecvExpr to one or
two variables, which may be declared using a
<a href="#Short_variable_declarations">short variable declaration</a>.
The RecvExpr must be a (possibly parenthesized) receive operation.
There can be at most one default case and it may appear anywhere
in the list of cases.
</p>
</div>

<p>
带接收语句的 case 可将接收表达式的结果赋予一或两个变量，该变量可使用
<a href="#短变量声明">短变量声明</a>的形式声明。接收表达式必须为（可能带括号的）
接收操作。最多可以有一个默认 case 且可以出现在 case 列表中的任何地方。
</p>

<div class="english">
<p>
Execution of a "select" statement proceeds in several steps:
</p>
</div>

<p>
"select" 语句的执行过程分为以下几步：
</p>

<div class="english">
<ol>
<li>
For all the cases in the statement, the channel operands of receive operations
and the channel and right-hand-side expressions of send statements are
evaluated exactly once, in source order, upon entering the "select" statement.
The result is a set of channels to receive from or send to,
and the corresponding values to send.
Any side effects in that evaluation will occur irrespective of which (if any)
communication operation is selected to proceed.
Expressions on the left-hand side of a RecvStmt with a short variable declaration
or assignment are not yet evaluated.
</li>

<li>
If one or more of the communications can proceed,
a single one that can proceed is chosen via a uniform pseudo-random selection.
Otherwise, if there is a default case, that case is chosen.
If there is no default case, the "select" statement blocks until
at least one of the communications can proceed.
</li>

<li>
Unless the selected case is the default case, the respective communication
operation is executed.
</li>

<li>
If the selected case is a RecvStmt with a short variable declaration or
an assignment, the left-hand side expressions are evaluated and the
received value (or values) are assigned.
</li>

<li>
The statement list of the selected case is executed.
</li>
</ol>
</div>

<ol>
<li>
对于语句中的所有 case，接收操作的信道操作数和信道，以及右侧发送语句的表达式会在进入
"select" 语句时按照源码的顺序刚好执行一次。其结果为用于接收或发送的信道的集合，
以及对应的用于发送的值。该求值中的任何副作用都与已选择进行处理的通信操作无关
（如果存在的话）。接收语句左侧的短变量声明或赋值表达式尚未求值。
</li>

<li>
若一个或多个通信可以进行，就会按照均匀分布的伪随机数选择其中一个。否则，若存在一个默认
case，就会选择它。若没有默认 case，"select" 语句就会阻塞直到至少一个通信可以进行。
</li>

<li>
除非已选择的 case 为默认 case，否则对应的通信操作就会执行。
</li>

<li>
若选择的 case 为带短变量声明或赋值的接收语句，那么左边的表达式会被求值并被赋予接收的值。
</li>

<li>
已选择的 case 的语句列表会被执行。
</li>
</ol>

<div class="english">
<p>
Since communication on <code>nil</code> channels can never proceed,
a select with only <code>nil</code> channels and no default case blocks forever.
</p>

<pre>
var a []int
var c, c1, c2, c3, c4 chan int
var i1, i2 int
select {
case i1 = &lt;-c1:
	print("received ", i1, " from c1\n")
case c2 &lt;- i2:
	print("sent ", i2, " to c2\n")
case i3, ok := (&lt;-c3):  // same as: i3, ok := &lt;-c3
	if ok {
		print("received ", i3, " from c3\n")
	} else {
		print("c3 is closed\n")
	}
case a[f()] = &lt;-c4:
	// same as:
	// case t := &lt;-c4
	//	a[f()] = t
default:
	print("no communication\n")
}

for {  // send random sequence of bits to c
	select {
	case c &lt;- 0:  // note: no statement, no fallthrough, no folding of cases
	case c &lt;- 1:
	}
}

select {}  // block forever
</pre>
</div>

<p>
由于在 <code>nil</code> 信道上的通信永远不会被处理，因此只带
<code>nil</code> 信道且无默认 case 的 select 会永远阻塞。
</p>

<pre>
var a []int
var c, c1, c2, c3, c4 chan int
var i1, i2 int
select {
case i1 = &lt;-c1:
	print("received ", i1, " from c1\n")
case c2 &lt;- i2:
	print("sent ", i2, " to c2\n")
case i3, ok := (&lt;-c3):  // 等价于 i3, ok := &lt;-c3
	if ok {
		print("received ", i3, " from c3\n")
	} else {
		print("c3 is closed\n")
	}
case a[f()] = &lt;-c4:
	// same as:
	// case t := &lt;-c4
	//	a[f()] = t
default:
	print("no communication\n")
}

for {  // 向 c 发送位的随机序列
	select {
	case c &lt;- 0:  // 注意：没有语句，没有 fallthrough，也没有 case 折叠
	case c &lt;- 1:
	}
}

select {}  // 永远阻塞
</pre>


<div class="english">
<h3 id="Return_statements">Return statements</h3>
</div>

<h3 id="Return语句">Return语句</h3>

<div class="english">
<p>
A "return" statement in a function <code>F</code> terminates the execution
of <code>F</code>, and optionally provides one or more result values.
Any functions <a href="#Defer_statements">deferred</a> by <code>F</code>
are executed before <code>F</code> returns to its caller.
</p>

<pre class="ebnf">
ReturnStmt = "return" [ ExpressionList ] .
</pre>
</div>

<p>
函数 <code>F</code> 中的“return”语句终止 <code>F</code> 的执行，并可选地提供一个或多个返回值。
任何被 <code>F</code> <a href="#Defer语句">推迟</a>的函数会在 <code>F</code>
返回给其调用者前执行。
</p>

<pre class="ebnf">
Return语句 = "return" [ 表达式列表 ] .
</pre>

<div class="english">
<p>
In a function without a result type, a "return" statement must not
specify any result values.
</p>
</div>

<p>
在没有返回类型的函数中，"return"语句不能指定任何返回值。
</p>

<pre>
func noResult() {
	return
}
</pre>

<div class="english">
<p>
There are three ways to return values from a function with a result
type:
</p>

<ol>
	<li>The return value or values may be explicitly listed
		in the "return" statement. Each expression must be single-valued
		and <a href="#Assignability">assignable</a>
		to the corresponding element of the function's result type.
<pre>
func simpleF() int {
	return 2
}

func complexF1() (re float64, im float64) {
	return -7.0, -4.0
}
</pre>
	</li>
	<li>The expression list in the "return" statement may be a single
		call to a multi-valued function. The effect is as if each value
		returned from that function were assigned to a temporary
		variable with the type of the respective value, followed by a
		"return" statement listing these variables, at which point the
		rules of the previous case apply.
<pre>
func complexF2() (re float64, im float64) {
	return complexF1()
}
</pre>
	</li>
	<li>The expression list may be empty if the function's result
		type specifies names for its <a href="#Function_types">result parameters</a>.
		The result parameters act as ordinary local variables
		and the function may assign values to them as necessary.
		The "return" statement returns the values of these variables.
<pre>
func complexF3() (re float64, im float64) {
	re = 7.0
	im = 4.0
	return
}

func (devnull) Write(p []byte) (n int, _ error) {
	n = len(p)
	return
}
</pre>
	</li>
</ol>
</div>

<p>
从具有返回类型的函数返回值的三种方式：
</p>

<ol>
	<li>返回值可在"return"语句中显式地列出。每个表达式必须为单值，
		且<a href="#可赋予">可赋予</a>相应的函数返回类型的元素。
<pre>
func simpleF() int {
	return 2
}

func complexF1() (re float64, im float64) {
	return -7.0, -4.0
}
</pre>
	</li>
	<li>
		"return"语句中的表达式列表可为多值函数的单个调用。
		其效果相当于将该函数返回的每一个值赋予同类型的临时变量，
		并在"return"语句后面列出这些变量，在这点上与前面的情况规则相同。
<pre>
func complexF2() (re float64, im float64) {
	return complexF1()
}
</pre>
	</li>
	<li>
		若函数的返回类型为其<a href="#函数类型">返回形参</a>指定了名字，
		则表达式列表可为空。返回形参的行为如同一般的局部变量，且必要时该函数可向他们赋值。
		"return"语句返回这些变量的值。
<pre>
func complexF3() (re float64, im float64) {
	re = 7.0
	im = 4.0
	return
}

func (devnull) Write(p []byte) (n int, _ error) {
	n = len(p)
	return
}
</pre>
	</li>
</ol>

<div class="english">
<p>
Regardless of how they are declared, all the result values are initialized to
the <a href="#The_zero_value">zero values</a> for their type upon entry to the
function. A "return" statement that specifies results sets the result parameters before
any deferred functions are executed.
</p>
</div>

<p>
无论它们如何声明，在进入该函数时，所有的返回值都会被初始化为该类型的<a href="#零值">零值</a>。
指定了结果的“return”语句会在任何被推迟的函数执行前设置结果形参。
</p>

<div class="english">
<p>
Implementation restriction: A compiler may disallow an empty expression list
in a "return" statement if a different entity (constant, type, or variable)
with the same name as a result parameter is in
<a href="#Declarations_and_scope">scope</a> at the place of the return.
</p>

<pre>
func f(n int) (res int, err error) {
	if _, err := f(n-1); err != nil {
		return  // invalid return statement: err is shadowed
	}
	return
}
</pre>
</div>

<p>
实现限制：若不同的条目以相同的名字作为结果形参出现在返回的<a href="#声明与作用域">作用域</a>内，
那么编译器可能禁止空表达式列表出现在 "return" 语句中。
</p>

<pre>
func f(n int) (res int, err error) {
	if _, err := f(n-1); err != nil {
		return  // 无效的返回语句：err 被屏蔽
	}
	return
}
</pre>

<div class="english">
<h3 id="Break_statements">Break statements</h3>
</div>

<h3 id="Break语句">Break语句</h3>

<div class="english">
<p>
A "break" statement terminates execution of the innermost
<a href="#For_statements">"for"</a>,
<a href="#Switch_statements">"switch"</a>, or
<a href="#Select_statements">"select"</a> statement
within the same function.
</p>

<pre class="ebnf">
BreakStmt = "break" [ Label ] .
</pre>
</div>

<p>
"break"语句终止同函数内最内层的
<a href="#For_statements">"for"</a>、
<a href="#Switch_statements">"switch"</a> 或
<a href="#Select_statements">"select"</a> 语句的执行。
</p>

<pre class="ebnf">
Break语句 = "break" [ 标签 ] .
</pre>

<div class="english">
<p>
If there is a label, it must be that of an enclosing
"for", "switch", or "select" statement,
and that is the one whose execution terminates.
</p>
</div>

<p>
若存在标签，则它必须为闭合的"for"、"switch"或"select"语句，而此执行就会终止。
</p>

<pre>
OuterLoop:
	for i = 0; i &lt; n; i++ {
		for j = 0; j &lt; m; j++ {
			switch a[i][j] {
			case nil:
				state = Error
				break OuterLoop
			case item:
				state = Found
				break OuterLoop
			}
		}
	}
</pre>

<div class="english">
<h3 id="Continue_statements">Continue statements</h3>
</div>

<h3 id="Continue语句">Continue语句</h3>

<div class="english">
<p>
A "continue" statement begins the next iteration of the
innermost <a href="#For_statements">"for" loop</a> at its post statement.
The "for" loop must be within the same function.
</p>

<pre class="ebnf">
ContinueStmt = "continue" [ Label ] .
</pre>
</div>

<p>
"continue"语句在最内层<a href="#For语句">"for" 循环</a>的步进语句处开始下一次迭代。
“for”循环必须在同一函数内。
</p>

<pre class="ebnf">
Continue语句 = "continue" [ 标签 ] .
</pre>

<div class="english">
<p>
If there is a label, it must be that of an enclosing
"for" statement, and that is the one whose execution
advances.
</p>
</div>

<p>
若存在标签，则它必须为闭合的"for"语句，而此执行就会前进。
</p>

<pre>
RowLoop:
	for y, row := range rows {
		for x, data := range row {
			if data == endOfRow {
				continue RowLoop
			}
			row[x] = data + bias(x, y)
		}
	}
</pre>


<div class="english">
<h3 id="Goto_statements">Goto statements</h3>
</div>

<h3 id="Goto语句">Goto语句</h3>

<div class="english">
<p>
A "goto" statement transfers control to the statement with the corresponding label
within the same function.
</p>

<pre class="ebnf">
GotoStmt = "goto" Label .
</pre>
</div>

<p>
"goto"语句用于将控制转移到同函数内与其标签相应的语句。
</p>

<pre class="ebnf">
Goto语句 = "goto" 标签 .
</pre>

<pre>
goto Error
</pre>

<div class="english">
<p>
Executing the "goto" statement must not cause any variables to come into
<a href="#Declarations_and_scope">scope</a> that were not already in scope at the point of the goto.
For instance, this example:
</p>
</div>

<div class="english">
<pre>
	goto L  // BAD
	v := 3
L:
</pre>
</div>

<p>
执行"goto"不能在跳转点处产生任何还未在作用域中的变量来使其进入<a href="#声明与作用域">作用域</a>。
比如，例子：
</p>

<pre>
	goto L  // 这样不好
	v := 3
L:
</pre>

<div class="english">
<p>
is erroneous because the jump to label <code>L</code> skips
the creation of <code>v</code>.
</p>
</div>

<p>
是错误的，因为跳转至标签 <code>L</code> 处将跳过 <code>v</code> 的创建。
</p>

<div class="english">
<p>
A "goto" statement outside a <a href="#Blocks">block</a> cannot jump to a label inside that block.
For instance, this example:
</p>
</div>

<p>
在<a href="#块">块</a>外的"goto"语句不能跳转至该块中的标签。
比如，例子：
</p>

<pre>
if n%2 == 1 {
	goto L1
}
for n &gt; 0 {
	f()
	n--
L1:
	f()
	n--
}
</pre>

<div class="english">
<p>
is erroneous because the label <code>L1</code> is inside
the "for" statement's block but the <code>goto</code> is not.
</p>
</div>

<p>
是错误的，因为标签 <code>L1</code> 在"for"语句的块中而 <code>goto</code> 则不在。
</p>

<div class="english">
<h3 id="Fallthrough_statements">Fallthrough statements</h3>
</div>

<h3 id="Fallthrough语句">Fallthrough语句</h3>

<div class="english">
<p>
A "fallthrough" statement transfers control to the first statement of the
next case clause in an <a href="#Expression_switches">expression "switch" statement</a>.
It may be used only as the final non-empty statement in such a clause.
</p>

<pre class="ebnf">
FallthroughStmt = "fallthrough" .
</pre>
</div>

<p>
"fallthrough"语句将控制转移到<a href="#表达式选择">表达式 "switch" 语句</a>
中下一个 case 子句的第一个语句。它可能只被用作这类子句里最后的非空语句。
</p>

<pre class="ebnf">
Fallthrough语句 = "fallthrough" .
</pre>


<div class="english">
<h3 id="Defer_statements">Defer statements</h3>
</div>

<h3 id="Defer语句">Defer语句</h3>

<div class="english">
<p>
A "defer" statement invokes a function whose execution is deferred
to the moment the surrounding function returns, either because the
surrounding function executed a <a href="#Return_statements">return statement</a>,
reached the end of its <a href="#Function_declarations">function body</a>,
or because the corresponding goroutine is <a href="#Handling_panics">panicking</a>.
</p>

<pre class="ebnf">
DeferStmt = "defer" Expression .
</pre>
</div>

<p>
"defer"语句调用的函数将被推迟到其外围函数返回时执行，不论是因为该外围函数执行了
<a href="#Return语句">return 语句</a>，到达了其<a href="#函数声明">函数体</a>的末尾，
还是因为其对应的 Go 程进入了<a href="#恐慌处理">恐慌过程</a>。
</p>

<pre class="ebnf">
Defer语句 = "defer" 表达式 .
</pre>

<div class="english">
<p>
The expression must be a function or method call; it cannot be parenthesized.
Calls of built-in functions are restricted as for
<a href="#Expression_statements">expression statements</a>.
</p>

<p>
Each time a "defer" statement
executes, the function value and parameters to the call are
<a href="#Calls">evaluated as usual</a>
and saved anew but the actual function is not invoked.
Instead, deferred functions are invoked immediately before
the surrounding function returns, in the reverse order
they were deferred. That is, if the surrounding function
returns through an explicit <a href="#Return_statements">return statement</a>,
deferred functions are executed <i>after</i> any result parameters are set
by that return statement but <i>before</i> the function returns to its caller.
If a deferred function value evaluates
to <code>nil</code>, execution <a href="#Handling_panics">panics</a>
when the function is invoked, not when the "defer" statement is executed.
</p>

<p>
For instance, if the deferred function is
a <a href="#Function_literals">function literal</a> and the surrounding
function has <a href="#Function_types">named result parameters</a> that
are in scope within the literal, the deferred function may access and modify
the result parameters before they are returned.
If the deferred function has any return values, they are discarded when
the function completes.
(See also the section on <a href="#Handling_panics">handling panics</a>.)
</p>

<pre>
lock(l)
defer unlock(l)  // unlocking happens before surrounding function returns

// prints 3 2 1 0 before surrounding function returns
for i := 0; i &lt;= 3; i++ {
	defer fmt.Print(i)
}

// f returns 42
func f() (result int) {
	defer func() {
		// result is accessed after it was set to 6 by the return statement
		result *= 7
	}()
	return 6
}
</pre>
</div>

<p>
该表达必须为一个函数或方法调用，它不能被括号括住。内建函数调用被限制为<a href="#表达式语句">表达式语句</a>。
</p>

<p>
"defer"语句每执行一次，它所调用的函数值与形参就会
<a href="#函数与方法的调用">像平时一样求值</a>并重新保存，但实际的函数并不会被调用。
取而代之的是，在外围的函数返回前，被推迟的函数会按照它们被推迟的相反顺序立即执行。
That is, if the surrounding function
returns through an explicit <a href="#Return_statements">return statement</a>,
deferred functions are executed <i>after</i> any result parameters are set
by that return statement but <i>before</i> the function returns to its caller.
If a deferred function value evaluates
to <code>nil</code>, execution <a href="#Handling_panics">panics</a>
when the function is invoked, not when the "defer" statement is executed.
若已推迟函数值求值为 <code>nil</code>，当该函数被调用而非在“defer”语句被执行时，
就会执行 <a href="#恐慌处理">panic</a>。
</p>

<p>
例如，若被推迟的函数为<a href="#函数字面">函数字面</a>，而其外围函数在其作用域中的函数字面内拥有
<a href="#函数类型">已命名结果形参</a>，则被推迟的函数可在该结果形参被返回前访问并更改。
若被推迟函数拥有任何返回值，则它们会在该函数完成时丢弃。
（另请参阅<a href="#恐慌处理">恐慌处理</a>）一节。
</p>

<pre>
lock(l)
defer unlock(l)  // 解锁在外围函数返回前发生

// 在外围函数返回前打印 3 2 1 0
for i := 0; i &lt;= 3; i++ {
	defer fmt.Print(i)
}

// f 返回 42
func f() (result int) {
	defer func() {
		// result 在它被 return 语句置为 6 后访问
		result *= 7
	}()
	return 6
}
</pre>

<div class="english">
<h2 id="Built-in_functions">Built-in functions</h2>
</div>

<h2 id="内建函数">内建函数</h2>

<div class="english">
<p>
Built-in functions are
<a href="#Predeclared_identifiers">predeclared</a>.
They are called like any other function but some of them
accept a type instead of an expression as the first argument.
</p>
</div>

<p>
内建函数是<a href="#预声明标识符">预声明的</a>。它们可以像其他任何函数一样被调用，
但其中某些函数则接受类型而非表达式来作为第一个实参。
</p>

<div class="english">
<p>
The built-in functions do not have standard Go types,
so they can only appear in <a href="#Calls">call expressions</a>;
they cannot be used as function values.
</p>

<pre class="ebnf">
BuiltinCall = identifier "(" [ BuiltinArgs [ "," ] ] ")" .
BuiltinArgs = Type [ "," ArgumentList ] | ArgumentList .
</pre>
</div>

<p>
内建函数并没有标准的 Go 类型，因此它们只能出现在<a href="#函数与方法的调用">调用表达式</a>中，而不能作为函数值被使用。
</p>

<pre class="ebnf">
内建调用 = 标识符 "(" [ 内建实参 [ "," ] ] ")" .
内建实参 = 类型 [ "," 实参列表 ] | 实参列表 .
</pre>

<div class="english">
<h3 id="Close">Close</h3>
</div>

<h3 id="关闭">关闭</h3>

<div class="english">
<p>
For a channel <code>c</code>, the built-in function <code>close(c)</code>
records that no more values will be sent on the channel.
It is an error if <code>c</code> is a receive-only channel.
Sending to or closing a closed channel causes a <a href="#Run_time_panics">run-time panic</a>.
Closing the nil channel also causes a <a href="#Run_time_panics">run-time panic</a>.
After calling <code>close</code>, and after any previously
sent values have been received, receive operations will return
the zero value for the channel's type without blocking.
The multi-valued <a href="#Receive_operator">receive operation</a>
returns a received value along with an indication of whether the channel is closed.
</p>
</div>

<p>
对于一个信道 <code>c</code>，内建函数 <code>close(c)</code> 标明不再有值会在该信道上发送。
若 <code>c</code> 为只接收信道，则会产生一个错误。向已关闭的信道发送信息或再次关闭它将引发
<a href="#运行时恐慌">运行时恐慌</a>。关闭 <code>nil</code> 信道也会引发<a href="#运行时恐慌">运行时恐慌</a>。
在调用 <code>close</code> 之后，任何以前发送的值都会被接收，接收操作将无阻塞地返回该信道类型的零值。
多值 <a href="#接收操作符">接收操作</a> 会随着一个该信道是否关闭的指示返回一个已接收的值。
</p>


<div class="english">
<h3 id="Length_and_capacity">Length and capacity</h3>
</div>

<h3 id="长度与容量">长度与容量</h3>

<div class="english">
<p>
The built-in functions <code>len</code> and <code>cap</code> take arguments
of various types and return a result of type <code>int</code>.
The implementation guarantees that the result always fits into an <code>int</code>.
</p>

<pre class="grammar">
Call      Argument type    Result

len(s)    string type      string length in bytes
          [n]T, *[n]T      array length (== n)
          []T              slice length
          map[K]T          map length (number of defined keys)
          chan T           number of elements queued in channel buffer

cap(s)    [n]T, *[n]T      array length (== n)
          []T              slice capacity
          chan T           channel buffer capacity
</pre>
</div>

<p>
内建函数 <code>len</code> 与 <code>cap</code> 接受各种类型的实参并返回 <code>int</code> 类型的结果。
该实现保证其结果总符合 <code>int</code> 类型。
</p>

<pre class="grammar">
调用      实参类型         结果

len(s)    string type      字符串的字节长度。
		  [n]T, *[n]T      数组长度（== n）
		  []T              切片长度
		  map[K]T          映射长度（已定义键的数量）
		  chan T           信道缓存中元素队列的长度

cap(s)    [n]T, *[n]T      数组长度（== n）
		  []T              切片容量
		  chan T           信道缓存容量
</pre>

<div class="english">
<p>
The capacity of a slice is the number of elements for which there is
space allocated in the underlying array.
At any time the following relationship holds:
</p>
</div>

<p>
切片的容量为其底层数组中已分配的空间元素的数量。以下关系在任何时候都成立：
</p>

<pre>
0 &lt;= len(s) &lt;= cap(s)
</pre>

<div class="english">
<p>
The length of a <code>nil</code> slice, map or channel is 0.
The capacity of a <code>nil</code> slice or channel is 0.
</p>
</div>

<p>
<code>nil</code> 切片、映射或信道的长度为 0。<code>nil</code> 切片或信道的容量为 0。
</p>

<div class="english">
<p>
The expression <code>len(s)</code> is <a href="#Constants">constant</a> if
<code>s</code> is a string constant. The expressions <code>len(s)</code> and
<code>cap(s)</code> are constants if the type of <code>s</code> is an array
or pointer to an array and the expression <code>s</code> does not contain
<a href="#Receive_operator">channel receives</a> or (non-constant)
<a href="#Calls">function calls</a>; in this case <code>s</code> is not evaluated.
Otherwise, invocations of <code>len</code> and <code>cap</code> are not
constant and <code>s</code> is evaluated.
</p>
</div>

<p>
若 <code>s</code> 为字符串常量，则表达式 <code>len(s)</code> 即为 <a href="#常量">常量</a>。
若 <code>s</code> 的类型为数组或数组指针，且表达式 <code>s</code> 不包含<a href="#接收操作符">信道接收</a>
或（非常量）<a href="#函数与方法的调用">函数调用</a>，则表达式 <code>len(s)</code> 与 <code>cap(s)</code> 即为常量，在这种用情况下，
<code>s</code> 不会被求值。否则，<code>len</code> 与 <code>cap</code> 的调用不为常量，且 <code>s</code> 会被求值。
</p>

<div class="english">
<pre>
const (
	c1 = imag(2i)                    // imag(2i) = 2.0 is a constant
	c2 = len([10]float64{2})         // [10]float64{2} contains no function calls
	c3 = len([10]float64{c1})        // [10]float64{c1} contains no function calls
	c4 = len([10]float64{imag(2i)})  // imag(2i) is a constant and no function call is issued
	c5 = len([10]float64{imag(z)})   // invalid: imag(z) is a (non-constant) function call
)
var z complex128
</pre>
</div>

<pre>
const (
	c1 = imag(2i)                    // imag(2i) = 2.0 为常量
	c2 = len([10]float64{2})         // [10]float64{2} 不包含函数调用
	c3 = len([10]float64{c1})        // [10]float64{c1} 不包含函数调用
	c4 = len([10]float64{imag(2i)})  // imag(2i) 为常量且无函数调用问题
	c5 = len([10]float64{imag(z)})   // 无效：imag(z) 为（非常量）函数调用
)
var z complex128
</pre>

<div class="english">
<h3 id="Allocation">Allocation</h3>
</div>

<h3 id="分配">分配</h3>

<div class="english">
<p>
The built-in function <code>new</code> takes a type <code>T</code>,
allocates storage for a <a href="#Variables">variable</a> of that type
at run time, and returns a value of type <code>*T</code>
<a href="#Pointer_types">pointing</a> to it.
The variable is initialized as described in the section on
<a href="#The_zero_value">initial values</a>.

</p>
</div>

<p>
内建函数 <code>new</code> 接受类型 <code>T</code>，在运行时为该类型的
<a href="#变量">变量</a> 分配空间并返回类型为 <code>*T</code>
的值<a href="#指针类型">指向</a>它。该变量根据§<a href="#零值">初始值</a>一节中的描述来初始化。
</p>

<pre class="grammar">
new(T)
</pre>

<div class="english">
<p>
For instance
</p>
</div>

<p>
例如
</p>

<pre>
type S struct { a int; b float64 }
new(S)
</pre>

<div class="english">
<p>
allocates storage for a variable of type <code>S</code>,
initializes it (<code>a=0</code>, <code>b=0.0</code>),
and returns a value of type <code>*S</code> containing the address
of the location.
</p>
</div>

<p>
将为类型为 <code>S</code> 的变量分配存储、初始化（<code>a=0</code>，<code>b=0.0</code>）并返回类型为
<code>*S</code> 的包含位置地址的值。
</p>

<div class="english">
<h3 id="Making_slices_maps_and_channels">Making slices, maps and channels</h3>
</div>

<h3 id="创建切片、映射与信道">创建切片、映射与信道</h3>

<div class="english">
<p>
The built-in function <code>make</code> takes a type <code>T</code>,
which must be a slice, map or channel type,
optionally followed by a type-specific list of expressions.
It returns a value of type <code>T</code> (not <code>*T</code>).
The memory is initialized as described in the section on
<a href="#The_zero_value">initial values</a>.
</p>

<pre class="grammar">
Call             Type T     Result

make(T, n)       slice      slice of type T with length n and capacity n
make(T, n, m)    slice      slice of type T with length n and capacity m

make(T)          map        map of type T
make(T, n)       map        map of type T with initial space for approximately n elements

make(T)          channel    unbuffered channel of type T
make(T, n)       channel    buffered channel of type T, buffer size n
</pre>
</div>

<p>
内建函数 <code>make</code> 接受的类型 <code>T</code> 必须为切片、映射或信道类型，
可选地跟着一个特殊类型的表达式列表。它返回类型为 <code>T</code>（而非 <code>*T</code>）的值。
其内存根据§<a href="#零值">初始值</a>一节中的描述来初始化。
</p>

<pre class="grammar">
调用             类型 T     结果

make(T, n)       slice      类型为 T，长度为 n，容量为 n 的切片
make(T, n, m)    slice      类型为 T，长度为 n，容量为 m 的切片

make(T)          map        类型为 T 的映射
make(T, n)       map        类型为 T，初始空间为 n 个元素的映射

make(T)          channel    类型为 T 的无缓冲信道
make(T, n)       channel    类型为 T，缓存大小为 n 的带缓冲信道
</pre>

<div class="english">
<p>
Each of the size arguments <code>n</code> and <code>m</code> must be of integer type
or an untyped <a href="#Constants">constant</a>.
A constant size argument must be non-negative and <a href="#Representability">representable</a>
by a value of type <code>int</code>; if it is an untyped constant it is given type <code>int</code>.
If both <code>n</code> and <code>m</code> are provided and are constant, then
<code>n</code> must be no larger than <code>m</code>.
If <code>n</code> is negative or larger than <code>m</code> at run time,
a <a href="#Run_time_panics">run-time panic</a> occurs.
</p>

<pre>
s := make([]int, 10, 100)       // slice with len(s) == 10, cap(s) == 100
s := make([]int, 1e3)           // slice with len(s) == cap(s) == 1000
s := make([]int, 1&lt;&lt;63)         // illegal: len(s) is not representable by a value of type int
s := make([]int, 10, 0)         // illegal: len(s) > cap(s)
c := make(chan int, 10)         // channel with a buffer size of 10
m := make(map[string]int, 100)  // map with initial space for approximately 100 elements
</pre>
</div>

<p>
用于指定大小的实参 <code>n</code> 与 <code>m</code> 必须为整数类型或无类型化的。
<a href="#常量">常量</a>大小的实参必须为非负值，且可表示为 <code>int</code> 类型的值。
若 <code>n</code> 和 <code>m</code> 已给定且为常量，则 <code>n</code> 必不大于
<code>m</code>。若 <code>n</code> 在运行时为负值或大于 <code>m</code>，
就会引发<a href="#运行时恐慌">运行时恐慌</a>。
</p>

<pre>
s := make([]int, 10, 100)       // len(s) == 10，cap(s) == 100 的切片
s := make([]int, 1e3)           // len(s) == cap(s) == 1000 的切片
s := make([]int, 1&lt;&lt;63)         // 非法：len(s) 不能表示为 int 类型的值
s := make([]int, 10, 0)         // 非法：len(s) > cap(s)
c := make(chan int, 10)         // 缓存大小为 10 的信道
m := make(map[string]int, 100)  // 初始空间约为 100 个元素的映射
</pre>

<p>
Calling <code>make</code> with a map type and size hint <code>n</code> will
create a map with initial space to hold <code>n</code> map elements.
The precise behavior is implementation-dependent.
</p>


<div class="english">
<h3 id="Appending_and_copying_slices">Appending to and copying slices</h3>
</div>

<h3 id="追加与复制切片">追加与复制切片</h3>

<div class="english">
<p>
The built-in functions <code>append</code> and <code>copy</code> assist in
common slice operations.
For both functions, the result is independent of whether the memory referenced
by the arguments overlaps.
</p>
</div>

<p>
内建函数 <code>append</code> 与 <code>copy</code> 协助一般的切片操作。对于这两个函数，
无论其内存引用是否与其实参重复，其结果都是独立的。
</p>

<div class="english">
<p>
The <a href="#Function_types">variadic</a> function <code>append</code>
appends zero or more values <code>x</code>
to <code>s</code> of type <code>S</code>, which must be a slice type, and
returns the resulting slice, also of type <code>S</code>.
The values <code>x</code> are passed to a parameter of type <code>...T</code>
where <code>T</code> is the <a href="#Slice_types">element type</a> of
<code>S</code> and the respective
<a href="#Passing_arguments_to_..._parameters">parameter passing rules</a> apply.
As a special case, <code>append</code> also accepts a first argument
assignable to type <code>[]byte</code> with a second argument of
string type followed by <code>...</code>. This form appends the
bytes of the string.
</p>

<pre class="grammar">
append(s S, x ...T) S  // T is the element type of S
</pre>
</div>

<p>
<a href="#函数类型">变参</a>函数 <code>append</code> 追加零个或更多值 <code>x</code> 至 类型为
<code>S</code> 的<code>s</code>，它必须为切片类型，且返回类型为 <code>S</code> 的结果切片，
值 <code>x</code> 被传至类型为 <code>...T</code> 的形参，其中 <code>T</code> 为 <code>S</code>
的<a href="#切片类型">元素类型</a>，且其各自的<a href="#传递实参至...形参">形参传递规则</a>均适用。
作为一个特例，<code>append</code> 也接受第一个实参可赋予类型 <code>[]byte</code>，
且第二个字符串类型的实参后跟 <code>...</code>。此形式追加字符串类型的字节。
</p>

<pre class="grammar">
append(s S, x ...T) S  // T 是类型为 S 的元素
</pre>

<div class="english">
<p>
If the capacity of <code>s</code> is not large enough to fit the additional
values, <code>append</code> allocates a new, sufficiently large underlying
array that fits both the existing slice elements and the additional values.
Otherwise, <code>append</code> re-uses the underlying array.
</p>

<pre>
s0 := []int{0, 0}
s1 := append(s0, 2)                // append a single element     s1 == []int{0, 0, 2}
s2 := append(s1, 3, 5, 7)          // append multiple elements    s2 == []int{0, 0, 2, 3, 5, 7}
s3 := append(s2, s0...)            // append a slice              s3 == []int{0, 0, 2, 3, 5, 7, 0, 0}
s4 := append(s3[3:6], s3[2:]...)   // append overlapping slice    s4 == []int{3, 5, 7, 2, 3, 5, 7, 0, 0}

var t []interface{}
t = append(t, 42, 3.1415, "foo")   //                             t == []interface{}{42, 3.1415, "foo"}

var b []byte
b = append(b, "bar"...)            // append string contents      b == []byte{'b', 'a', 'r' }
</pre>
</div>

<p>
若 <code>s</code> 的容量不足够大以适应附加的值，<code>append</code> 会分配一个新的，
足够大的底层数组以适应现有切片元素与附加的值。否则，<code>append</code> 会重用底层数组。
</p>

<pre>
s0 := []int{0, 0}
s1 := append(s0, 2)                 // 追加单个元素    s1 == []int{0, 0, 2}
s2 := append(s1, 3, 5, 7)           // 追加多个元素    s2 == []int{0, 0, 2, 3, 5, 7}
s3 := append(s2, s0...)             // 追加一个切片    s3 == []int{0, 0, 2, 3, 5, 7, 0, 0}
s4 := append(s3[3:6], s3[2:]...)    // 追加重复切片    s4 == []int{3, 5, 7, 2, 3, 5, 7, 0, 0}

var t []interface{}
t = append(t, 42, 3.1415, "foo")    //                  t == []interface{}{42, 3.1415, "foo"}

var b []byte
b = append(b, "bar"...)             // 追加字符串常量  b == []byte{'b', 'a', 'r' }
</pre>

<div class="english">
<p>
The function <code>copy</code> copies slice elements from
a source <code>src</code> to a destination <code>dst</code> and returns the
number of elements copied.
Both arguments must have <a href="#Type_identity">identical</a> element type <code>T</code> and must be
<a href="#Assignability">assignable</a> to a slice of type <code>[]T</code>.
The number of elements copied is the minimum of
<code>len(src)</code> and <code>len(dst)</code>.
As a special case, <code>copy</code> also accepts a destination argument assignable
to type <code>[]byte</code> with a source argument of a string type.
This form copies the bytes from the string into the byte slice.
</p>
</div>

<p>
函数 <code>copy</code> 将切片元素从来源 <code>src</code> 复制到目标 <code>dst</code>
并返回复制的元素数量。两个实参必须都拥有<a href="#类型标识">相同</a>的元素类型
<code>T</code>，且必须都<a href="#可赋值性">可赋予</a>类型为 <code>[]T</code> 的切片。
被复制的元素数量为 <code>len(src)</code> 与 <code>len(dst)</code> 中最小的那个。
作为一个特例，<code>copy</code> 也接受一个可赋予类型 <code>[]byte</code>
的目标实参以及一个字符串类型的来源实参。此形式从该字符串中复制字节到该字节切片。
</p>

<pre class="grammar">
copy(dst, src []T) int
copy(dst []byte, src string) int
</pre>

<div class="english">
<p>
Examples:
</p>
</div>

<p>
例如：
</p>

<pre>
var a = [...]int{0, 1, 2, 3, 4, 5, 6, 7}
var s = make([]int, 6)
var b = make([]byte, 5)
n1 := copy(s, a[0:])            // n1 == 6, s == []int{0, 1, 2, 3, 4, 5}
n2 := copy(s, s[2:])            // n2 == 4, s == []int{2, 3, 4, 5, 4, 5}
n3 := copy(b, "Hello, World!")  // n3 == 5, b == []byte("Hello")
</pre>


<div class="english">
<h3 id="Deletion_of_map_elements">Deletion of map elements</h3>
</div>

<h3 id="映射元素的删除">映射元素的删除</h3>

<div class="english">
<p>
The built-in function <code>delete</code> removes the element with key
<code>k</code> from a <a href="#Map_types">map</a> <code>m</code>. The
type of <code>k</code> must be <a href="#Assignability">assignable</a>
to the key type of <code>m</code>.
</p>

<pre class="grammar">
delete(m, k)  // remove element m[k] from map m
</pre>
</div>

<p>
内建函数 <code>delete</code> 从<a href="#映射类型">映射</a> <code>m</code>中移除键为 <code>k</code>
的元素。<code>k</code>的类型必须<a href="#可赋值性">可赋予</a> <code>m</code>类型的键。
</p>

<pre class="grammar">
delete(m, k)  // 从映射 m 中移除元素 m[k]
</pre>

<div class="english">
<p>
If the map <code>m</code> is <code>nil</code> or the element <code>m[k]</code>
does not exist, <code>delete</code> is a no-op.
</p>
</div>

<p>
若映射 <code>m</code> 为 <code>nil</code> 或元素 <code>m[k]</code>不存在，则
<code>delete</code> 就是一个空操作。
</p>

<div class="english">
<h3 id="Complex_numbers">Manipulating complex numbers</h3>
</div>

<h3 id="复数操作">复数操作</h3>

<div class="english">
<p>
Three functions assemble and disassemble complex numbers.
The built-in function <code>complex</code> constructs a complex
value from a floating-point real and imaginary part, while
<code>real</code> and <code>imag</code>
extract the real and imaginary parts of a complex value.
</p>
</div>

<p>
三个函数用于组合并分解复数。内建函数 <code>complex</code> 从一个浮点数实部和虚部构造一个复数值。
而 <code>real</code> 和 <code>imag</code> 则提取一个复数值的实部和虚部。
</p>

<pre class="grammar">
complex(realPart, imaginaryPart floatT) complexT
real(complexT) floatT
imag(complexT) floatT
</pre>

<div class="english">
<p>
The type of the arguments and return value correspond.
For <code>complex</code>, the two arguments must be of the same
floating-point type and the return type is the complex type
with the corresponding floating-point constituents:
<code>complex64</code> for <code>float32</code> arguments, and
<code>complex128</code> for <code>float64</code> arguments.
If one of the arguments evaluates to an untyped constant, it is first implicitly
<a href="#Conversions">converted</a> to the type of the other argument.
If both arguments evaluate to untyped constants, they must be non-complex
numbers or their imaginary parts must be zero, and the return value of
the function is an untyped complex constant.
</p>

<p>
For <code>real</code> and <code>imag</code>, the argument must be
of complex type, and the return type is the corresponding floating-point
type: <code>float32</code> for a <code>complex64</code> argument, and
<code>float64</code> for a <code>complex128</code> argument.
If the argument evaluates to an untyped constant, it must be a number,
and the return value of the function is an untyped floating-point constant.
</p>
</div>

<p>
实参与返回值的类型一致。对于 <code>complex</code>，两实参必须为相同的浮点类型且其返回类型为
浮点数组成部分一致的复数类型：<code>complex64</code> 对应于 <code>float32</code> 实参，
<code>complex128</code> 对应于 <code>float64</code> 实参。
若其中一个实参求值为无类型化常量，它首先会<a href="#类型转换">转换</a>为其它实参的类型。
若两个实参均求值为无类型化常量，它们必须为非复数或它们的虚部必须为零，该函数的返回值为无类型化复数。
</p>

<p>
对于 <code>real</code> 和 <code>imag</code>，其实参必须为复数类型，
且返回类型为对应的浮点数类型：<code>float32</code> 对应于 <code>complex64</code> 实参，
<code>float64</code> 对应于 <code>complex128</code> 实参。
若该实参求值为无类型化常量，那么它必须为数值，该函数的返回值为无类型化浮点数。
</p>

<div class="english">
<p>
The <code>real</code> and <code>imag</code> functions together form the inverse of
<code>complex</code>, so for a value <code>z</code> of a complex type <code>Z</code>,
<code>z&nbsp;==&nbsp;Z(complex(real(z),&nbsp;imag(z)))</code>.
</p>
</div>

<p>
<code>real</code> 和 <code>imag</code> 函数一起组成了 <code>complex</code> 的反函数，
因此对于复数类型 <code>Z</code> 的值 <code>z</code>，有
<code>z&nbsp;==&nbsp;Z(complex(real(z),&nbsp;imag(z)))</code>。
</p>

<div class="english">
<p>
If the operands of these functions are all constants, the return
value is a constant.
</p>
</div>

<p>
若这些函数的操作数均为常量，则返回值亦为常量。
</p>

<div class="english">
<pre>
var a = complex(2, -2)             // complex128
const b = complex(1.0, -1.4)       // untyped complex constant 1 - 1.4i
x := float32(math.Cos(math.Pi/2))  // float32
var c64 = complex(5, -x)           // complex64
var s int = complex(1, 0)          // untyped complex constant 1 + 0i can be converted to int
_ = complex(1, 2&lt;&lt;s)               // illegal: 2 assumes floating-point type, cannot shift
var rl = real(c64)                 // float32
var im = imag(a)                   // float64
const c = imag(b)                  // untyped constant -1.4
_ = imag(3 &lt;&lt; s)                   // illegal: 3 assumes complex type, cannot shift
</pre>
</div>

<pre>
var a = complex(2, -2)             // complex128
const b = complex(1.0, -1.4)       // 无类型化复数常量 1 - 1.4i
x := float32(math.Cos(math.Pi/2))  // float32
var c64 = complex(5, -x)           // complex64
const s uint = complex(1, 0)       // 无类型化复数常量 1 + 0i 可转换为 uint
_ = complex(1, 2&lt;&lt;s)               // 非法：2 为浮点数类型，无法移位
var rl = real(c64)                 // float32
var im = imag(a)                   // float64
const c = imag(b)                  // 无类型化常量 -1.4
_ = imag(3 &lt;&lt; s)                   // 非法：3 视为复数类型，无法移位
</pre>

<div class="english">
<h3 id="Handling_panics">Handling panics</h3>
</div>

<h3 id="恐慌处理">恐慌处理</h3>

<div class="english">
<p> Two built-in functions, <code>panic</code> and <code>recover</code>,
assist in reporting and handling <a href="#Run_time_panics">run-time panics</a>
and program-defined error conditions.
</p>
</div>

<p>
内建函数 <code>panic</code> 和 <code>recover</code>
用于协助报告并处理<a href="#运行时恐慌">运行时恐慌</a>以及由程序定义的错误情况。
</p>

<pre class="grammar">
func panic(interface{})
func recover() interface{}
</pre>

<div class="english">
<p>
While executing a function <code>F</code>,
an explicit call to <code>panic</code> or a <a href="#Run_time_panics">run-time panic</a>
terminates the execution of <code>F</code>.
Any functions <a href="#Defer_statements">deferred</a> by <code>F</code>
are then executed as usual.
Next, any deferred functions run by <code>F's</code> caller are run,
and so on up to any deferred by the top-level function in the executing goroutine.
At that point, the program is terminated and the error
condition is reported, including the value of the argument to <code>panic</code>.
This termination sequence is called <i>panicking</i>.
</p>
</div>

<p>
当执行函数 <code>F</code> 时，一个显式的 <code>panic</code> 调用或<a href="#运行时恐慌">运行时恐慌</a>
均会终止 <code>F</code> 的执行。任何被 <code>F</code> <a href="#Defer语句">推迟</a>的函数都会像往常一样继续执行。
接着，任何被 <code>F</code> 的调用者推迟的函数开始运行，如此继续，直到该执行的Go程中被顶级函数推迟的任何函数均开始运行。
到那时，该程序将被终止，而该错误情况会被报告，包括引发 <code>panic</code> 的实参值。
此终止序列称为<b>恐慌过程</b>。
</p>

<pre>
panic(42)
panic("unreachable")
panic(Error("cannot parse"))
</pre>

<div class="english">
<p>
The <code>recover</code> function allows a program to manage behavior
of a panicking goroutine.
Suppose a function <code>G</code> defers a function <code>D</code> that calls
<code>recover</code> and a panic occurs in a function on the same goroutine in which <code>G</code>
is executing.
When the running of deferred functions reaches <code>D</code>,
the return value of <code>D</code>'s call to <code>recover</code> will be the value passed to the call of <code>panic</code>.
If <code>D</code> returns normally, without starting a new
<code>panic</code>, the panicking sequence stops. In that case,
the state of functions called between <code>G</code> and the call to <code>panic</code>
is discarded, and normal execution resumes.
Any functions deferred by <code>G</code> before <code>D</code> are then run and <code>G</code>'s
execution terminates by returning to its caller.
</p>
</div>

<p>
<code>recover</code> 函数允许程序管理恐慌状态的Go程的行为。
假设函数 <code>G</code> 推迟了一个函数 <code>D</code>，该函数调用了
<code>recover</code>，而执行了 <code>G</code> 的Go程中的函数又引发了恐慌，
那么当被推迟函数的运行到达 <code>D</code> 时，<code>D</code> 调用 <code>recover</code>
的返回值会正常返回，若未开始新的 <code>panic</code>，那么恐慌过程序列就会停止。
在此情况下，<code>G</code> 和 <code>panic</code> 调用之间的函数调用会被丢弃，
然后继续正常执行。任何在 <code>D</code> 之前被 <code>G</code>
推迟的函数继续运行，<code>G</code> 的执行则会因返回给其调用者而终止。
</p>

<div class="english">
<p>
The return value of <code>recover</code> is <code>nil</code> if any of the following conditions holds:
</p>
<ul>
<li>
<code>panic</code>'s argument was <code>nil</code>;
</li>
<li>
the goroutine is not panicking;
</li>
<li>
<code>recover</code> was not called directly by a deferred function.
</li>
</ul>
</div>

<p>
若满足以下任一条件，<code>recover</code> 的返回值即为 <code>nil</code>：
</p>
<ul>
<li>
<code>panic</code> 的实参为 <code>nil</code>；
</li>
<li>
Go程未处于恐慌状态
</li>
<li>
<code>recover</code> 未直接被已推迟函数。
</li>
</ul>

<div class="english">
<p>
The <code>protect</code> function in the example below invokes
the function argument <code>g</code> and protects callers from
run-time panics raised by <code>g</code>.
</p>

<pre>
func protect(g func()) {
	defer func() {
		log.Println("done")  // Println executes normally even if there is a panic
		if x := recover(); x != nil {
			log.Printf("run time panic: %v", x)
		}
	}()
	log.Println("start")
	g()
}
</pre>
</div>

<pre>
func protect(g func()) {
	defer func() {
		log.Println("done")  // 即使有恐慌 Println 也会正常执行
		if x := recover(); x != nil {
			log.Printf("run time panic: %v", x)
		}
	}()
	log.Println("start")
	g()
}
</pre>

<p>
下面例子中的 <code>protect</code> 函数调用函数实参 <code>g</code> 并保护由 <code>g</code>
提升的来自运行时恐慌的调用者。
</p>


<div class="english">
<h3 id="Bootstrapping">Bootstrapping</h3>
</div>

<h3 id="引导">引导</h3>

<div class="english">
<p>
Current implementations provide several built-in functions useful during
bootstrapping. These functions are documented for completeness but are not
guaranteed to stay in the language. They do not return a result.
</p>

<pre class="grammar">
Function   Behavior

print      prints all arguments; formatting of arguments is implementation-specific
println    like print but prints spaces between arguments and a newline at the end
</pre>
</div>

<p>
当前实现提供了几个在引导过程中有用的内建函数。这些函数因完整性而被保留，
但不保证会继续留在该语言中。它们并不返回结果。
</p>

<pre class="grammar">
函数       行为

print      打印所有实参；实参的格式取决于具体实现
println    类似 print，但会在实参之间打印空格并在末尾打印新行
</pre>

<p>
Implementation restriction: <code>print</code> and <code>println</code> need not
accept arbitrary argument types, but printing of boolean, numeric, and string
<a href="#Types">types</a> must be supported.
</p>

<div class="english">
<h2 id="Packages">Packages</h2>
</div>

<h2 id="包">包</h2>

<div class="english">
<p>
Go programs are constructed by linking together <i>packages</i>.
A package in turn is constructed from one or more source files
that together declare constants, types, variables and functions
belonging to the package and which are accessible in all files
of the same package. Those elements may be
<a href="#Exported_identifiers">exported</a> and used in another package.
</p>
</div>

<p>
Go 程序由联系在一起的<b>包</b>构造。包由一个或更多源文件构造转化而来，
源文件与其常量、类型、变量和函数声明一同属于该包，且在相同包的所有文件中它们可互相访问。
这些元素可<a href="#可导出标识符">被导出</a>并用于其它包。
</p>

<div class="english">
<h3 id="Source_file_organization">Source file organization</h3>
</div>

<h3 id="源文件的组织">源文件的组织</h3>

<div class="english">
<p>
Each source file consists of a package clause defining the package
to which it belongs, followed by a possibly empty set of import
declarations that declare packages whose contents it wishes to use,
followed by a possibly empty set of declarations of functions,
types, variables, and constants.
</p>

<pre class="ebnf">
SourceFile       = PackageClause ";" { ImportDecl ";" } { TopLevelDecl ";" } .
</pre>
</div>

<p>
每个源文件都由这些部分构成：首先是一个定义该源文件所属包的包子句，
然后是一个可能为空的声明所需内容所在包的导入声明的集，最后是一个可能为空的函数、
类型、变量与常量声明的集。
</p>

<pre class="ebnf">
源文件 = 包子句 ";" { 导入声明 ";" } { 顶级声明 ";" } .
</pre>

<div class="english">
<h3 id="Package_clause">Package clause</h3>
</div>

<h3 id="包子句">包子句</h3>

<div class="english">
<p>
A package clause begins each source file and defines the package
to which the file belongs.
</p>

<pre class="ebnf">
PackageClause  = "package" PackageName .
PackageName    = identifier .
</pre>
</div>

<p>
包子句起始于每个源文件并定义该文件所属的包。
</p>

<pre class="ebnf">
包子句  = "package" 包名 .
包名    = 标识符 .
</pre>

<div class="english">
<p>
The PackageName must not be the <a href="#Blank_identifier">blank identifier</a>.
</p>
</div>

<p>
包名不能为<a href="#空白标识符">空白标识符</a>.
</p>

<pre>
package math
</pre>

<div class="english">
<p>
A set of files sharing the same PackageName form the implementation of a package.
An implementation may require that all source files for a package inhabit the same directory.
</p>
</div>

<p>
一个文件集通过共享相同的包名来构成包的实现。实现可能要求包的所有源文件放置在同一目录下。
</p>

<div class="english">
<h3 id="Import_declarations">Import declarations</h3>
</div>

<h3 id="导入声明">导入声明</h3>

<div class="english">
<p>
An import declaration states that the source file containing the declaration
depends on functionality of the <i>imported</i> package
(<a href="#Program_initialization_and_execution">§Program initialization and execution</a>)
and enables access to <a href="#Exported_identifiers">exported</a> identifiers
of that package.
The import names an identifier (PackageName) to be used for access and an ImportPath
that specifies the package to be imported.
</p>

<pre class="ebnf">
ImportDecl       = "import" ( ImportSpec | "(" { ImportSpec ";" } ")" ) .
ImportSpec       = [ "." | PackageName ] ImportPath .
ImportPath       = string_lit .
</pre>
</div>

<p>
导入声明陈述了源文件中所包含的声明，这取决于<b>已导入</b>包的功能
（§<a href="#程序初始化与执行">程序初始化与执行</a>），
并使其能够访问该包的<a href="#可导出标识符">可导出</a>标识符。
导入通过命名一个标识符（包名）用于访问，而导入路径则指定可导出的包。
</p>

<pre class="ebnf">
导入声明       = "import" ( 导入指定 | "(" { 导入指定 ";" } ")" ) .
导入指定       = [ "." | 包名 ] 导入路径 .
导入路径       = 字符串字面 .
</pre>

<div class="english">
<p>
The PackageName is used in <a href="#Qualified_identifiers">qualified identifiers</a>
to access exported identifiers of the package within the importing source file.
It is declared in the <a href="#Blocks">file block</a>.
If the PackageName is omitted, it defaults to the identifier specified in the
<a href="#Package_clause">package clause</a> of the imported package.
If an explicit period (<code>.</code>) appears instead of a name, all the
package's exported identifiers declared in that package's
<a href="#Blocks">package block</a> will be declared in the importing source
file's file block and must be accessed without a qualifier.
</p>
</div>

<p>
包名作为<a href="#限定标识符">限定标识符</a>来访问导入的源文件中包的可导出标识符。
它在<a href="#块">文件块</a>中声明。若该包名已省略，则默认由已导入包的包子句中的标识符指定。
若出现一个显式的点号（<code>.</code>）来代替名字，
所有在该包的包块中声明的可导出标识符将在导入源文件的文件块中声明，且无需标识符必能访问。
</p>

<div class="english">
<p>
The interpretation of the ImportPath is implementation-dependent but
it is typically a substring of the full file name of the compiled
package and may be relative to a repository of installed packages.
</p>
</div>

<p>
导入路径的解释取决于具体实现，但它是一个典型的已编译包的完整文件名的子串，且可能是相对于一个已安装包的仓库的。
</p>

<div class="english">
<p>
Implementation restriction: A compiler may restrict ImportPaths to
non-empty strings using only characters belonging to
<a href="https://www.unicode.org/versions/Unicode6.3.0/">Unicode's</a>
L, M, N, P, and S general categories (the Graphic characters without
spaces) and may also exclude the characters
<code>!"#$%&amp;'()*,:;&lt;=&gt;?[\]^`{|}</code>
and the Unicode replacement character U+FFFD.
</p>
</div>

<p>
实现限制：编译器会限制导入路径使用只属于<a href="http://www.unicode.org/versions/Unicode6.3.0/">Unicode</a>
中 L、M、N、P 及 S 一般类别（不带空格的图形字符）中的非空字符串，且不含字符
<code>!"#$%&amp;'()*,:;&lt;=&gt;?[\]^`{|}</code> 以及 Unicode 占位字符 U+FFFD。
</p>

<div class="english">
<p>
Assume we have compiled a package containing the package clause
<code>package math</code>, which exports function <code>Sin</code>, and
installed the compiled package in the file identified by
<code>"lib/math"</code>.
This table illustrates how <code>Sin</code> is accessed in files
that import the package after the
various types of import declaration.
</p>

<pre class="grammar">
Import declaration          Local name of Sin

import   "lib/math"         math.Sin
import m "lib/math"         m.Sin
import . "lib/math"         Sin
</pre>
</div>

<p>
假定我们拥有包含包子句 <code>package math</code> 的已编译包，它导出函数 <code>Sin</code>，
且该包已被安装在标识为<code>"lib/math"</code>的文件中。此表单阐明了在各种类型的导入声明之后，
<code>Sin</code> 在导入该包的文件中如何访问。
</p>

<pre class="grammar">
导入声明                    Sin 的本地名

import   "lib/math"         math.Sin
import m "lib/math"         m.Sin
import . "lib/math"         Sin
</pre>

<div class="english">
<p>
An import declaration declares a dependency relation between
the importing and imported package.
It is illegal for a package to import itself, directly or indirectly,
or to directly import a package without
referring to any of its exported identifiers. To import a package solely for
its side-effects (initialization), use the <a href="#Blank_identifier">blank</a>
identifier as explicit package name:
</p>
</div>

<p>
导入声明用来声明导入包与被导入包之间的从属关系。包直接或间接地导入其自身，
或直接导入一个包而不引用其中任何一个已导出标识符是非法的。
要为包的副作用（初始化）而单独导入它，需使用<a href="#空白标识符">空白</a>标识符作为明确的包名：
</p>

<pre>
import _ "lib/math"
</pre>


<div class="english">
<h3 id="An_example_package">An example package</h3>
</div>

<h3 id="一个例子包">一个例子包</h3>

<div class="english">
<p>
Here is a complete Go package that implements a concurrent prime sieve.
</p>

<pre>
package main

import "fmt"

// Send the sequence 2, 3, 4, … to channel 'ch'.
func generate(ch chan&lt;- int) {
	for i := 2; ; i++ {
		ch &lt;- i  // Send 'i' to channel 'ch'.
	}
}

// Copy the values from channel 'src' to channel 'dst',
// removing those divisible by 'prime'.
func filter(src &lt;-chan int, dst chan&lt;- int, prime int) {
	for i := range src {  // Loop over values received from 'src'.
		if i%prime != 0 {
			dst &lt;- i  // Send 'i' to channel 'dst'.
		}
	}
}

// The prime sieve: Daisy-chain filter processes together.
func sieve() {
	ch := make(chan int)  // Create a new channel.
	go generate(ch)       // Start generate() as a subprocess.
	for {
		prime := &lt;-ch
		fmt.Print(prime, "\n")
		ch1 := make(chan int)
		go filter(ch, ch1, prime)
		ch = ch1
	}
}

func main() {
	sieve()
}
</pre>
</div>

<p>
以下为实现了并发质数筛的完整 Go 包。
</p>

<pre>
package main

import "fmt"

// 将序列 2, 3, 4, … 发送至信道'ch'。
func generate(ch chan&lt;- int) {
	for i := 2; ; i++ {
		ch &lt;- i  // 将 'i' 发送至信道'ch'。
	}
}

// 将值从信道'src'中复制至信道'dst'，
// 移除可被'prime'整除的数。
func filter(src &lt;-chan int, dst chan&lt;- int, prime int) {
	for i := range src {  // 循环遍历从'src'接收的值。
		if i%prime != 0 {
			dst &lt;- i  // 将'i'发送至'dst'。
		}
	}
}

// 质数筛：将过滤器串联在一起处理。
func sieve() {
	ch := make(chan int)  // 创建一个新信道。
	go generate(ch)       // 将 generate()作为子进程开始。
	for {
		prime := &lt;-ch
		fmt.Print(prime, "\n")
		ch1 := make(chan int)
		go filter(ch, ch1, prime)
		ch = ch1
	}
}

func main() {
	sieve()
}
</pre>

<div class="english">
<h2 id="Program_initialization_and_execution">Program initialization and execution</h2>
</div>

<h2 id="程序初始化与执行">程序初始化与执行</h2>

<div class="english">
<h3 id="The_zero_value">The zero value</h3>
</div>

<h3 id="零值">零值</h3>

<div class="english">
<p>
When storage is allocated for a <a href="#Variables">variable</a>,
either through a declaration or a call of <code>new</code>, or when
a new value is created, either through a composite literal or a call
of <code>make</code>,
and no explicit initialization is provided, the variable or value is
given a default value.  Each element of such a variable or value is
set to the <i>zero value</i> for its type: <code>false</code> for booleans,
<code>0</code> for numeric types, <code>""</code>
for strings, and <code>nil</code> for pointers, functions, interfaces, slices, channels, and maps.
This initialization is done recursively, so for instance each element of an
array of structs will have its fields zeroed if no value is specified.
</p>
</div>

<p>
当为<a href="#变量">变量</a>分配存储时，不是通过声明就是通过 <code>new</code> 调用；
或当创建一个新值时，不是通过复合字面就是通过 <code>make</code> 调用。
而在未提供显式的初始化时，变量或值将被赋予一个默认值。每个这样的变量或值的元素将置为该类型的<b>零值</b>：
布尔类型为 <code>false</code>，整数类型为 <code>0</code>，浮点数类型为 <code>0.0</code>，
字符串类型为 <code>""</code>，而指针、函数、接口、切片、信道及映射类型则为 <code>nil</code>。
该初始化递归地完成，例如，对于结构体的数组的每一个元素，若没有值被指定，则将其拥有的字段归零。
</p>

<div class="english">
<p>
These two simple declarations are equivalent:
</p>
</div>

<p>
以下两个简单声明是等价的：
</p>

<pre>
var i int
var i int = 0
</pre>

<div class="english">
<p>
After
</p>
</div>

<p>
在
</p>

<pre>
type T struct { i int; f float64; next *T }
t := new(T)
</pre>

<div class="english">
<p>
the following holds:
</p>
</div>

<p>
之后，以下表达式成立：
</p>

<pre>
t.i == 0
t.f == 0.0
t.next == nil
</pre>

<div class="english">
<p>
The same would also be true after
</p>
</div>

<p>
同样，在
</p>

<pre>
var t T
</pre>

<p>
之后，上面的表达式仍然为真。
</p>

<div class="english">
<h3 id="Package_initialization">Package initialization</h3>
</div>

<h3 id="包初始化">包初始化</h3>

<div class="english">
<p>
Within a package, package-level variables are initialized in
<i>declaration order</i> but after any of the variables
they <i>depend</i> on.
</p>
</div>

<p>
在包中，包级变量在其<b>依赖</b>的变量初始化后按照<b>声明顺序</b>初始化，
</p>

<div class="english">
<p>
More precisely, a package-level variable is considered <i>ready for
initialization</i> if it is not yet initialized and either has
no <a href="#Variable_declarations">initialization expression</a> or
its initialization expression has no dependencies on uninitialized variables.
Initialization proceeds by repeatedly initializing the next package-level
variable that is earliest in declaration order and ready for initialization,
until there are no variables ready for initialization.
</p>
</div>

<p>
更精确地说，包级变量在它尚未初始化或无<a href="#变量声明">初始化表达式</a>
或其初始化表达式无依赖的未初始化变量时才考虑<b>准备初始化</b>。
初始化过程通过重复地初始化下一个在声明顺序中最早的且准备好初始化的包级变量来进行，
直到不再有准备好初始化的变量为止。
</p>

<div class="english">
<p>
If any variables are still uninitialized when this
process ends, those variables are part of one or more initialization cycles,
and the program is not valid.
</p>
</div>

<p>
若初始化过程结束后仍有未初始化的变量，该变量会变为一个或更多初始化循环的一部分，
该程序即为无效的。
</p>

<div class="english">
<p>
The declaration order of variables declared in multiple files is determined
by the order in which the files are presented to the compiler: Variables
declared in the first file are declared before any of the variables declared
in the second file, and so on.
</p>
</div>

<p>
在多个文件中声明的变量的声明顺序由该文件呈现给编译器的顺序决定：
第一个文件中声明的变量会在第二个文件中声明的任何变量前声明，如此继续。
</p>

<div class="english">
<p>
Dependency analysis does not rely on the actual values of the
variables, only on lexical <i>references</i> to them in the source,
analyzed transitively. For instance, if a variable <code>x</code>'s
initialization expression refers to a function whose body refers to
variable <code>y</code> then <code>x</code> depends on <code>y</code>.
Specifically:
</p>
</div>

<p>
依赖分析不会依赖于变量的实际值，只会根据源码中对它们的<b>引用</b>传递性地分析。
例如，若变量 <code>x</code> 的初始化表达式引用了一个函数，其函数体又引用了变量
<code>y</code>，那么 <code>x</code> 依赖于 <code>y</code>。特别地：
</p>

<div class="english">
<ul>
<li>
A reference to a variable or function is an identifier denoting that
variable or function.
</li>

<li>
A reference to a method <code>m</code> is a
<a href="#Method_values">method value</a> or
<a href="#Method_expressions">method expression</a> of the form
<code>t.m</code>, where the (static) type of <code>t</code> is
not an interface type, and the method <code>m</code> is in the
<a href="#Method_sets">method set</a> of <code>t</code>.
It is immaterial whether the resulting function value
<code>t.m</code> is invoked.
</li>

<li>
A variable, function, or method <code>x</code> depends on a variable
<code>y</code> if <code>x</code>'s initialization expression or body
(for functions and methods) contains a reference to <code>y</code>
or to a function or method that depends on <code>y</code>.
</li>
</ul>
</div>

<ul>
<li>
对变量或函数的引用为表示该变量或函数的标识符。
</li>

<li>
对方法 <code>m</code> 的引用为形式为 <code>t.m</code>
的<a href="#方法值">方法值</a>或<a href="#方法表达式">方法表达式</a>，
其中 <code>t</code> 的（静态）类型不为接口类型，且方法 <code>m</code>
在 <code>t</code> 的<a href="#方法集">方法集</a>中。
<code>t.m</code> 被调用后的结果函数值并不重要。
</li>

<li>
若变量、函数或方法 <code>x</code> 的初始化表达式或主体（函数体或方法体）
包含一个对 <code>y</code> 的引用或依赖于 <code>y</code> 的函数或方法，
那么 <code>x</code> 即依赖 <code>y</code>。
</li>
</ul>

<div class="english">
<p>
Dependency analysis is performed per package; only references referring
to variables, functions, and methods declared in the current package
are considered.
</p>
</div>

<p>
依赖分析会为每个包执行，只有引用了在当前包中声明的变量、函数或方法引用才会被考虑。
</p>

<div class="english">
<p>
For example, given the declarations
</p>
</div>

<p>
例如，给定声明
</p>

<pre>
var (
	a = c + b
	b = f()
	c = f()
	d = 3
)

func f() int {
	d++
	return d
}
</pre>

<div class="english">
<p>
the initialization order is <code>d</code>, <code>b</code>, <code>c</code>, <code>a</code>.
</p>
</div>

<p>
那么初始化顺序为 <code>d</code>、<code>b</code>、<code>c</code>、<code>a</code>。
</p>

<div class="english">
<p>
Variables may also be initialized using functions named <code>init</code>
declared in the package block, with no arguments and no result parameters.
</p>
</div>

<p>
变量也可使用包块中声明的名为 <code>init</code> 的函数初始化，该函数无实参和结果形参。
</p>

<pre>
func init() { … }
</pre>

<div class="english">
<p>
Multiple such functions may be defined per package, even within a single
source file. In the package block, the <code>init</code> identifier can
be used only to declare <code>init</code> functions, yet the identifier
itself is not <a href="#Declarations_and_scope">declared</a>. Thus
<code>init</code> functions cannot be referred to from anywhere
in a program.
</p>
</div>

<p>
这样的函数在每个包中都可定义多个，甚至在单个源文件内。在包块中，<code>init</code>
仅能用于声明 <code>init</code> 方法，而标识符本身并非<a href="#声明与作用域">声明</a>，
因此 <code>init</code> 函数并不能在程序中的任何地方引用。
</p>

<div class="english">
<p>
A package with no imports is initialized by assigning initial values
to all its package-level variables followed by calling all <code>init</code>
functions in the order they appear in the source, possibly in multiple files,
as presented to the compiler.
If a package has imports, the imported packages are initialized
before initializing the package itself. If multiple packages import
a package, the imported package will be initialized only once.
The importing of packages, by construction, guarantees that there
can be no cyclic initialization dependencies.
</p>
</div>

<p>
无导入的包在初始化时，会在为所有包级变量赋予初始值后，
按照将包内的多个源码文件呈现给编译器的顺序依次调用其中所有的 <code>init</code> 函数。
若包中存在导入，被导入的包会先于该包初始化。若有多个包导入了一个包，被导入的包只会初始化一次。
根据构造导入的包可保证在初始化中没有循环依赖。
</p>

<div class="english">
<p>
Package initialization&mdash;variable initialization and the invocation of
<code>init</code> functions&mdash;happens in a single goroutine,
sequentially, one package at a time.
An <code>init</code> function may launch other goroutines, which can run
concurrently with the initialization code. However, initialization
always sequences
the <code>init</code> functions: it will not invoke the next one
until the previous one has returned.
</p>
</div>

<p>
包初始化 &mdash;变量初始化与 <code>init</code> 函数的调用 &mdash;连续地发生在单一的 Go 程中，一次一包。
一个 <code>init</code> 函数可能在其它 Go 程中启动，它可以与初始化代码一同运行。然而，初始化总是按顺序执行
<code>init</code> 函数：直到上一个返回后，它才会调用下一个。
</p>

<div class="english">
<p>
To ensure reproducible initialization behavior, build systems are encouraged
to present multiple files belonging to the same package in lexical file name
order to a compiler.
</p>
</div>

<p>
为确保可重现的初始化行为，规范鼓励构建系统将属于同一包中的多个文件按词法文件名顺序呈现给编译器。
</p>


<div class="english">
<h3 id="Program_execution">Program execution</h3>
</div>

<h3 id="程序执行">程序执行</h3>

<div class="english">
<p>
A complete program is created by linking a single, unimported package
called the <i>main package</i> with all the packages it imports, transitively.
The main package must
have package name <code>main</code> and
declare a function <code>main</code> that takes no
arguments and returns no value.
</p>
</div>

<p>
一个完整的程序通过链接一个单一的、不会被导入的、称为 <b>主包</b> 的，带所有其传递地导入包的包创建。
主包必须拥有包名 <code>main</code> 且声明一个无实参无返回值的函数 <code>main</code>。
</p>

<pre>
func main() { … }
</pre>

<div class="english">
<p>
Program execution begins by initializing the main package and then
invoking the function <code>main</code>.
When that function invocation returns, the program exits.
It does not wait for other (non-<code>main</code>) goroutines to complete.
</p>
</div>

<p>
程序通过初始化主包然后调用函数 <code>main</code> 开始执行。当该函数调用返回后，
程序退出。它不会等待其它（非 <code>main</code>）Go 程完成。
</p>


<div class="english">
<h2 id="Errors">Errors</h2>
</div>

<h2 id="错误">错误</h2>

<div class="english">
<p>
The predeclared type <code>error</code> is defined as
</p>
</div>

<p>
预声明类型 <code>error</code> 定义为
</p>

<pre>
type error interface {
	Error() string
}
</pre>

<div class="english">
<p>
It is the conventional interface for representing an error condition,
with the nil value representing no error.
For instance, a function to read data from a file might be defined:
</p>
</div>

<p>
它是表示一种错误状态的传统接口，用 <code>nil</code> 值表示没有错误。
例如，一个从文件中读取数据的函数可被定义为：
</p>

<pre>
func Read(f *File, b []byte) (n int, err error)
</pre>

<div class="english">
<h2 id="Run_time_panics">Run-time panics</h2>
</div>

<h2 id="运行时恐慌">运行时恐慌</h2>

<div class="english">
<p>
Execution errors such as attempting to index an array out
of bounds trigger a <i>run-time panic</i> equivalent to a call of
the built-in function <a href="#Handling_panics"><code>panic</code></a>
with a value of the implementation-defined interface type <code>runtime.Error</code>.
That type satisfies the predeclared interface type
<a href="#Errors"><code>error</code></a>.
The exact error values that
represent distinct run-time error conditions are unspecified.
</p>

<pre>
package runtime

type Error interface {
	error
	// and perhaps other methods
}
</pre>
</div>

<p>
例如试图索引一个越界的数组这类的执行错误会引发<b>运行时恐慌</b>，它等价于
一个定义实现了接口类型 <code>runtime.Error</code> 的值的内建函数
<a href="#恐慌处理"><code>panic</code></a> 的调用。该类型满足预声明接口类型
<a href="#错误"><code>error</code></a>。表示明显的运行时错误状态的准确错误值是不确定的。
</p>

<pre>
package runtime

type Error interface {
	error
	// 可能还有其它方法
}
</pre>

<div class="english">
<h2 id="System_considerations">System considerations</h2>
</div>

<h2 id="系统考虑">系统考虑</h2>

<div class="english">
<h3 id="Package_unsafe">Package <code>unsafe</code></h3>
</div>

<h3 id="包 unsafe">包 <code>unsafe</code> </h3>

<div class="english">
<p>
The built-in package <code>unsafe</code>, known to the compiler
and accessible through the <a href="#Import_declarations">import path</a> <code>"unsafe"</code>,
provides facilities for low-level programming including operations
that violate the type system. A package using <code>unsafe</code>
must be vetted manually for type safety and may not be portable.
The package provides the following interface:
</p>

<pre class="grammar">
package unsafe

type ArbitraryType int  // shorthand for an arbitrary Go type; it is not a real type
type Pointer *ArbitraryType

func Alignof(variable ArbitraryType) uintptr
func Offsetof(selector ArbitraryType) uintptr
func Sizeof(variable ArbitraryType) uintptr
</pre>
</div>

<p>
编译器已知的内建包 <code>unsafe</code> 为包括违反类型系统操作在内的低级编程提供工具。使用
<code>unsafe</code> 的包为了类型安全必须手动进行审查且可能无法移植。该包提供以下接口：
</p>

<pre class="grammar">
package unsafe

type ArbitraryType int  // 任意 Go 类型的简写，它并非真正的类型
type Pointer *ArbitraryType

func Alignof(variable ArbitraryType) uintptr
func Offsetof(selector ArbitraryType) uintptr
func Sizeof(variable ArbitraryType) uintptr
</pre>

<div class="english">
<p>
A <code>Pointer</code> is a <a href="#Pointer_types">pointer type</a> but a <code>Pointer</code>
value may not be <a href="#Address_operators">dereferenced</a>.
Any pointer or value of <a href="#Types">underlying type</a> <code>uintptr</code> can be converted to
a type of underlying type <code>Pointer</code> and vice versa.
The effect of converting between <code>Pointer</code> and <code>uintptr</code> is implementation-defined.
</p>
</div>

<p>
<code>Pointer</code> 为<a href="#指针类型">指针类型</a>但 <code>Pointer</code>
值可能并未<a href="#地址操作符">解引用</a>。
任何<a href="#类型">基本类型</a>为 <code>uintptr</code> 的指针或值均可转换为底层类型 <code>Pointer</code>，反之亦然。
<code>Pointer</code> 和 <code>uintptr</code> 的转换效果由实现定义。
</p>

<pre>
var f float64
bits = *(*uint64)(unsafe.Pointer(&amp;f))

type ptr unsafe.Pointer
bits = *(*uint64)(ptr(&amp;f))

var p ptr = nil
</pre>

<div class="english">
<p>
The functions <code>Alignof</code> and <code>Sizeof</code> take an expression <code>x</code>
of any type and return the alignment or size, respectively, of a hypothetical variable <code>v</code>
as if <code>v</code> was declared via <code>var v = x</code>.
</p>
</div>

<p>
函数 <code>Alignof</code> 与 <code>Sizeof</code> 接受一个任何类型的表达式 <code>x</code>，
就好像通过 <code>var v = x</code> 声明的变量 <code>v</code> 一样，分别返回其对齐或大小。
</p>

<div class="english">
<p>
The function <code>Offsetof</code> takes a (possibly parenthesized) <a href="#Selectors">selector</a>
<code>s.f</code>, denoting a field <code>f</code> of the struct denoted by <code>s</code>
or <code>*s</code>, and returns the field offset in bytes relative to the struct's address.
If <code>f</code> is an <a href="#Struct_types">embedded field</a>, it must be reachable
without pointer indirections through fields of the struct.
For a struct <code>s</code> with field <code>f</code>:
</p>
</div>

<p>
函数 <code>Offsetof</code> 接受一个（可能带括号的）<a href="#选择器">选择器</a>
<code>s.f</code>，它表示一个由 <code>s</code> 或 <code>*s</code> 表示的结构体的字段 <code>f</code>，
并返回该字段相对于该结构体地址偏移的字节。若 <code>f</code> 是一个<a href="#结构体类型">内嵌字段</a>，
它必须能通过（无指针间接引用的）结构体字段获取。
对于带字段 <code>f</code> 的结构体 <code>s</code> ：
</p>

<pre>
uintptr(unsafe.Pointer(&amp;s)) + unsafe.Offsetof(s.f) == uintptr(unsafe.Pointer(&amp;s.f))
</pre>

<div class="english">
<p>
Computer architectures may require memory addresses to be <i>aligned</i>;
that is, for addresses of a variable to be a multiple of a factor,
the variable's type's <i>alignment</i>.  The function <code>Alignof</code>
takes an expression denoting a variable of any type and returns the
alignment of the (type of the) variable in bytes.  For a variable
<code>x</code>:
</p>
</div>

<p>
计算机架构可能需要内存地址 <b>对齐</b>，即，为使变量的地址为因数的倍数，该变量的类型需要对齐。函数
<code>Alignof</code> 接受一个表示任何类型变量的表达式并返回该（类型的）变量对齐的字节。对于变量 <code>x</code>：
</p>

<pre>
uintptr(unsafe.Pointer(&amp;x)) % unsafe.Alignof(x) == 0
</pre>

<div class="english">
<p>
Calls to <code>Alignof</code>, <code>Offsetof</code>, and
<code>Sizeof</code> are compile-time constant expressions of type <code>uintptr</code>.
</p>
</div>

<p>
调用 <code>Alignof</code>、<code>Offsetof</code> 和 <code>Sizeof</code> 是类型为
<code>uintptr</code> 的编译时常量表达式。
</p>


<div class="english">
<h3 id="Size_and_alignment_guarantees">Size and alignment guarantees</h3>
</div>

<h3 id="大小与对齐保证">大小与对齐保证</h3>

<div class="english">
<p>
For the <a href="#Numeric_types">numeric types</a>, the following sizes are guaranteed:
</p>

<pre class="grammar">
type                                 size in bytes

byte, uint8, int8                     1
uint16, int16                         2
uint32, int32, float32                4
uint64, int64, float64, complex64     8
complex128                           16
</pre>
</div>

<p>
对于<a href="#数值类型">数值类型</a>，以下大小给予保证：
</p>

<pre class="grammar">
类型                               字节大小

byte, uint8, int8                     1
uint16, int16                         2
uint32, int32, float32                4
uint64, int64, float64, complex64     8
complex128                           16
</pre>

<div class="english">
<p>
The following minimal alignment properties are guaranteed:
</p>
<ol>
<li>For a variable <code>x</code> of any type: <code>unsafe.Alignof(x)</code> is at least 1.
</li>

<li>For a variable <code>x</code> of struct type: <code>unsafe.Alignof(x)</code> is the largest of
    all the values <code>unsafe.Alignof(x.f)</code> for each field <code>f</code> of <code>x</code>, but at least 1.
</li>

<li>For a variable <code>x</code> of array type: <code>unsafe.Alignof(x)</code> is the same as
	the alignment of a variable of the array's element type.
</li>
</ol>
</div>

<p>
以下最小对齐属性给予保证：
</p>
<ol>
<li>对于任何类型的变量 <code>x</code>：<code>unsafe.Alignof(x)</code> 至少为 1。
</li>

<li>对于结构体类型的变量 <code>x</code>：对于 <code>x</code> 的每一个字段 <code>f</code>，
   <code>unsafe.Alignof(x)</code> 的值为所有 <code>unsafe.Alignof(x.f)</code> 值中最大的，但至少为 1。
</li>

<li>对于数组类型的变量 <code>x</code>：<code>unsafe.Alignof(x)</code> 与
   <code>unsafe.Alignof(x[0])</code> 相同，但至少为 1。
</li>
</ol>

<div class="english">
<p>
A struct or array type has size zero if it contains no fields (or elements, respectively) that have a size greater than zero. Two distinct zero-size variables may have the same address in memory.
</p>
</div>

<p>
若结构体或数组类型不包含大小大于零的字段或元素，它们的大小即为零。两个不同的零大小变量在内存中可能有相同的地址。
</p><|MERGE_RESOLUTION|>--- conflicted
+++ resolved
@@ -1,6 +1,6 @@
 <!--{
 	"Title": "Go 编程语言规范",
-	"Subtitle": "版本：2018 年 11 月 16 日  译者：Oling Cat",
+	"Subtitle": "版本：2019 年 3 月 13 日  译者：Oling Cat",
 	"Path": "/ref/spec"
 }-->
 
@@ -657,7 +657,6 @@
 0_xBadFace  // invalid: _ must separate successive digits
 </pre>
 
-<<<<<<< HEAD
 <div class="english">
 <h3 id="Floating-point_literals">Floating-point literals</h3>
 </div>
@@ -665,16 +664,17 @@
 <h3 id="浮点数字面">浮点数字面</h3>
 
 <div class="english">
-=======
-
-<h3 id="Floating-point_literals">Floating-point literals</h3>
-
->>>>>>> cb8054a6
 <p>
 A floating-point literal is a decimal or hexadecimal representation of a
 <a href="#Constants">floating-point constant</a>.
 </p>
-
+</div>
+
+<p>
+浮点数字面由十进制<a href="#常量">浮点常量</a>表示。
+</p>
+
+<div class="english">
 <p>
 A decimal floating-point literal consists of an integer part (decimal digits),
 a decimal point, a fractional part (decimal digits), and an exponent part
@@ -683,7 +683,16 @@
 or the exponent part may be elided.
 An exponent value exp scales the mantissa (integer and fractional part) by 10<sup>exp</sup>.
 </p>
-
+</div>
+
+<p>
+十进制浮点数字面由整数部分（十进制数字）、小数点、小数部分（十进制数字）和指数部分构成。
+指数部分由一个 <code>e</code> 或 <code>E</code> 紧跟一个可选的正负号和一些十进制数字构成。
+整数部分或小数部分二者之一可以省略；小数点或指数部分二者之一亦可省略。
+指数值 exp 按照 10<sup>exp</sup> 缩放尾数（整数和小数部分）。
+</p>
+
+<div class="english">
 <p>
 A hexadecimal floating-point literal consists of a <code>0x</code> or <code>0X</code>
 prefix, an integer part (hexadecimal digits), a radix point, a fractional part (hexadecimal digits),
@@ -692,13 +701,30 @@
 but the exponent part is required. (This syntax matches the one given in IEEE 754-2008 §5.12.3.)
 An exponent value exp scales the mantissa (integer and fractional part) by 2<sup>exp</sup>.
 </p>
-
+</div>
+
+<p>
+十六进制浮点数字面由 <code>0x</code> 或 <code>0X</code>前缀、整数部分（十六进制数字）、
+小数点、小数部分（十六进制数字）和指数部分构成。指数部分由一个 <code>p</code> 或 <code>P</code>
+紧跟一个可选的正负号和一些十进制数字构成。整数部分或小数部分二者之一可以省略；
+小数点亦可省略，但指数部分是必须的。（此语法遵循 IEEE 754-2008 §5.12.3。）
+指数值 exp 按照 2<sup>exp</sup> 缩放尾数（整数和小数部分）。
+</p>
+
+<div class="english">
 <p>
 For readability, an underscore character <code>_</code> may appear after
 a base prefix or between successive digits; such underscores do not change
 the literal value.
 </p>
-
+</div>
+
+<p>
+为可读性起见，基本前缀之后或连续的数字之间可出现一个下划线字符 <code>_</code>，
+下划线并不改变其字面值。
+</p>
+
+<div class="english">
 <pre class="ebnf">
 float_lit         = decimal_float_lit | hex_float_lit .
 
@@ -715,20 +741,22 @@
 </pre>
 </div>
 
-<p>
-浮点数字面由十进制<a href="#常量">浮点常量</a>表示。
-它由整数部分，小数点，小数部分和指数部分构成。整数部分与小数部分由十进制数字组成；
-指数部分由一个 <code>e</code> 或 <code>E</code> 紧跟一个带可选正负号的十进制指数构成。
-整数部分或小数部分可以省略；小数点或指数亦可省略。
-</p>
 <pre class="ebnf">
-浮点数字面 = 十进制数 "." [ 十进制数 ] [ 指数 ] |
-			 十进制指数 |
-			 "." 十进制数 [ 指数 ] .
-十进制数   = 十进制数字 { 十进制数字 } .
-指数       = ( "e" | "E" ) [ "+" | "-" ] 十进制数 .
-</pre>
-
+浮点数字面         = 十进制浮点数字面 | 十六进制浮点数字面 .
+
+十进制浮点数字面   = 十进制数字 "." [ 十进制数字 ] [ 十进制指数 ] |
+                     十进制数字 十进制指数 |
+                     "." 十进制数字 [ 十进制指数 ] .
+十进制指数         = ( "e" | "E" ) [ "+" | "-" ] 十进制数字 .
+
+十六进制浮点数字面 = "0" ( "x" | "X" ) 十六进制尾数 十六进制指数 .
+十六进制尾数       = [ "_" ] 十六进制数字 "." [ 十六进制数字 ] |
+                     [ "_" ] 十六进制数字 |
+                     "." 十六进制数字 .
+十六进制指数       = ( "p" | "P" ) [ "+" | "-" ] 十进制数字 .
+</pre>
+
+<div class="english">
 <pre>
 0.
 72.40
@@ -758,8 +786,38 @@
 1.5e_1       // invalid: _ must separate successive digits
 1.5e1_       // invalid: _ must separate successive digits
 </pre>
-
-<<<<<<< HEAD
+</div>
+
+<pre>
+0.
+72.40
+072.40       // == 72.40
+2.71828
+1.e+0
+6.67428e-11
+1E6
+.25
+.12345E+5
+1_5.         // == 15.0
+0.15e+0_2    // == 15.0
+
+0x1p-2       // == 0.25
+0x2.p10      // == 2048.0
+0x1.Fp+0     // == 1.9375
+0X.8p-0      // == 0.5
+0X_1FFFP-16  // == 0.1249847412109375
+0x15e-2      // == 0x15e - 2（整数相减）
+
+0x.p1        // 无效：尾数没有数字
+1p-2         // 无效：p 指数需要十六进制尾数
+0x1.5e-2     // 无效：十六进制尾数需要 p 指数
+1_.5         // 无效：_ 必须分隔连续的数字
+1._5         // 无效：_ 必须分隔连续的数字
+1.5_e1       // 无效：_ 必须分隔连续的数字
+1.5e_1       // 无效：_ 必须分隔连续的数字
+1.5e1_       // 无效：_ 必须分隔连续的数字
+</pre>
+
 <div class="english">
 <h3 id="Imaginary_literals">Imaginary literals</h3>
 </div>
@@ -767,19 +825,12 @@
 <h3 id="虚数字面">虚数字面</h3>
 
 <div class="english">
-=======
-
-<h3 id="Imaginary_literals">Imaginary literals</h3>
-
->>>>>>> cb8054a6
 <p>
 An imaginary literal represents the imaginary part of a
 <a href="#Constants">complex constant</a>.
 It consists of an <a href="#Integer_literals">integer</a> or
 <a href="#Floating-point_literals">floating-point</a> literal
 followed by the lower-case letter <code>i</code>.
-The value of an imaginary literal is the value of the respective
-integer or floating-point literal multiplied by the imaginary unit <i>i</i>.
 </p>
 
 <pre class="ebnf">
@@ -790,17 +841,27 @@
 <p>
 虚数字面由十进制<a href="#常量">复数常量</a>的虚部表示。
 它由<a href="#浮点数字面">浮点数字面</a>或十进制整数紧跟小写字母 <code>i</code> 构成。
-</p>
+虚数字面的值即为其整数或浮点数字面乘以虚数单位 <i>i</i>。
+</p>
+
 <pre class="ebnf">
 虚数字面 = (十进制数 | 浮点数字面) "i" .
 </pre>
 
+<div class="english">
 <p>
 For backward compatibility, an imaginary literal's integer part consisting
 entirely of decimal digits (and possibly underscores) is considered a decimal
 integer, even if it starts with a leading <code>0</code>.
 </p>
-
+</div>
+
+<p>
+为了向前兼容，虚数字面中完全由十进制数字（以及下划线）构成的整数部分会被视为十进制整数，
+即便带有前导的 <code>0</code> 也是如此。
+</p>
+
+<div class="english">
 <pre>
 0i
 0123i         // == 123i for backward-compatibility
@@ -815,6 +876,22 @@
 .12345E+5i
 0x1p-2i       // == 0x1p-2 * 1i == 0.25i
 </pre>
+</div>
+
+<pre>
+0i
+0123i         // == 123i 为了向前兼容
+0o123i        // == 0o123 * 1i == 83i
+0xabci        // == 0xabc * 1i == 2748i
+0.i
+2.71828i
+1.e+0i
+6.67428e-11i
+1E6i
+.25i
+.12345E+5i
+0x1p-2i       // == 0x1p-2 * 1i == 0.25i
+</pre>
 
 
 <div class="english">
@@ -835,21 +912,16 @@
 while multi-character sequences beginning with a backslash encode
 values in various formats.
 </p>
-<<<<<<< HEAD
 </div>
 
 <p>
 符文字面由一个<a href="#常量">符文常量</a>表示，一个整数值确定一个 Unicode 码点。
-一个符文字面由围绕在单引号中的一个或更多字符表示。通常一个 Unicode 码点作为一个或更多字符围绕在单引号中，
-例如 <code>'x'</code> 或 <code>'\n'</code>。
-在引号内，除换行符和未转义的单引号之外，任何字符都可出现。引号内的单个字符通常代表该字符的 Unicode 值自身，
+一个符文字面由围绕在单引号中的一个或更多字符表示，例如 <code>'x'</code> 或 <code>'\n'</code>。
+在引号内，除换行符和未转义的单引号之外，任何字符都可出现。引号内的单个字符表示该字符的 Unicode 值，
 而以反斜杠开头的多字符序列则会编码为不同的形式。
 </p>
 
 <div class="english">
-=======
-
->>>>>>> cb8054a6
 <p>
 The simplest form represents the single character within the quotes;
 since Go source text is Unicode characters encoded in UTF-8, multiple
@@ -859,21 +931,17 @@
 <code>'ä'</code> holds two bytes (<code>0xc3</code> <code>0xa4</code>) representing
 a literal <code>a</code>-dieresis, U+00E4, value <code>0xe4</code>.
 </p>
-<<<<<<< HEAD
 </div>
 
 <p>
 最简单的形式就是引号内只有一个字符；由于 Go 源码文本是 UTF-8 编码的 Unicode 字符，
-多个 UTF-8 编码的字节就可以表示为一个单一的整数值。例如，字面 <code>'a'</code> 包含一个字节，
-表示一个字面 <code>a</code>；Unicode 字符 U+0061，值为 <code>0x61</code>，而 <code>'ä'</code>
-则包含两个字节（<code>0xc3</code> <code>0xa4</code>），表示一个字面 <code>分音符-a</code>，
-Unicode 字符 U+00E4，值 <code>0xe4</code>。
-</p>
-
-<div class="english">
-=======
-
->>>>>>> cb8054a6
+多个 UTF-8 编码的字节可能表示单一的整数值。例如，字面 <code>'a'</code> 包含一个字节，
+表示一个字面 <code>a</code>，其 Unicode 编码为 U+0061，值为 <code>0x61</code>；而
+<code>'ä'</code> 则包含两个字节（<code>0xc3</code> <code>0xa4</code>），表示一个字面
+<code>分音符-a</code>，其 Unicode 编码为 U+00E4，值为 <code>0xe4</code>。
+</p>
+
+<div class="english">
 <p>
 Several backslash escapes allow arbitrary values to be encoded as
 ASCII text.  There are four ways to represent the integer value
@@ -884,20 +952,16 @@
 In each case the value of the literal is the value represented by
 the digits in the corresponding base.
 </p>
-<<<<<<< HEAD
-</div>
-
-<p>
-反斜杠转义允许用 ASCII 文本来编码任意值。将整数值表示为数字常量有四种方法：
+</div>
+
+<p>
+反斜杠转义允许用 ASCII 文本来编码任意值。将整数值表示为数值常量有四种方法：
 <code>\x</code> 紧跟两个十六进制数字；<code>\u</code> 紧跟四个十六进制数字；
 <code>\U</code> 紧跟八个十六进制数字；单个 <code>\</code> 紧跟三个八进制数字。
 在任何情况下，字面值都是其相应进制的数字表示的值。
 </p>
 
 <div class="english">
-=======
-
->>>>>>> cb8054a6
 <p>
 Although these representations all result in an integer, they have
 different valid ranges.  Octal escapes must represent a value between
@@ -906,19 +970,15 @@
 represent Unicode code points so within them some values are illegal,
 in particular those above <code>0x10FFFF</code> and surrogate halves.
 </p>
-<<<<<<< HEAD
 </div>
 
 <p>
 尽管这些表示方式都会产生整数，其有效范围却不相同。八进制转义只能表示 0 到 255 之间的值。
 十六进制转义则视其结构而定。转义符 <code>\u</code> 和 <code>\U</code> 表示 Unicode 码点，
-因此其中的一些值是非法的，特别是那些大于 <code>0x10FFFF</code> 的值和半替代值。
-</p>
-
-<div class="english">
-=======
-
->>>>>>> cb8054a6
+因此其中的一些值是非法的，特别是那些大于 <code>0x10FFFF</code> 的值和半代理值（surrogate halves）。
+</p>
+
+<div class="english">
 <p>
 After a backslash, certain single-character escapes represent special values:
 </p>
@@ -935,7 +995,6 @@
 \'   U+0027 single quote  (valid escape only within rune literals)
 \"   U+0022 double quote  (valid escape only within string literals)
 </pre>
-<<<<<<< HEAD
 </div>
 
 <p>
@@ -947,17 +1006,14 @@
 \f   U+000C 换页
 \n   U+000A 换行
 \r   U+000D 回车
-\t   U+0009 横向制表
-\v   U+000b 纵向制表
+\t   U+0009 横向制表符
+\v   U+000b 纵向制表符
 \\   U+005c 反斜杠
 \'   U+0027 单引号（仅在符文字面中有效）
 \"   U+0022 双引号（仅在字符串字面中有效）
 </pre>
 
 <div class="english">
-=======
-
->>>>>>> cb8054a6
 <p>
 All other sequences starting with a backslash are illegal inside rune literals.
 </p>
@@ -1022,9 +1078,9 @@
 '\u12e4'
 '\U00101234'
 '\''         // 包含单引号字符的符文字面
-'aa'         // 非法：太多字符
-'\xa'        // 非法：太少 16 进制数字
-'\0'         // 非法：太少 8 进制数字
+'aa'         // 非法：字符过多
+'\xa'        // 非法：16 进制数字过少
+'\0'         // 非法：8 进制数字过少
 '\uDFFF'     // 非法：半代理值
 '\U00110000' // 非法：无效的 Unicode 码点
 </pre>
@@ -1042,7 +1098,6 @@
 obtained from concatenating a sequence of characters. There are two forms:
 raw string literals and interpreted string literals.
 </p>
-<<<<<<< HEAD
 </div>
 
 <p>
@@ -1051,9 +1106,6 @@
 </p>
 
 <div class="english">
-=======
-
->>>>>>> cb8054a6
 <p>
 Raw string literals are character sequences between back quotes
 <code>``</code>.  Within the quotes, any character is legal except
@@ -1065,19 +1117,16 @@
 Carriage return characters ('\r') inside raw string literals
 are discarded from the raw string value.
 </p>
-<<<<<<< HEAD
 </div>
 
 <p>
 原始字符串字面为反引号 <code>``</code> 之间的字符序列。在该引号内，
-除反引号外的任何字符都是合法的。原始字符串字面的值为此引号之间的无解译（隐式 UTF-8 编码的）字符组成的字符串；
-另外，反斜杠没有特殊意义且字符串可包含换行符。原始字符串字面中的回车符（'\r'）将会从原始字符串的值中丢弃。
-</p>
-
-<div class="english">
-=======
-
->>>>>>> cb8054a6
+除反引号外的任何字符都是合法的。原始字符串字面的值为此引号之间的未解译
+（隐式 UTF-8 编码的）字符组成的字符串；换言之，反斜杠没有特殊意义且字符串可包含换行符。
+原始字符串字面中的回车符（'\r'）将会从原始字符串的值中丢弃。
+</p>
+
+<div class="english">
 <p>
 Interpreted string literals are character sequences between double
 quotes, as in <code>&quot;bar&quot;</code>.
@@ -1370,7 +1419,6 @@
 </p>
 </div>
 
-<<<<<<< HEAD
 <p>
 实现限制：尽管数值常量在该语言中可拥有任意精度，
 但编译器可能使用其有限精度的内部表示来实现它们。即，每个实现必须：
@@ -1390,10 +1438,13 @@
 <p>
 这些要求适用于字面常量和<a href="#常量表达式">常量表达式</a>的求值结果。
 </p>
-=======
-
+
+
+<div class="english">
 <h2 id="Variables">Variables</h2>
->>>>>>> cb8054a6
+</div>
+
+<h2 id="变量">变量</h2>
 
 <div class="english">
 <p>
