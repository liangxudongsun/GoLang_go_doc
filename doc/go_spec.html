<!--{
	"Title": "Go 编程语言规范",
	"Subtitle": "版本：2017 年 5 月 9 日  译者：Oling Cat",
	"Path": "/ref/spec"
}-->

<!--{
	"Title": "The Go Programming Language Specification",
	"Subtitle": "Version of October 25, 2017",
	"Path": "/ref/spec"
}-->

<div class="english">
<h2 id="Introduction">Introduction</h2>
</div>

<h2 id="引言">引言</h2>

<div class="english">
<p>
This is a reference manual for the Go programming language. For
more information and other documents, see <a href="/">golang.org</a>.
</p>
</div>

<p>
这是一份关于 Go 语言的参考手册。欲获取更多信息与文档，
请访问 <a href="/">go-zh.org</a>。
</p>

<div class="english">
<p>
Go is a general-purpose language designed with systems programming
in mind. It is strongly typed and garbage-collected and has explicit
support for concurrent programming.  Programs are constructed from
<i>packages</i>, whose properties allow efficient management of
dependencies.
</p>
</div>

<p>
Go 是通用型的编程语言，它为系统编程而设计。它是强类型化的语言，具有垃圾回收机制，
并显式支持并发编程。程序由<b>包</b>构造，以此来提供高效的依赖管理功能。
既有实现使用传统的“编译 - 链接”模型，生成可执行的二进制文件。
</p>

<div class="english">
<p>
The grammar is compact and regular, allowing for easy analysis by
automatic tools such as integrated development environments.
</p>
</div>

<p>
其语法紧凑而规则，便于 IDE 等自动化工具分析。
</p>

<div class="english">
<h2 id="Notation">Notation</h2>
</div>

<h2 id="记法">记法</h2>

<div class="english">
<p>
The syntax is specified using Extended Backus-Naur Form (EBNF):
</p>

<pre class="grammar">
Production  = production_name "=" [ Expression ] "." .
Expression  = Alternative { "|" Alternative } .
Alternative = Term { Term } .
Term        = production_name | token [ "…" token ] | Group | Option | Repetition .
Group       = "(" Expression ")" .
Option      = "[" Expression "]" .
Repetition  = "{" Expression "}" .
</pre>
</div>

<p>
语法使用扩展巴克斯-诺尔范式（EBNF）定义：
</p>

<pre class="grammar">
生成式 = 生成式名 "=" [ 表达式 ] "." .
表达式 = 选择项 { "|" 选择项 } .
选择项 = 条目 { 条目 } .
条目   = 生成式名 | 标记 [ "…" 标记 ] | 分组 | 可选项 | 重复项 .
分组   = "(" 表达式 ")" .
可选项 = "[" 表达式 "]" .
重复项 = "{" 表达式 "}" .
</pre>

<div class="english">
<p>
Productions are expressions constructed from terms and the following
operators, in increasing precedence:
</p>

<pre class="grammar">
|   alternation
()  grouping
[]  option (0 or 1 times)
{}  repetition (0 to n times)
</pre>
</div>

<p>
生成式由表达式构造，表达式通过术语及以下操作符构造，自上而下优先级递增（低=&gt;高）：
</p>

<pre class="grammar">
|   选择
()  分组
[]  可选（0 或 1 次）
{}  重复（0 到 n 次）
</pre>

<div class="english">
<p>
Lower-case production names are used to identify lexical tokens.
Non-terminals are in CamelCase. Lexical tokens are enclosed in
double quotes <code>""</code> or back quotes <code>``</code>.
</p>
</div>

<p>
小写生成式名用于标识词法标记。非最终（Non-terminals）词法标记使用驼峰记法（CamelCase）。
位于双引号 <code>""</code> 或反引号 <code>``</code> 内的即为词法标记。
</p>

<div class="english">
<p>
The form <code>a … b</code> represents the set of characters from
<code>a</code> through <code>b</code> as alternatives. The horizontal
ellipsis <code>…</code> is also used elsewhere in the spec to informally denote various
enumerations or code snippets that are not further specified. The character <code>…</code>
(as opposed to the three characters <code>...</code>) is not a token of the Go
language.
</p>
</div>

<p>
形式 <code>a … b</code> 表示把从 <code>a</code> 到 <code>b</code> 的字符集作为选择项。
横向省略号 <code>…</code> 也在本文档中非正式地表示各种列举或简略的代码片断。
单个字符 <code>…</code>（不同于三个字符 <code>...</code>）并非 Go 语言本身的标记。
</p>

<div class="english">
<h2 id="Source_code_representation">Source code representation</h2>
</div>

<h2 id="源码的表示">源码的表示</h2>

<div class="english">
<p>
Source code is Unicode text encoded in
<a href="http://en.wikipedia.org/wiki/UTF-8">UTF-8</a>. The text is not
canonicalized, so a single accented code point is distinct from the
same character constructed from combining an accent and a letter;
those are treated as two code points.  For simplicity, this document
will use the unqualified term <i>character</i> to refer to a Unicode code point
in the source text.
</p>
</div>

<p>
源码为采用 <a href="http://en.wikipedia.org/wiki/UTF-8">UTF-8</a> 编码的 Unicode 文本，
其文本并未标准化。因此单个带变音符号的码点不同于结合了字母与变音符号的字符结构，
它们应视作两个码点。为简单起见，本文档将使用非正式的术语<b>字符</b>在源文本中指代 Unicode 码点。
</p>

<div class="english">
<p>
Each code point is distinct; for instance, upper and lower case letters
are different characters.
</p>
</div>

<p>
每个码点都是不同的，例如，大写与小写的字母就是不同的字符。
</p>

<div class="english">
<p>
Implementation restriction: For compatibility with other tools, a
compiler may disallow the NUL character (U+0000) in the source text.
</p>
</div>

<p>
实现限制：为兼容其它工具，编译器会阻止字符 NUL（U+0000）出现在源码文本中。
</p>

<div class="english">
<p>
Implementation restriction: For compatibility with other tools, a
compiler may ignore a UTF-8-encoded byte order mark
(U+FEFF) if it is the first Unicode code point in the source text.
A byte order mark may be disallowed anywhere else in the source.
</p>
</div>

<p>
实现限制：为兼容其它工具，若 UTF-8 编码的字节序标记（U+FEFF）为源文本中的第一个
Unicode 码点，那么编译器就会忽略它。字节序标记不允许在源文件中的其它任何地方出现。
</p>

<div class="english">
<h3 id="Characters">Characters</h3>
</div>

<h3 id="字符">字符</h3>

<div class="english">
<p>
The following terms are used to denote specific Unicode character classes:
</p>
</div>

<p>
具体的 Unicode 字符类别由以下术语表示：
</p>

<div class="english">
<pre class="ebnf">
newline        = /* the Unicode code point U+000A */ .
unicode_char   = /* an arbitrary Unicode code point except newline */ .
unicode_letter = /* a Unicode code point classified as "Letter" */ .
unicode_digit  = /* a Unicode code point classified as "Number, decimal digit" */ .
</pre>
</div>

<pre class="ebnf">
换行符      = /* 即 Unicode 码点 U+000A */ .
Unicode字符 = /* 除换行符以外的任意 Unicode 码点 */ .
Unicode字母 = /* 类型为“字母”的 Unicode 码点 */ .
Unicode数字 = /* 类型为“数值，十进制数字”的 Unicode 码点 */ .
</pre>

<div class="english">
<p>
In <a href="http://www.unicode.org/versions/Unicode8.0.0/">The Unicode Standard 8.0</a>,
Section 4.5 "General Category" defines a set of character categories.
Go treats all characters in any of the Letter categories Lu, Ll, Lt, Lm, or Lo
as Unicode letters, and those in the Number category Nd as Unicode digits.
</p>
</div>

<p>
在<a href="http://www.unicode.org/versions/Unicode8.0.0/">Unicode 标准 8.0</a>，
章节 4.5“一般类别”中定义了字符集类别。其中类别 Lu，Ll，Lt，Lm 及 Lo 被视为
Unicode 字母，类别 Nd 被视为 Unicode 数字。
</p>

<div class="english">
<h3 id="Letters_and_digits">Letters and digits</h3>
</div>

<h3 id="字母和数字">字母和数字</h3>

<div class="english">
<p>
The underscore character <code>_</code> (U+005F) is considered a letter.
</p>
</div>

<p>
下划线字符 <code>_</code>（U+005F）被视为一个字母。
</p>

<div class="english">
<pre class="ebnf">
letter        = unicode_letter | "_" .
decimal_digit = "0" … "9" .
octal_digit   = "0" … "7" .
hex_digit     = "0" … "9" | "A" … "F" | "a" … "f" .
</pre>
</div>

<pre class="ebnf">
字母         = Unicode字母 | "_" .
十进制数字   = "0" … "9" .
八进制数字   = "0" … "7" .
十六进制数字 = "0" … "9" | "A" … "F" | "a" … "f" .
</pre>

<div class="english">
<h2 id="Lexical_elements">Lexical elements</h2>
</div>

<h2 id="词法元素">词法元素</h2>

<div class="english">
<h3 id="Comments">Comments</h3>
</div>

<h3 id="注释">注释</h3>

<div class="english">
<p>
Comments serve as program documentation. There are two forms:
</p>
</div>

<p>
注释会作为程序文档，它们有两种形式：
</p>

<div class="english">
<ol>
<li>
<i>Line comments</i> start with the character sequence <code>//</code>
and stop at the end of the line.
</li>
<li>
<i>General comments</i> start with the character sequence <code>/*</code>
and stop with the first subsequent character sequence <code>*/</code>.
</li>
</ol>
</div>

<ol>
<li>
<b>行注释</b>以字符序列 <code>//</code> 开始，至行尾结束。
</li>
<li>
<b>块注释</b>以字符序列 <code>/*</code> 开始，至其后的第一处字符序列
<code>*/</code> 结束。
</li>
</ol>

<div class="english">
<p>
A comment cannot start inside a <a href="#Rune_literals">rune</a> or
<a href="#String_literals">string literal</a>, or inside a comment.
A general comment containing no newlines acts like a space.
Any other comment acts like a newline.
</p>
</div>

<p>
注释不能从 <a href="#Rune_literals">符文</a> 或
<a href="#String_literals">字符串字面</a> 中开始，也不能在其它注释中。
不包含换行符的块注释视作一个空格，其余任何注释均视做一个换行符。
</p>


<div class="english">
<h3 id="Tokens">Tokens</h3>
</div>

<h3 id="标记">标记</h3>

<div class="english">
<p>
Tokens form the vocabulary of the Go language.
There are four classes: <i>identifiers</i>, <i>keywords</i>, <i>operators
and punctuation</i>, and <i>literals</i>.  <i>White space</i>, formed from
spaces (U+0020), horizontal tabs (U+0009),
carriage returns (U+000D), and newlines (U+000A),
is ignored except as it separates tokens
that would otherwise combine into a single token. Also, a newline or end of file
may trigger the insertion of a <a href="#Semicolons">semicolon</a>.
While breaking the input into tokens,
the next token is the longest sequence of characters that form a
valid token.
</p>
</div>

<p>
标记构成 Go 语言的词汇。它有四种类型：<b>标识符</b>，<b>关键字</b>，
<b>运算符与标点</b>以及<b>字面</b>。<b>空白符</b>包括空格（U+0020），
横向制表符（U+0009），回车符（U+000D）和换行符（U+000A），除非用它们来分隔会结合成单个的标记，
否则将被忽略。此外，换行符或 EOF（文件结束符）会触发<a href="#分号">分号</a>的插入。
当把输入分解为标记时，可形成有效标记的最长字符序列将作为下一个标记。
</p>


<div class="english">
<h3 id="Semicolons">Semicolons</h3>
</div>

<h3 id="分号">分号</h3>

<div class="english">
<p>
The formal grammar uses semicolons <code>";"</code> as terminators in
a number of productions. Go programs may omit most of these semicolons
using the following two rules:
</p>
</div>

<p>
正式语法使用分号 <code>";"</code> 作为一些生成式的终止符。Go 程序会使用以下两条规则来省略大多数分号：
</p>

<div class="english">
<ol>
<li>
<p>
When the input is broken into tokens, a semicolon is automatically inserted
into the token stream immediately after a line's final token if that token is
</p>
<ul>
	<li>an
	    <a href="#Identifiers">identifier</a>
	</li>

	<li>an
	    <a href="#Integer_literals">integer</a>,
	    <a href="#Floating-point_literals">floating-point</a>,
	    <a href="#Imaginary_literals">imaginary</a>,
	    <a href="#Rune_literals">rune</a>, or
	    <a href="#String_literals">string</a> literal
	</li>

	<li>one of the <a href="#Keywords">keywords</a>
	    <code>break</code>,
	    <code>continue</code>,
	    <code>fallthrough</code>, or
	    <code>return</code>
	</li>

	<li>one of the <a href="#Operators_and_punctuation">operators and punctuation</a>
	    <code>++</code>,
	    <code>--</code>,
	    <code>)</code>,
	    <code>]</code>, or
	    <code>}</code>
	</li>
</ul>
</li>

<li>
To allow complex statements to occupy a single line, a semicolon
may be omitted before a closing <code>")"</code> or <code>"}"</code>.
</li>
</ol>
</div>

<ol>
<li>
<p>
When the input is broken into tokens, a semicolon is automatically inserted
into the token stream immediately after a line's final token if that token is
</p>
<p>
当输入被分解成标记时，若该行的最后一个标记为以下之一，那么分号就会在该标记之后立即自动插入：
</p>
<ul>
	<li>
		<a href="#标识符">标识符</a>
	</li>

	<li>
		<a href="#整数">整数</a>，
		<a href="#浮点数">浮点数</a>，
		<a href="#虚数">虚数</a>，
		<a href="#符文">符文</a>或
		<a href="#字符串">字符串</a>字面
	</li>

	<li><a href="#关键字">关键字</a>
		<code>break</code>，
		<code>continue</code>，
		<code>fallthrough</code> 或
		<code>return</code>
	</li>

	<li><a href="#运算符与标点">运算符与标点</a>
		<code>++</code>，
		<code>--</code>，
		<code>)</code>，
		<code>]</code> 或
		<code>}</code>
	</li>
</ul>
</li>

<li>
为允许复合语句占据单行，闭合的 <code>")"</code> 或 <code>"}"</code> 之前的分号可以省略。
</li>
</ol>

<div class="english">
<p>
To reflect idiomatic use, code examples in this document elide semicolons
using these rules.
</p>
</div>

<p>
为符合习惯用法，本文档中的代码示例将使用这些规则省略分号。
</p>


<div class="english">
<h3 id="Identifiers">Identifiers</h3>
</div>

<h3 id="标识符">标识符</h3>

<div class="english">
<p>
Identifiers name program entities such as variables and types.
An identifier is a sequence of one or more letters and digits.
The first character in an identifier must be a letter.
</p>
<pre class="ebnf">
identifier = letter { letter | unicode_digit } .
</pre>
</div>

<p>
标识符被用来命名程序实体，例如变量和类型。一个标识符由一个或多个字母和数字组成。
标识符的第一个字符必须是字母。
</p>
<pre class="ebnf">
标识符 = 字母 { 字母 | Unicode数字 } .
</pre>
<pre>
a
_x9
ThisVariableIsExported
αβ
</pre>

<div class="english">
<p>
Some identifiers are <a href="#Predeclared_identifiers">predeclared</a>.
</p>
</div>

<p>
有些标识符是<a href="#预声明标识符">预声明</a>的。
</p>


<div class="english">
<h3 id="Keywords">Keywords</h3>
</div>

<h3 id="关键字">关键字</h3>

<div class="english">
<p>
The following keywords are reserved and may not be used as identifiers.
</p>
</div>

<p>
以下为保留关键字，不能用作标识符。
</p>

<pre class="grammar">
break        default      func         interface    select
case         defer        go           map          struct
chan         else         goto         package      switch
const        fallthrough  if           range        type
continue     for          import       return       var
</pre>

<div class="english">
<h3 id="Operators_and_punctuation">Operators and punctuation</h3>
</div>

<h3 id="运算符与标点">运算符与标点</h3>

<div class="english">
<p>
The following character sequences represent <a href="#Operators">operators</a>
(including <a href="#assign_op">assignment operators</a>) and punctuation:
</p>
</div>

<p>
以下字符序列表示<a href="#运算符">运算符</a>
（包括<a href="#赋值操作">赋值操作符</a>）和与标点：
</p>

<pre class="grammar">
+    &amp;     +=    &amp;=     &amp;&amp;    ==    !=    (    )
-    |     -=    |=     ||    &lt;     &lt;=    [    ]
*    ^     *=    ^=     &lt;-    &gt;     &gt;=    {    }
/    &lt;&lt;    /=    &lt;&lt;=    ++    =     :=    ,    ;
%    &gt;&gt;    %=    &gt;&gt;=    --    !     ...   .    :
     &amp;^          &amp;^=
</pre>

<div class="english">
<h3 id="Integer_literals">Integer literals</h3>
</div>

<h3 id="整数字面">整数字面</h3>

<div class="english">
<p>
An integer literal is a sequence of digits representing an
<a href="#Constants">integer constant</a>.
An optional prefix sets a non-decimal base: <code>0</code> for octal, <code>0x</code> or
<code>0X</code> for hexadecimal.  In hexadecimal literals, letters
<code>a-f</code> and <code>A-F</code> represent values 10 through 15.
</p>
<pre class="ebnf">
int_lit     = decimal_lit | octal_lit | hex_lit .
decimal_lit = ( "1" … "9" ) { decimal_digit } .
octal_lit   = "0" { octal_digit } .
hex_lit     = "0" ( "x" | "X" ) hex_digit { hex_digit } .
</pre>
</div>

<p>
整数字面由数字序列组成，代表<a href="#常量">整数常量</a> 。非十进制数由这些前缀定义：
<code>0</code> 为八进制数前缀，<code>0x</code> 或 <code>0X</code> 为十六进制数前缀。
在十六进制数字面中，字母 <code>a-f</code> 或 <code>A-F</code> 表示值 10 到 15。
</p>
<pre class="ebnf">
整数字面       = 十进制数字面 | 八进制数字面 | 十六进制数字面 .
十进制数字面   = ( "1" … "9" ) { 十进制数字 } .
八进制数字面   = "0" { 八进制数字 } .
十六进制数字面 = "0" ( "x" | "X" ) 十六进制数字 { 十六进制数字 } .
</pre>

<pre>
42
0600
0xBadFace
170141183460469231731687303715884105727
</pre>

<div class="english">
<h3 id="Floating-point_literals">Floating-point literals</h3>
</div>

<h3 id="浮点数字面">浮点数字面</h3>

<div class="english">
<p>
A floating-point literal is a decimal representation of a
<a href="#Constants">floating-point constant</a>.
It has an integer part, a decimal point, a fractional part,
and an exponent part.  The integer and fractional part comprise
decimal digits; the exponent part is an <code>e</code> or <code>E</code>
followed by an optionally signed decimal exponent.  One of the
integer part or the fractional part may be elided; one of the decimal
point or the exponent may be elided.
</p>
<pre class="ebnf">
float_lit = decimals "." [ decimals ] [ exponent ] |
            decimals exponent |
            "." decimals [ exponent ] .
decimals  = decimal_digit { decimal_digit } .
exponent  = ( "e" | "E" ) [ "+" | "-" ] decimals .
</pre>
</div>

<p>
浮点数字面由十进制<a href="#常量">浮点常量</a>表示。
它由整数部分，小数点，小数部分和指数部分构成。整数部分与小数部分由十进制数字组成；
指数部分由一个 <code>e</code> 或 <code>E</code> 紧跟一个带可选正负号的十进制指数构成。
整数部分或小数部分可以省略；小数点或指数亦可省略。
</p>
<pre class="ebnf">
浮点数字面 = 十进制数 "." [ 十进制数 ] [ 指数 ] |
			 十进制指数 |
			 "." 十进制数 [ 指数 ] .
十进制数   = 十进制数字 { 十进制数字 } .
指数       = ( "e" | "E" ) [ "+" | "-" ] 十进制数 .
</pre>

<pre>
0.
72.40
072.40  // == 72.40
2.71828
1.e+0
6.67428e-11
1E6
.25
.12345E+5
</pre>

<div class="english">
<h3 id="Imaginary_literals">Imaginary literals</h3>
</div>

<h3 id="虚数字面">虚数字面</h3>

<div class="english">
<p>
An imaginary literal is a decimal representation of the imaginary part of a
<a href="#Constants">complex constant</a>.
It consists of a
<a href="#Floating-point_literals">floating-point literal</a>
or decimal integer followed
by the lower-case letter <code>i</code>.
</p>
<pre class="ebnf">
imaginary_lit = (decimals | float_lit) "i" .
</pre>
</div>

<p>
虚数字面由十进制<a href="#常量">复数常量</a>的虚部表示。
它由<a href="#浮点数字面">浮点数字面</a>或十进制整数紧跟小写字母 <code>i</code> 构成。
</p>
<pre class="ebnf">
虚数字面 = (十进制数 | 浮点数字面) "i" .
</pre>

<pre>
0i
011i  // == 11i
0.i
2.71828i
1.e+0i
6.67428e-11i
1E6i
.25i
.12345E+5i
</pre>


<div class="english">
<h3 id="Rune_literals">Rune literals</h3>
</div>

<h3 id="符文字面">符文字面</h3>

<div class="english">
<p>
A rune literal represents a <a href="#Constants">rune constant</a>,
an integer value identifying a Unicode code point.
A rune literal is expressed as one or more characters enclosed in single quotes,
as in <code>'x'</code> or <code>'\n'</code>.
Within the quotes, any character may appear except newline and unescaped single
quote. A single quoted character represents the Unicode value
of the character itself,
while multi-character sequences beginning with a backslash encode
values in various formats.
</p>
</div>

<p>
符文字面由一个<a href="#常量">符文常量</a>表示，一个整数值确定一个 Unicode 码点。
一个符文字面由围绕在单引号中的一个或更多字符表示。通常一个 Unicode 码点作为一个或更多字符围绕在单引号中，
例如 <code>'x'</code> 或 <code>'\n'</code>。
在引号内，除换行符和未转义的单引号之外，任何字符都可出现。引号内的单个字符通常代表该字符的 Unicode 值自身，
而以反斜杠开头的多字符序列则会编码为不同的形式。
</p>

<div class="english">
<p>
The simplest form represents the single character within the quotes;
since Go source text is Unicode characters encoded in UTF-8, multiple
UTF-8-encoded bytes may represent a single integer value.  For
instance, the literal <code>'a'</code> holds a single byte representing
a literal <code>a</code>, Unicode U+0061, value <code>0x61</code>, while
<code>'ä'</code> holds two bytes (<code>0xc3</code> <code>0xa4</code>) representing
a literal <code>a</code>-dieresis, U+00E4, value <code>0xe4</code>.
</p>
</div>

<p>
最简单的形式就是引号内只有一个字符；由于 Go 源码文本是 UTF-8 编码的 Unicode 字符，
多个 UTF-8 编码的字节就可以表示为一个单一的整数值。例如，字面 <code>'a'</code> 包含一个字节，
表示一个字面 <code>a</code>；Unicode 字符 U+0061，值为 <code>0x61</code>，而 <code>'ä'</code>
则包含两个字节（<code>0xc3</code> <code>0xa4</code>），表示一个字面 <code>分音符-a</code>，
Unicode 字符 U+00E4，值 <code>0xe4</code>。
</p>

<div class="english">
<p>
Several backslash escapes allow arbitrary values to be encoded as
ASCII text.  There are four ways to represent the integer value
as a numeric constant: <code>\x</code> followed by exactly two hexadecimal
digits; <code>\u</code> followed by exactly four hexadecimal digits;
<code>\U</code> followed by exactly eight hexadecimal digits, and a
plain backslash <code>\</code> followed by exactly three octal digits.
In each case the value of the literal is the value represented by
the digits in the corresponding base.
</p>
</div>

<p>
反斜杠转义允许用 ASCII 文本来编码任意值。将整数值表示为数字常量有四种方法：
<code>\x</code> 紧跟两个十六进制数字；<code>\u</code> 紧跟四个十六进制数字；
<code>\U</code> 紧跟八个十六进制数字；单个 <code>\</code> 紧跟三个八进制数字。
在任何情况下，字面值都是其相应进制的数字表示的值。
</p>

<div class="english">
<p>
Although these representations all result in an integer, they have
different valid ranges.  Octal escapes must represent a value between
0 and 255 inclusive.  Hexadecimal escapes satisfy this condition
by construction. The escapes <code>\u</code> and <code>\U</code>
represent Unicode code points so within them some values are illegal,
in particular those above <code>0x10FFFF</code> and surrogate halves.
</p>
</div>

<p>
尽管这些表示方式都会产生整数，其有效范围却不相同。八进制转义只能表示 0 到 255 之间的值。
十六进制转义则视其结构而定。转义符 <code>\u</code> 和 <code>\U</code> 表示 Unicode 码点，
因此其中的一些值是非法的，特别是那些大于 <code>0x10FFFF</code> 的值和半替代值。
</p>

<div class="english">
<p>
After a backslash, certain single-character escapes represent special values:
</p>
<pre class="grammar">
\a   U+0007 alert or bell
\b   U+0008 backspace
\f   U+000C form feed
\n   U+000A line feed or newline
\r   U+000D carriage return
\t   U+0009 horizontal tab
\v   U+000b vertical tab
\\   U+005c backslash
\'   U+0027 single quote  (valid escape only within rune literals)
\"   U+0022 double quote  (valid escape only within string literals)
</pre>
</div>

<p>
在反斜杠后，某些单字符转义表示特殊值：
</p>
<pre class="grammar">
\a   U+0007 警报或铃声
\b   U+0008 退格
\f   U+000C 换页
\n   U+000A 换行
\r   U+000D 回车
\t   U+0009 横向制表
\v   U+000b 纵向制表
\\   U+005c 反斜杠
\'   U+0027 单引号（仅在符文字面中有效）
\"   U+0022 双引号（仅在字符串字面中有效）
</pre>

<div class="english">
<p>
All other sequences starting with a backslash are illegal inside rune literals.
</p>
<pre class="ebnf">
rune_lit         = "'" ( unicode_value | byte_value ) "'" .
unicode_value    = unicode_char | little_u_value | big_u_value | escaped_char .
byte_value       = octal_byte_value | hex_byte_value .
octal_byte_value = `\` octal_digit octal_digit octal_digit .
hex_byte_value   = `\` "x" hex_digit hex_digit .
little_u_value   = `\` "u" hex_digit hex_digit hex_digit hex_digit .
big_u_value      = `\` "U" hex_digit hex_digit hex_digit hex_digit
                           hex_digit hex_digit hex_digit hex_digit .
escaped_char     = `\` ( "a" | "b" | "f" | "n" | "r" | "t" | "v" | `\` | "'" | `"` ) .
</pre>

<pre>
'a'
'ä'
'本'
'\t'
'\000'
'\007'
'\377'
'\x07'
'\xff'
'\u12e4'
'\U00101234'
'\''         // rune literal containing single quote character
'aa'         // illegal: too many characters
'\xa'        // illegal: too few hexadecimal digits
'\0'         // illegal: too few octal digits
'\uDFFF'     // illegal: surrogate half
'\U00110000' // illegal: invalid Unicode code point
</pre>
</div>

<p>
在符文字面中，所有其它以反斜杠开始的序列都是非法的。
</p>
<pre class="ebnf">
符文字面       = "'" ( Unicode值 | 字节值 ) "'" .
Unicode值      = Unicode字符 | 小Unicode值 | 大Unicode值 | 转义字符 .
字节值         = 八进制字节值 | 十六进制字节值 .
八进制字节值   = `\` 八进制数字 八进制数字 八进制数字 .
十六进制字节值 = `\` "x" 十六进制数字 十六进制数字 .
小Unicode值    = `\` "u" 十六进制数字 十六进制数字 十六进制数字 十六进制数字 .
大Unicode值    = `\` "U" 十六进制数字 十六进制数字 十六进制数字 十六进制数字
						 十六进制数字 十六进制数字 十六进制数字 十六进制数字 .
转义字符       = `\` ( "a" | "b" | "f" | "n" | "r" | "t" | "v" | `\` | "'" | `"` ) .
</pre>

<pre>
'a'
'ä'
'本'
'\t'
'\000'
'\007'
'\377'
'\x07'
'\xff'
'\u12e4'
'\U00101234'
'\''         // 包含单引号字符的符文字面
'aa'         // 非法：太多字符
'\xa'        // 非法：太少 16 进制数字
'\0'         // 非法：太少 8 进制数字
'\uDFFF'     // 非法：半代理值
'\U00110000' // 非法：无效的 Unicode 码点
</pre>


<div class="english">
<h3 id="String_literals">String literals</h3>
</div>

<h3 id="字符串字面">字符串字面</h3>

<div class="english">
<p>
A string literal represents a <a href="#Constants">string constant</a>
obtained from concatenating a sequence of characters. There are two forms:
raw string literals and interpreted string literals.
</p>
</div>

<p>
字符串字面表示<a href="#常量">字符串常量</a>，可通过连结字符序列获得。
它有两种形式：原始字符串字面和解译字符串字面。
</p>

<div class="english">
<p>
Raw string literals are character sequences between back quotes
<code>``</code>.  Within the quotes, any character is legal except
back quote. The value of a raw string literal is the
string composed of the uninterpreted (implicitly UTF-8-encoded) characters
between the quotes;
in particular, backslashes have no special meaning and the string may
contain newlines.
Carriage return characters ('\r') inside raw string literals
are discarded from the raw string value.
</p>
</div>

<p>
原始字符串字面为反引号 <code>``</code> 之间的字符序列。在该引号内，
除反引号外的任何字符都是合法的。原始字符串字面的值为此引号之间的无解译（隐式 UTF-8 编码的）字符组成的字符串；
另外，反斜杠没有特殊意义且字符串可包含换行符。原始字符串字面中的回车符（'\r'）将会从原始字符串的值中丢弃。
</p>

<div class="english">
<p>
Interpreted string literals are character sequences between double
quotes, as in <code>&quot;bar&quot;</code>.
Within the quotes, any character may appear except newline and unescaped double quote.
The text between the quotes forms the
value of the literal, with backslash escapes interpreted as they
are in <a href="#Rune_literals">rune literals</a> (except that <code>\'</code> is illegal and
<code>\"</code> is legal), with the same restrictions.
The three-digit octal (<code>\</code><i>nnn</i>)
and two-digit hexadecimal (<code>\x</code><i>nn</i>) escapes represent individual
<i>bytes</i> of the resulting string; all other escapes represent
the (possibly multi-byte) UTF-8 encoding of individual <i>characters</i>.
Thus inside a string literal <code>\377</code> and <code>\xFF</code> represent
a single byte of value <code>0xFF</code>=255, while <code>ÿ</code>,
<code>\u00FF</code>, <code>\U000000FF</code> and <code>\xc3\xbf</code> represent
the two bytes <code>0xc3</code> <code>0xbf</code> of the UTF-8 encoding of character
U+00FF.
</p>

<pre class="ebnf">
string_lit             = raw_string_lit | interpreted_string_lit .
raw_string_lit         = "`" { unicode_char | newline } "`" .
interpreted_string_lit = `"` { unicode_value | byte_value } `"` .
</pre>

<pre>
`abc`                // same as "abc"
`\n
\n`                  // same as "\\n\n\\n"
"\n"
"\""                 // same as `"`
"Hello, world!\n"
"日本語"
"\u65e5本\U00008a9e"
"\xff\u00FF"
"\uD800"             // illegal: surrogate half
"\U00110000"         // illegal: invalid Unicode code point
</pre>
</div>

<p>
解译字符串字面为双引号 <code>&quot;bar&quot;</code> 之间的字符序列。
在该引号内，除换行符和未转义双引号外的任何字符均可出现。引号内的文本形成字面的值，
反斜杠转义序列如同在<a href="#符文字面">符文字面</a>中一样以相同的限制被解译
（其中<code>\'</code>是非法的，而 <code>\"</code> 是合法的）。
三位八进制（<code>\</code><i>nnn</i>）和两位十六进制（<code>\x</code><i>nn</i>）
转义表示字符串值的独立<b>字节</b>；其它转义符表示（可多字节）UTF-8 编码的独立<b>字符</b>。
因此在字符串字面中，<code>\377</code> 和 <code>\xFF</code> 表示值为 <code>0xFF</code>=255 的单个字节，
而<code>ÿ</code>、<code>\u00FF</code>、<code>\U000000FF</code> 和 <code>\xc3\xbf</code>
则表示 UTF-8 编码的字符 U+00FF 的两个字节<code>0xc3</code> <code>0xbf</code>。
</p>

<pre class="ebnf">
字符串字面     = 原始字符串字面 | 解译字符串字面 .
原始字符串字面 = "`" { Unicode字符 | 换行符 } "`" .
解译字符串字面 = `"` { Unicode值 | 字节值 } `"` .
</pre>

<pre>
`abc`                // 等价于 "abc"
`\n
\n`                  // 等价于 "\\n\n\\n"
"\n"
"\""                 // 等价于 `"`
"Hello, world!\n"
"日本語"
"\u65e5本\U00008a9e"
"\xff\u00FF"
"\uD800"             // 非法：半代理值
"\U00110000"         // 非法：无效的 Unicode 码点
</pre>

<div class="english">
<p>
These examples all represent the same string:
</p>

<pre>
"日本語"                                 // UTF-8 input text
`日本語`                                 // UTF-8 input text as a raw literal
"\u65e5\u672c\u8a9e"                    // the explicit Unicode code points
"\U000065e5\U0000672c\U00008a9e"        // the explicit Unicode code points
"\xe6\x97\xa5\xe6\x9c\xac\xe8\xaa\x9e"  // the explicit UTF-8 bytes
</pre>
</div>

<p>
这些例子都表示相同的字符串：
</p>

<pre>
"日本語"                                // UTF-8 输入的文本
`日本語`                                // UTF-8 输入的原始字面文本
"\u65e5\u672c\u8a9e"                    // 显式的 Unicode 码点
"\U000065e5\U0000672c\U00008a9e"        // 显式的 Unicode 码点
"\xe6\x97\xa5\xe6\x9c\xac\xe8\xaa\x9e"  // 显式的 UTF-8 字节
</pre>

<div class="english">
<p>
If the source code represents a character as two code points, such as
a combining form involving an accent and a letter, the result will be
an error if placed in a rune literal (it is not a single code
point), and will appear as two code points if placed in a string
literal.
</p>
</div>

<p>
如果源码将两个码点表示为一个字符，例如包含着重号和字母的结合形式，
那么将它放置在符文字面中就会产生一个错误（它不是单一码点），而放置在字符串字面中则会显示为两个码点。
</p>

<div class="english">
<h2 id="Constants">Constants</h2>
</div>

<h2 id="常量">常量</h2>

<div class="english">
<p>There are <i>boolean constants</i>,
<i>rune constants</i>,
<i>integer constants</i>,
<i>floating-point constants</i>, <i>complex constants</i>,
and <i>string constants</i>. Rune, integer, floating-point,
and complex constants are
collectively called <i>numeric constants</i>.
</p>
</div>

<p>
常量包含<b>布尔常量</b>，<b>符文常量</b>，
<b>整数常量</b>，<b>浮点数常量</b>，
<b>复数常量</b>和<b>字符串常量</b>。
符文，整数，浮点数和复数常量统称为<b>数值常量</b>。
</p>

<div class="english">
<p>
A constant value is represented by a
<a href="#Rune_literals">rune</a>,
<a href="#Integer_literals">integer</a>,
<a href="#Floating-point_literals">floating-point</a>,
<a href="#Imaginary_literals">imaginary</a>,
or
<a href="#String_literals">string</a> literal,
an identifier denoting a constant,
a <a href="#Constant_expressions">constant expression</a>,
a <a href="#Conversions">conversion</a> with a result that is a constant, or
the result value of some built-in functions such as
<code>unsafe.Sizeof</code> applied to any value,
<code>cap</code> or <code>len</code> applied to
<a href="#Length_and_capacity">some expressions</a>,
<code>real</code> and <code>imag</code> applied to a complex constant
and <code>complex</code> applied to numeric constants.
The boolean truth values are represented by the predeclared constants
<code>true</code> and <code>false</code>. The predeclared identifier
<a href="#Iota">iota</a> denotes an integer constant.
</p>
</div>

<p>
常量的值可由
<a href="#符文字面">符文</a>，
<a href="#整数字面">整数</a>，
<a href="#浮点数字面">浮点数</a>，
<a href="#虚数字面">虚数</a> 或
<a href="#字符串字面">字符串</a>字面表示，
一个标识符可代表一个常量，一个<a href="#常量表达式">常量表达式</a>，
一个结果为常量的<a href="#类型转换">类型转换</a>，或一些内建函数的返回值。
例如 <code>unsafe.Sizeof</code> 作用于任何值时产生的值，
<code>cap</code> 或 <code>len</code> 作用于<a href="#长度与容量">一些表达式</a>时产生的值，
<code>real</code> 和 <code>imag</code> 作用于复数常量时产生的值，以及
<code>complex</code> 作用于数值常量所产生的值。
布尔值由预声明的常量 <code>true</code> 和 <code>false</code> 来表示。
预声明标识符 <a href="#Iota">iota</a> 表示一个整数常量。
</p>

<div class="english">
<p>
In general, complex constants are a form of
<a href="#Constant_expressions">constant expression</a>
and are discussed in that section.
</p>
</div>

<p>
通常，复数常量的形式为
<a href="#常量表达式">常量表达式</a>，这一点将在该节中讨论。
</p>

<div class="english">
<p>
Numeric constants represent exact values of arbitrary precision and do not overflow.
Consequently, there are no constants denoting the IEEE-754 negative zero, infinity,

<p>
数值常量可表示任意精度的精确值而不会溢出，因此也就没有表示 IEEE-754 负零和无限的常量。
</p>

<div class="english">
<p>
Constants may be <a href="#Types">typed</a> or <i>untyped</i>.
Literal constants, <code>true</code>, <code>false</code>, <code>iota</code>,
and certain <a href="#Constant_expressions">constant expressions</a>
containing only untyped constant operands are untyped.
</p>
</div>

<p>
常量可以是<a href="#类型">类型化</a>的或<b>无类型化</b>的。字面常量，<code>true</code>，<code>false</code>，
<code>iota</code> 和某些只包含无类型化操作数的<a href="#常量表达式">常量表达式</a>是无类型化的。
</p>

<div class="english">
<p>
A constant may be given a type explicitly by a <a href="#Constant_declarations">constant declaration</a>
or <a href="#Conversions">conversion</a>, or implicitly when used in a
<a href="#Variable_declarations">variable declaration</a> or an
<a href="#Assignments">assignment</a> or as an
operand in an <a href="#Expressions">expression</a>.
It is an error if the constant value
cannot be <a href="#Representability">represented</a> as a value of the respective type.
</p>
</div>

<p>
常量可由<a href="#常量声明">常量声明</a>或<a href="#类型转换">类型转换</a>显式地赋予其类型，
也可由<a href="#变量声明">变量声明</a>或<a href="#赋值">赋值</a>以及作为
<a href="#表达式">表达式</a>中的操作数隐式地赋予其类型。若常量的值不能由其类型表示就会产生一个错误。
例如，<code>3.0</code> 可赋予任何整数或浮点数类型的常量，而 <code>2147483648.0</code>
（等价于 <code>1&lt;&lt;31</code>）则只能赋予 <code>float32</code>, <code>float64</code>
或 <code>uint32</code> 类型的常量，而不能赋予 <code>int32</code> 或 <code>string</code>类型的常量。
</p>

<div class="english">
<p>
An untyped constant has a <i>default type</i> which is the type to which the
constant is implicitly converted in contexts where a typed value is required,
for instance, in a <a href="#Short_variable_declarations">short variable declaration</a>
such as <code>i := 0</code> where there is no explicit type.
The default type of an untyped constant is <code>bool</code>, <code>rune</code>,
<code>int</code>, <code>float64</code>, <code>complex128</code> or <code>string</code>
respectively, depending on whether it is a boolean, rune, integer, floating-point,
complex, or string constant.
</p>
</div>

<p>
无类型化的常量有一个<b>默认类型</b>，也就是当上下文中需要类型化常量时通过隐式转换出来的类型，
例如在 <code>i := 0</code> 这种无显示类型的 <a href="#短变量声明">短变量声明</a>中。
无类型化常量的默认类型分别为 <code>bool</code>、<code>rune</code>、<code>int</code>、
<code>float64</code>、<code>complex128</code> 或 <code>string</code>
之一，取决于它是布尔值、符文、整数、浮点数、复数还是字符串常量。
</p>

<div class="english">
<p>
Implementation restriction: Although numeric constants have arbitrary
precision in the language, a compiler may implement them using an
internal representation with limited precision.  That said, every
implementation must:
</p>
<ul>
	<li>Represent integer constants with at least 256 bits.</li>

	<li>Represent floating-point constants, including the parts of
	    a complex constant, with a mantissa of at least 256 bits
	    and a signed binary exponent of at least 16 bits.</li>

	<li>Give an error if unable to represent an integer constant
	    precisely.</li>

	<li>Give an error if unable to represent a floating-point or
	    complex constant due to overflow.</li>

	<li>Round to the nearest representable constant if unable to
	    represent a floating-point or complex constant due to limits
	    on precision.</li>
</ul>
<p>
These requirements apply both to literal constants and to the result
of evaluating <a href="#Constant_expressions">constant
expressions</a>.
</p>
</div>

<p>
实现限制：尽管数值常量在该语言中可拥有任意精度，
但编译器可能使用其有限精度的内部表示来实现它们。即，每个实现必须：
</p>
<ul>
	<li>使用至少 256 位表示整数常量。</li>

	<li>使用至少 256 位表示浮点常量，包括复数常量及尾数部分；
		使用至少 32 位表示指数符号。</li>

	<li>若无法精确表示一个整数常量，则给出一个错误。</li>

	<li>若由于溢出而无法表示一个浮点或复数常量，则给出一个错误。</li>

	<li>若由于精度限制而无法表示一个浮点或复数常量，则舍入为最近似的可表示常量。</li>
</ul>
<p>
这些要求适用于字面常量和<a href="#常量表达式">常量表达式</a>的求值结果。
</p>

<div class="english">
<p>
A variable is a storage location for holding a <i>value</i>.
The set of permissible values is determined by the
variable's <i><a href="#Types">type</a></i>.
</p>
</div>

<p>
变量是用于保存<b>值</b>的存储位置。允许值的集合由变量的<b><a href="#类型">类型</a></b>确定。
</p>

<div class="english">
<p>
A <a href="#Variable_declarations">variable declaration</a>
or, for function parameters and results, the signature
of a <a href="#Function_declarations">function declaration</a>
or <a href="#Function_literals">function literal</a> reserves
storage for a named variable.

Calling the built-in function <a href="#Allocation"><code>new</code></a>
or taking the address of a <a href="#Composite_literals">composite literal</a>
allocates storage for a variable at run time.
Such an anonymous variable is referred to via a (possibly implicit)
<a href="#Address_operators">pointer indirection</a>.
</p>
</div>

<p>
<a href="#变量声明">变量声明</a>以及<a href="#函数声明">函数声明</a>或
<a href="#函数字面">函数字面</a>的签名（用于表示函数的形参和结果）
为已命名变量保留了存储。

调用内建函数 <a href="#分配"><code>new</code></a>或获取<a href="#复合字面">复合字面</a>
的地址会在运行时为变量分配存储。匿名变量通过（可能为隐式的）<a href="#指针操作符">指针重定向</a>来引用。
</p>

<div class="english">
<p>
<i>Structured</i> variables of <a href="#Array_types">array</a>, <a href="#Slice_types">slice</a>,
and <a href="#Struct_types">struct</a> types have elements and fields that may
be <a href="#Address_operators">addressed</a> individually. Each such element
acts like a variable.
</p>
</div>

<p>
<a href="#数组类型">数组</a>、<a href="#切片类型">切片</a>和<a href="#结构体类型">结构体</a>
类型的<b>结构化</b>变量拥有可独立<a href="#地址操作符">寻址</a>的元素和字段。
每个这种元素的行为和用法均与变量相同。
</p>

<div class="english">
<p>
The <i>static type</i> (or just <i>type</i>) of a variable is the
type given in its declaration, the type provided in the
<code>new</code> call or composite literal, or the type of
an element of a structured variable.
Variables of interface type also have a distinct <i>dynamic type</i>,
which is the concrete type of the value assigned to the variable at run time
(unless the value is the predeclared identifier <code>nil</code>,
which has no type).
The dynamic type may vary during execution but values stored in interface
variables are always <a href="#Assignability">assignable</a>
to the static type of the variable.
</p>
</div>

<p>
变量的<b>静态类型</b>（或只说<b>类型</b>）就是它在声明时给定的类型，或者在
<code>new</code> 调用时提供的类型或复合字面，或者结构化变量的元素的类型。
接口类型的变量还有个独特的<b>动态类型</b>，它是在运行时赋予变量的值的具体类型
（除非该值为预声明的标识符 <code>nil</code>，它没有类型）。动态类型在执行过程中可能会改变，
但存储在接口变量中的值总是<a href="#可赋值性">可赋予</a>静态类型的变量的。
</p>

<div class="english">
<pre>
var x interface{}  // x is nil and has static type interface{}
var v *T           // v has value nil, static type *T
x = 42             // x has value 42 and dynamic type int
x = v              // x has value (*T)(nil) and dynamic type *T
</pre>
</div>

<pre>
var x interface{}  // x 为 nil 且拥有静态类型 interface{}
var v *T           // v 拥有值 nil 和静态类型 *T
x = 42             // x 拥有值 42 和动态类型 int
x = v              // x 拥有值 (*T)(nil) 和动态类型 *T
</pre>

<div class="english">
<p>
A variable's value is retrieved by referring to the variable in an
<a href="#Expressions">expression</a>; it is the most recent value
<a href="#Assignments">assigned</a> to the variable.
If a variable has not yet been assigned a value, its value is the
<a href="#The_zero_value">zero value</a> for its type.
</p>
</div>

<p>
A variable's value is retrieved by referring to the variable in an
<a href="#Expressions">expression</a>; it is the most recent value
<a href="#Assignments">assigned</a> to the variable.
变量的值可通过在<a href="#表达式">表达式</a>中引用变量取得。若变量尚未赋值，
其值即为其类型的<a href="#零值">零值</a>。
</p>


<div class="english">
<h2 id="Types">Types</h2>
</div>

<h2 id="类型">类型</h2>

<div class="english">
<p>
A type determines a set of values together with operations and methods specific
to those values. A type may be denoted by a <i>type name</i>, if it has one,
or specified using a <i>type literal</i>, which composes a type from existing types.
</p>

<pre class="ebnf">
Type      = TypeName | TypeLit | "(" Type ")" .
TypeName  = identifier | QualifiedIdent .
TypeLit   = ArrayType | StructType | PointerType | FunctionType | InterfaceType |
	    SliceType | MapType | ChannelType .
</pre>
</div>

<p>
类型决定值的集合与该类型值特定的操作。已命名类型可通过（或许为<a href="#限定标识符">限定的</a>）
<b>类型名</b>指定；未命名类型可通过<b>类型字面</b>指定，它将根据既有的类型组成新的类型。
</p>

<pre class="ebnf">
类型     = 类型名 | 类型字面 | "(" 类型 ")" .
类型名   = 标识符 | 限定标识符 .
类型字面 = 数组类型 | 结构体类型 | 指针类型 | 函数类型 | 接口类型 |
		   切片类型 | 映射类型 | 信道类型 .
</pre>

<div class="english">
<p>
Named instances of the boolean, numeric, and string types are
<a href="#Predeclared_identifiers">predeclared</a>.
Other named types are introduced with <a href="#Type_declarations">type declarations</a>.
<i>Composite types</i>&mdash;array, struct, pointer, function,
interface, slice, map, and channel types&mdash;may be constructed using
type literals.
</p>
</div>

<p>
布尔值，数值与字符串类型的实例的命名是<a href="#预声明标识符">预声明</a>的。
数组，结构体，指针，函数，接口，切片，映射和信道这些<b>复合类型</b>可由类型字面构造。
</p>

<div class="english">
<p>
Each type <code>T</code> has an <i>underlying type</i>: If <code>T</code>
is one of the predeclared boolean, numeric, or string types, or a type literal,
the corresponding underlying
type is <code>T</code> itself. Otherwise, <code>T</code>'s underlying type
is the underlying type of the type to which <code>T</code> refers in its
<a href="#Type_declarations">type declaration</a>.
</p>
</div>

<p>
每个类型 <code>T</code> 都有一个<b>基本类型</b>：若 <code>T</code>
为预声明的布尔、数值或字符串类型或者类型字面，其相应的基本类型为 <code>T</code>
本身。否则，<code>T</code>的基本类型为其<a href="#类型声明">类型声明</a>中所依据类型的基本类型。
</p>

<pre>
type (
	A1 = string
	A2 = A1
)

type (
	B1 string
	B2 B1
	B3 []B1
	B4 B3
)
</pre>

<div class="english">
<p>
The underlying type of <code>string</code>, <code>A1</code>, <code>A2</code>, <code>B1</code>,
and <code>B2</code> is <code>string</code>.
The underlying type of <code>[]B1</code>, <code>B3</code>, and <code>B4</code> is <code>[]B1</code>.
</p>
</div>

<p>
以上 <code>string</code>，<code>T1</code> 和 <code>T2</code> 的基本类型为 <code>string</code>。
<code>[]T1</code>，<code>T3</code> 和 <code>T4</code> 的基本类型为 <code>[]T1</code> 。
</p>

<div class="english">
<h3 id="Method_sets">Method sets</h3>
</div>

<h3 id="方法集">方法集</h3>

<div class="english">
<p>
A type may have a <i>method set</i> associated with it.
The method set of an <a href="#Interface_types">interface type</a> is its interface.
The method set of any other type <code>T</code> consists of all
<a href="#Method_declarations">methods</a> declared with receiver type <code>T</code>.
The method set of the corresponding <a href="#Pointer_types">pointer type</a> <code>*T</code>
is the set of all methods declared with receiver <code>*T</code> or <code>T</code>
(that is, it also contains the method set of <code>T</code>).
Further rules apply to structs containing embedded fields, as described
in the section on <a href="#Struct_types">struct types</a>.
Any other type has an empty method set.
In a method set, each method must have a
<a href="#Uniqueness_of_identifiers">unique</a>
non-<a href="#Blank_identifier">blank</a> <a href="#MethodName">method name</a>.
</p>
</div>

<p>
类型可拥有一个与其相关联的<b>方法集</b>。
<a href="#接口类型">接口类型</a>的方法集为其接口。其它任意类型 <code>T</code> 的方法集由所有以接收者类型
<code>T</code> 声明的方法组成。与<a href="#指针类型">指针类型</a> <code>*T</code> 相应的方法集为所有以接收者 <code>*T</code> 或 <code>T</code>
声明的方法的集（就是说，它也包含 <code>T</code> 的方法集）。根据<a href="#结构体类型">结构体类型</a>一节的描述，
更进一步的规则也适用于包含匿名字段的结构体。任何其它类型都有一个空方法集。
在方法集中，每个方法都必须有<a href="#标识符的唯一性">唯一</a>的非<a href="#空白标识符">空白</a><a href="#方法名">方法名</a>。
</p>

<div class="english">
<p>
The method set of a type determines the interfaces that the
type <a href="#Interface_types">implements</a>
and the methods that can be <a href="#Calls">called</a>
using a receiver of that type.
</p>
</div>

<p>
一个类型的方法集决定了它所<a href="#接口类型">实现</a>的接口
以及可使用该类型接收者<a href="#函数与方法的调用">调用</a>的方法。
</p>

<div class="english">
<h3 id="Boolean_types">Boolean types</h3>
</div>

<h3 id="布尔类型">布尔类型</h3>

<div class="english">
<p>
A <i>boolean type</i> represents the set of Boolean truth values
denoted by the predeclared constants <code>true</code>
and <code>false</code>. The predeclared boolean type is <code>bool</code>;
it is a <a href="#Type_definitions">defined type</a>.
</p>
</div>

<p>
<b>布尔类型</b>表示由预声明常量 <code>true</code> 和 <code>false</code> 所代表的布尔值的集。
预声明的布尔类型为 <code>bool</code>。
</p>

<div class="english">
<h3 id="Numeric_types">Numeric types</h3>
</div>

<h3 id="数值类型">数值类型</h3>

<div class="english">
<p>
A <i>numeric type</i> represents sets of integer or floating-point values.
The predeclared architecture-independent numeric types are:
</p>

<pre class="grammar">
uint8       the set of all unsigned  8-bit integers (0 to 255)
uint16      the set of all unsigned 16-bit integers (0 to 65535)
uint32      the set of all unsigned 32-bit integers (0 to 4294967295)
uint64      the set of all unsigned 64-bit integers (0 to 18446744073709551615)

int8        the set of all signed  8-bit integers (-128 to 127)
int16       the set of all signed 16-bit integers (-32768 to 32767)
int32       the set of all signed 32-bit integers (-2147483648 to 2147483647)
int64       the set of all signed 64-bit integers (-9223372036854775808 to 9223372036854775807)

float32     the set of all IEEE-754 32-bit floating-point numbers
float64     the set of all IEEE-754 64-bit floating-point numbers

complex64   the set of all complex numbers with float32 real and imaginary parts
complex128  the set of all complex numbers with float64 real and imaginary parts

byte        alias for uint8
rune        alias for int32
</pre>
</div>

<p>
<b>数值类型</b>表示整数值和浮点数值的集。
架构无关的预声明数值类型为：
</p>

<pre class="grammar">
uint8       所有无符号  8 位整数集（0 到 255）
uint16      所有无符号 16 位整数集（0 到 65535）
uint32      所有无符号 32 位整数集（0 到 4294967295）
uint64      所有无符号 64 位整数集（0 到 18446744073709551615）

int8        所有带符号  8 位整数集（-128 到 127）
int16       所有带符号 16 位整数集（-32768 到 32767）
int32       所有带符号 32 位整数集（-2147483648 到 2147483647）
int64       所有带符号 64 位整数集（-9223372036854775808 到 9223372036854775807）

float32     所有 IEEE-754 32 位浮点数集
float64     所有 IEEE-754 64 位浮点数集

complex64   所有带 float32 实部和虚部的复数集
complex128  所有带 float64 实部和虚部的复数集

byte        uint8 的别名
rune        int32 的别名
</pre>

<div class="english">
<p>
The value of an <i>n</i>-bit integer is <i>n</i> bits wide and represented using
<a href="http://en.wikipedia.org/wiki/Two's_complement">two's complement arithmetic</a>.
</p>
</div>

<p>
<i>n</i> 位的整数值是 <i>n</i> 位宽的，它使用
<a href="http://en.wikipedia.org/wiki/Two's_complement">二进制补码运算</a>表示。
</p>

<div class="english">
<p>
There is also a set of predeclared numeric types with implementation-specific sizes:
</p>

<pre class="grammar">
uint     either 32 or 64 bits
int      same size as uint
uintptr  an unsigned integer large enough to store the uninterpreted bits of a pointer value
</pre>
</div>

<p>
大小取决于具体实现的预声明数值类型：
</p>

<pre class="grammar">
uint     32 或 64 位
int      大小与 uint 相同
uintptr  大到足以存储指针值无解释位的无符号整数
</pre>

<div class="english">
<p>
To avoid portability issues all numeric types are <a href="#Type_definitions">defined
types</a> and thus distinct except
<code>byte</code>, which is an <a href="#Alias_declarations">alias</a> for <code>uint8</code>, and
<code>rune</code>, which is an alias for <code>int32</code>.
Conversions
are required when different numeric types are mixed in an expression
or assignment. For instance, <code>int32</code> and <code>int</code>
are not the same type even though they may have the same size on a
particular architecture.
</p>
</div>

<p>
为避免可移植性问题，除 <code>byte</code> 为 <code>uint8</code> 的别名以及
<code>rune</code> 为 <code>int32</code> 的别名外，所有数值类型都是不同的。
当不同的数值类型混合在一个表达式或赋值操作中时，必须进行类型转换。
例如，<code>int32</code> 与 <code>int</code> 是不同的类型，
尽管它们在特定架构上可能有相同的大小。
</p>

<div class="english">
<h3 id="String_types">String types</h3>
</div>

<h3 id="字符串类型">字符串类型</h3>

<div class="english">
<p>
A <i>string type</i> represents the set of string values.
A string value is a (possibly empty) sequence of bytes.
Strings are immutable: once created,
it is impossible to change the contents of a string.
The predeclared string type is <code>string</code>;
it is a <a href="#Type_definitions">defined type</a>.
</p>
</div>

<p>
<b>字符串类型</b>表示字符串值的集。字符串的值为（可能为空的）字节序列。字符串是不可变的：
一旦被创建，字符串的内容就不能更改。预声明的字符串类型为 <code>string</code>。
</p>

<div class="english">
<p>
The length of a string <code>s</code> (its size in bytes) can be discovered using
the built-in function <a href="#Length_and_capacity"><code>len</code></a>.
The length is a compile-time constant if the string is a constant.
A string's bytes can be accessed by integer <a href="#Index_expressions">indices</a>
0 through <code>len(s)-1</code>.
It is illegal to take the address of such an element; if
<code>s[i]</code> is the <code>i</code>'th byte of a
string, <code>&amp;s[i]</code> is invalid.
</p>
</div>

<p>
字符串 <code>s</code> 的长度（即其字节大小）可使用内建函数
<a href="#长度与容量"><code>len</code></a> 获取。若该字符串为常量，则其长度即为编译时常量。
字符串的字节可通过整数（§<a href="#下标">下标</a>）0 至 <code>len(s)-1</code> 访问。
获取这样一个元素的地址是非法的；若 <code>s[i]</code> 为字符串的第 <code>i</code>
个字节，<code>&amp;s[i]</code> 就是无效的。
</p>


<div class="english">
<h3 id="Array_types">Array types</h3>
</div>

<h3 id="数组类型">数组类型</h3>

<div class="english">
<p>
An array is a numbered sequence of elements of a single
type, called the element type.
The number of elements is called the length and is never
negative.
</p>

<pre class="ebnf">
ArrayType   = "[" ArrayLength "]" ElementType .
ArrayLength = Expression .
ElementType = Type .
</pre>
</div>

<p>
数组是单一类型元素的编号序列，该单一类型称为元素类型。元素的数量称为长度且为非负数。
</p>

<pre class="ebnf">
数组类型 = "[" 数组长度 "]" 元素类型 .
数组长度 = 表达式 .
元素类型 = 类型 .
</pre>

<div class="english">
<p>
The length is part of the array's type; it must evaluate to a
non-negative <a href="#Constants">constant</a>
<a href="#Representability">representable</a> by a value
of type <code>int</code>.
The length of array <code>a</code> can be discovered
using the built-in function <a href="#Length_and_capacity"><code>len</code></a>.
The elements can be addressed by integer <a href="#Index_expressions">indices</a>
0 through <code>len(a)-1</code>.
Array types are always one-dimensional but may be composed to form
multi-dimensional types.
</p>

<pre>
[32]byte
[2*N] struct { x, y int32 }
[1000]*float64
[3][5]int
[2][2][2]float64  // same as [2]([2]([2]float64))
</pre>
</div>

<p>
长度是数组类型的一部分，其求值结果必须可表示为 <code>int</code> 类型的非负<a href="#常量">常量</a>。
数组 <code>a</code> 的长度可使用内建函数 <a href="#长度与容量"><code>len</code></a>获取，
其元素可通过整数<a href="#下标表达式">下标</a> 0 到 <code>len(a)-1</code> 寻址。
数组类型总是一维的，但可组合构成多维的类型。
</p>

<pre>
[32]byte
[2*N] struct { x, y int32 }
[1000]*float64
[3][5]int
[2][2][2]float64  // 等价于[2]([2]([2]float64))
</pre>

<div class="english">
<h3 id="Slice_types">Slice types</h3>
</div>

<h3 id="切片类型">切片类型</h3>

<div class="english">
<p>
A slice is a descriptor for a contiguous segment of an <i>underlying array</i> and
provides access to a numbered sequence of elements from that array.
A slice type denotes the set of all slices of arrays of its element type.
The value of an uninitialized slice is <code>nil</code>.
</p>

<pre class="ebnf">
SliceType = "[" "]" ElementType .
</pre>
</div>

<p>
切片是其<b>底层数组</b>上连续一段的描述符，它提供了访问此数组的元素的编号序列。
切片类型表示元素类型为数组的所有切片的集。未初始化切片的值为 <code>nil</code>。
</p>

<pre class="ebnf">
切片类型 = "[" "]" 元素类型 .
</pre>

<div class="english">
<p>
Like arrays, slices are indexable and have a length.  The length of a
slice <code>s</code> can be discovered by the built-in function
<a href="#Length_and_capacity"><code>len</code></a>; unlike with arrays it may change during
execution.  The elements can be addressed by integer <a href="#Index_expressions">indices</a>
0 through <code>len(s)-1</code>.  The slice index of a
given element may be less than the index of the same element in the
underlying array.
</p>
</div>

<p>
类似于数组，切片是可索引的且拥有一个长度。切片 <code>s</code> 的长度可通过内建函数
<a href="#长度与容量"><code>len</code></a>获取；不同于数组的是，切片可在执行过程中被改变，
其元素可通过整数（§<a href="#下标表达式">下标</a>） 0 到 <code>len(s)-1</code> 寻址。
给定元素的切片下标可能小于它在其底层数组中的下标。
</p>

<div class="english">
<p>
A slice, once initialized, is always associated with an underlying
array that holds its elements.  A slice therefore shares storage
with its array and with other slices of the same array; by contrast,
distinct arrays always represent distinct storage.
</p>
</div>

<p>
切片一旦初始化，就总是伴随着一个包含其元素的底层数组。
因此，切片与其数组及其它本数组的切片共享存储；
与此相反，不同的数组总是表示其不同的存储。
</p>

<div class="english">
<p>
The array underlying a slice may extend past the end of the slice.
The <i>capacity</i> is a measure of that extent: it is the sum of
the length of the slice and the length of the array beyond the slice;
a slice of length up to that capacity can be created by
<a href="#Slice_expressions"><i>slicing</i></a> a new one from the original slice.
The capacity of a slice <code>a</code> can be discovered using the
built-in function <a href="#Length_and_capacity"><code>cap(a)</code></a>.
</p>
</div>

<p>
切片的底层数组可扩展其切片的结尾。<b>容量</b>是该扩展的量度：
它是切片的长度和切片往后数组的长度之和；长度达到其容量的切片可通过从原切片
<a href="#切片表达式"><b>切下</b></a>一个新的来创建。
切片 <code>a</code> 的容量可使用内建函数 <a href="#长度与容量"><code>cap(a)</code></a> 获取。
</p>

<div class="english">
<p>
A new, initialized slice value for a given element type <code>T</code> is
made using the built-in function
<a href="#Making_slices_maps_and_channels"><code>make</code></a>,
which takes a slice type
and parameters specifying the length and optionally the capacity:
</p>
</div>

<p>
给定元素类型 <code>T</code> 的一个新的，已初始化的切片值使用内建函数
<a href="#创建切片、映射与信道"><code>make</code></a>创建，
它需要一个切片类型和指定其长度与可选容量的形参。
</p>

<pre>
make([]T, length)
make([]T, length, capacity)
</pre>

<div class="english">
<p>
A slice created with <code>make</code> always allocates a new, hidden array
to which the returned slice value refers. That is, executing
</p>
</div>

<p>
通过 <code>make</code> 创建的切片总是分配一个新的、隐藏的数组，该数组被返回的切片值所引用。即，执行
</p>

<pre>
make([]T, length, capacity)
</pre>

<div class="english">
<p>
produces the same slice as allocating an array and <a href="#Slice_expressions">slicing</a>
it, so these two expressions are equivalent:
</p>
</div>

<p>
产生切片与分配数组后再<a href="#切片表达式">切下</a>它相同，因此这两个表达式是等价的：
</p>

<pre>
make([]int, 50, 100)
new([100]int)[0:50]
</pre>

<div class="english">
<p>
Like arrays, slices are always one-dimensional but may be composed to construct
higher-dimensional objects.
With arrays of arrays, the inner arrays are, by construction, always the same length;
however with slices of slices (or arrays of slices), the inner lengths may vary dynamically.
Moreover, the inner slices must be initialized individually.
</p>
</div>

<p>
类似于数组，切片总是一维的，但可组合构造更高维的对象。
元素为数组的数组，根据其构造，其内部数组的长度始终相同；
然而元素为切片的切片（或元素为数组的切片），其内部长度会动态地改变。
此外，其内部的切片必须单独进行初始化。
</p>

<div class="english">
<h3 id="Struct_types">Struct types</h3>
</div>

<h3 id="结构体类型">结构体类型</h3>

<div class="english">
<p>
A struct is a sequence of named elements, called fields, each of which has a
name and a type. Field names may be specified explicitly (IdentifierList) or
implicitly (EmbeddedField).
Within a struct, non-<a href="#Blank_identifier">blank</a> field names must
be <a href="#Uniqueness_of_identifiers">unique</a>.
</p>

<pre class="ebnf">
StructType    = "struct" "{" { FieldDecl ";" } "}" .
FieldDecl     = (IdentifierList Type | EmbeddedField) [ Tag ] .
EmbeddedField = [ "*" ] TypeName .
Tag           = string_lit .
</pre>

<pre>
// An empty struct.
struct {}

// A struct with 6 fields.
struct {
	x, y int
	u float32
	_ float32  // padding
	A *[]int
	F func()
}
</pre>
</div>

<p>
结构体是已命名的元素序列，被称为字段，其中每一个元素都有一个名字和类型。
字段名可显示地指定（标识符列表）或隐式地指定（匿名字段）。
在结构体中，非<a href="#空白标识符">空白</a>字段名必须是<a href="#标识符的唯一性">唯一</a>的。
</p>

<pre class="ebnf">
结构体类型 = "struct" "{" { 字段声明 ";" } "}" .
字段声明 = (标识符列表 类型 | 匿名字段) [ 标注 ] .
匿名字段 = [ "*" ] 类型名 .
标注     = 字符串字面 .
</pre>

<pre>
// 空结构体
struct {}

// 带 6 个字段的结构体
struct {
	x, y int
	u float32
	_ float32  // 填充
	A *[]int
	F func()
}
</pre>

<div class="english">
<p>
A field declared with a type but no explicit field name is called an <i>embedded field</i>.
An embedded field must be specified as
a type name <code>T</code> or as a pointer to a non-interface type name <code>*T</code>,
and <code>T</code> itself may not be
a pointer type. The unqualified type name acts as the field name.
</p>

<pre>
// A struct with four embedded fields of types T1, *T2, P.T3 and *P.T4
struct {
	T1        // field name is T1
	*T2       // field name is T2
	P.T3      // field name is T3
	*P.T4     // field name is T4
	x, y int  // field names are x and y
}
</pre>
</div>

<p>
通过有类型而无显式字段名声明的字段为<b>匿名字段</b>，亦称为<b>嵌入式</b>字段或该结构体中此种类型的嵌入。
这种字段类型必须作为一个类型名 <code>T</code> 或一个非接口类型名的指针 <code>*T</code>来实现，
且 <code>T</code> 本身不能为指针类型。未限定类型名的行为类似于字段名。
</p>

<pre>
// 带有类型为 T1、*T2、P.T3 和 *P.T4 的四个匿名字段的结构体
struct {
	T1        // 字段名为 T1
	*T2       // 字段名为 T2
	P.T3      // 字段名为 T3
	*P.T4     // 字段名为 T4
	x, y int  // 字段名为 x 和 y
}
</pre>

<div class="english">
<p>
The following declaration is illegal because field names must be unique
in a struct type:
</p>

<pre>
struct {
	T     // conflicts with embedded field *T and *P.T
	*T    // conflicts with embedded field T and *P.T
	*P.T  // conflicts with embedded field T and *T
}
</pre>
</div>

<p>
以下为非法声明，因为字段名在结构体类型中必须是唯一的：
</p>

<pre>
struct {
	T     // 与匿名字段 *T 及 *P.T 相冲突
	*T    // 与匿名字段 T 及 *P.T 相冲突
	*P.T  // 与匿名字段 T 及 *T 相冲突
}
</pre>

<div class="english">
<p>
A field or <a href="#Method_declarations">method</a> <code>f</code> of an
embedded field in a struct <code>x</code> is called <i>promoted</i> if
<code>x.f</code> is a legal <a href="#Selectors">selector</a> that denotes
that field or method <code>f</code>.
</p>
</div>

<p>
在结构体 <code>x</code> 中，若 <code>x.f</code> 为表示字段或<a href="#方法声明">方法</a>
<code>f</code> 的合法<a href="#选择器">选择器</a>，则匿名字段的字段或方法 <code>f</code>
即为<b>已提升</b>的。
</p>

<div class="english">
<p>
Promoted fields act like ordinary fields
of a struct except that they cannot be used as field names in
<a href="#Composite_literals">composite literals</a> of the struct.
</p>
</div>

<p>
已提升字段除了不能用作该结构体<a href="#复合字面">复合字面</a>中的字段名外，
其行为如同结构体的一般字段。
</p>

<div class="english">
<p>
Given a struct type <code>S</code> and a type named <code>T</code>,
promoted methods are included in the method set of the struct as follows:
</p>
<ul>
	<li>
	If <code>S</code> contains an embedded field <code>T</code>,
	the <a href="#Method_sets">method sets</a> of <code>S</code>
	and <code>*S</code> both include promoted methods with receiver
	<code>T</code>. The method set of <code>*S</code> also
	includes promoted methods with receiver <code>*T</code>.
	</li>

	<li>
	If <code>S</code> contains an embedded field <code>*T</code>,
	the method sets of <code>S</code> and <code>*S</code> both
	include promoted methods with receiver <code>T</code> or
	<code>*T</code>.
	</li>
</ul>
</div>

<p>
给定结构体类型 <code>S</code> 与名为 <code>T</code> 的类型，包含在结构体方法集中的已提升方法如下：
</p>
<ul>
	<li>
	若 <code>S</code> 包含一个匿名字段 <code>T</code>，则 <code>S</code> 与 <code>*S</code>
	的<a href="#方法集">方法集</a>均包含带接收者 <code>T</code> 的已提升方法。<code>*S</code>
	的方法集也包含带接收者 <code>*T</code> 的已提升方法。
	</li>

	<li>
	若 <code>S</code> 包含匿名字段 <code>*T</code>，则 <code>S</code> 与 <code>*S</code>
	的方法集均包含带接收者 <code>T</code> 或 <code>*T</code> 的已提升方法。
	</li>
</ul>

<div class="english">
<p>
A field declaration may be followed by an optional string literal <i>tag</i>,
which becomes an attribute for all the fields in the corresponding
field declaration. An empty tag string is equivalent to an absent tag.
The tags are made visible through a <a href="/pkg/reflect/#StructTag">reflection interface</a>
and take part in <a href="#Type_identity">type identity</a> for structs
but are otherwise ignored.
</p>

<pre>
struct {
	x, y float64 ""  // an empty tag string is like an absent tag
	name string  "any string is permitted as a tag"
	_    [4]byte "ceci n'est pas un champ de structure"
}

// A struct corresponding to a TimeStamp protocol buffer.
// The tag strings define the protocol buffer field numbers;
// they follow the convention outlined by the reflect package.
struct {
	microsec  uint64 `protobuf:"1"`
	serverIP6 uint64 `protobuf:"2"`
}
</pre>
</div>

<p>
字段声明可后跟一个可选的字符串字面<b>标注</b>，成为所有相应字段声明中字段的属性。
空标注字符串等价于没有标注。标注可通过 <a href="/pkg/reflect/#StructTag">反射接口</a> 获得，
并成为结构体的<a href="#类型标识">类型标识</a>的一部分，其它情况下会被忽略。

</p>
struct {
	x, y float64 ""  // 空标注字符串相当于没有标注
	name string  "任何字符串都允许作为标注"
	_    [4]byte "这不是一个结构体字段"
}

// 一个对应于时间戳协议缓冲的结构体.
// 标注字符串定义了协议缓冲的字段号，它们遵循 reflect 包所用的约定。
struct {
	microsec  uint64 `protobuf:"1"`
	serverIP6 uint64 `protobuf:"2"`
}
</pre>

<div class="english">
<h3 id="Pointer_types">Pointer types</h3>
</div>

<h3 id="指针类型">指针类型</h3>

<div class="english">
<p>
A pointer type denotes the set of all pointers to <a href="#Variables">variables</a> of a given
type, called the <i>base type</i> of the pointer.
The value of an uninitialized pointer is <code>nil</code>.
</p>

<pre class="ebnf">
PointerType = "*" BaseType .
BaseType    = Type .
</pre>
</div>

<p>
指针类型表示一个所有给定类型<a href="#变量">变量</a>的指针的集，称为指针的<b>基础类型</b>。
未初始化的指针的值为 <code>nil</code>。
</p>

<pre class="ebnf">
指针类型 = "*" 基础类型 .
基础类型 = 类型 .
</pre>

<pre>
*Point
*[4]int
</pre>

<div class="english">
<h3 id="Function_types">Function types</h3>
</div>

<h3 id="函数类型">函数类型</h3>

<div class="english">
<p>
A function type denotes the set of all functions with the same parameter
and result types. The value of an uninitialized variable of function type
is <code>nil</code>.
</p>

<pre class="ebnf">
FunctionType   = "func" Signature .
Signature      = Parameters [ Result ] .
Result         = Parameters | Type .
Parameters     = "(" [ ParameterList [ "," ] ] ")" .
ParameterList  = ParameterDecl { "," ParameterDecl } .
ParameterDecl  = [ IdentifierList ] [ "..." ] Type .
</pre>
</div>

<p>
函数类型表示所有带相同形参和返回类型的集。未初始化的函数类型变量的的值为 <code>nil</code>。
</p>

<pre class="ebnf">
函数类型 = "func" 签名 .
签名     = 形参 [ 结果 ] .
结果     = 形参 | 类型 .
形参     = "(" [ 形参列表 [ "," ] ] ")" .
形参列表 = 形参声明 { "," 形参声明 } .
形参声明 = [ 标识符列表 ] [ "..." ] 类型 .
</pre>

<div class="english">
<p>
Within a list of parameters or results, the names (IdentifierList)
must either all be present or all be absent. If present, each name
stands for one item (parameter or result) of the specified type and
all non-<a href="#Blank_identifier">blank</a> names in the signature
must be <a href="#Uniqueness_of_identifiers">unique</a>.
If absent, each type stands for one item of that type.
Parameter and result
lists are always parenthesized except that if there is exactly
one unnamed result it may be written as an unparenthesized type.
</p>
</div>

<p>
在形参或结果的列表中，其名称（标识符列表）必须都存在或都不存在。
若存在，则每个名称代表一个指定类型的项（形参或结果），所有在签名中的非
<a href="#空白标识符">空白</a>名称必须是<a href="#标识符的唯一性">唯一</a>的。
若不存在，则每个类型代表一个此类型的项。若恰好有一个未命名的值，它可能写作一个不加括号的类型，
除此之外，形参和结果的列表总是在括号中。
</p>

<div class="english">
<p>
The final incoming parameter in a function signature may have
a type prefixed with <code>...</code>.
A function with such a parameter is called <i>variadic</i> and
may be invoked with zero or more arguments for that parameter.
</p>
</div>

<p>
函数签名中加入的最后一个形参可能有一个带 <code>...</code> 前缀的类型。
带这样形参的函数被称为<b>变参函数</b>，它可接受零个或多个实参。
</p>

<pre>
func()
func(x int) int
func(a, _ int, z float32) bool
func(a, b int, z float32) (bool)
func(prefix string, values ...int)
func(a, b int, z float64, opt ...interface{}) (success bool)
func(int, int, float64) (float64, *[]int)
func(n int) func(p *T)
</pre>


<div class="english">
<h3 id="Interface_types">Interface types</h3>
</div>

<h3 id="接口类型">接口类型</h3>

<div class="english">
<p>
An interface type specifies a <a href="#Method_sets">method set</a> called its <i>interface</i>.
A variable of interface type can store a value of any type with a method set
that is any superset of the interface. Such a type is said to
<i>implement the interface</i>.
The value of an uninitialized variable of interface type is <code>nil</code>.
</p>

<pre class="ebnf">
InterfaceType      = "interface" "{" { MethodSpec ";" } "}" .
MethodSpec         = MethodName Signature | InterfaceTypeName .
MethodName         = identifier .
InterfaceTypeName  = TypeName .
</pre>
</div>

<p>
接口类型指定一个称为<b>接口</b>的 <a href="#方法集">方法集</a>。
接口类型变量可存储任何带方法集类型的值，该方法集为此接口的超集。
这种类型表示<b>实现此接口</b>。未初始化的接口类型变量的值为 <code>nil</code>。
</p>

<pre class="ebnf">
接口类型   = "interface" "{" { 方法实现 ";" } "}" .
方法实现   = 方法名 签名 | 接口类型名 .
方法名     = 标识符 .
接口类型名 = 类型名 .
</pre>

<div class="english">
<p>
As with all method sets, in an interface type, each method must have a
<a href="#Uniqueness_of_identifiers">unique</a>
non-<a href="#Blank_identifier">blank</a> name.
</p>

<pre>
// A simple File interface
interface {
	Read(b Buffer) bool
	Write(b Buffer) bool
	Close()
}
</pre>
</div>

<p>
对于所有的方法集，在一个接口类型中，每个方法必须有<a href="#标识符的唯一性">唯一的非
</a><a href="#空白标识符">空白</a>名字。
</p>

<pre>
// 一个简单的 File 接口
interface {
	Read(b Buffer) bool
	Write(b Buffer) bool
	Close()
}
</pre>

<div class="english">
<p>
More than one type may implement an interface.
For instance, if two types <code>S1</code> and <code>S2</code>
have the method set
</p>
</div>

<p>
不止一个类型可实现同一接口。例如，若两个类型 <code>S1</code> 和 <code>S2</code> 拥有方法集
</p>

<pre>
func (p T) Read(b Buffer) bool { return … }
func (p T) Write(b Buffer) bool { return … }
func (p T) Close() { … }
</pre>

<div class="english">
<p>
(where <code>T</code> stands for either <code>S1</code> or <code>S2</code>)
then the <code>File</code> interface is implemented by both <code>S1</code> and
<code>S2</code>, regardless of what other methods
<code>S1</code> and <code>S2</code> may have or share.
</p>
</div>

<p>
（其中 <code>T</code> 代表 <code>S1</code> 或 <code>S2</code>）
那么 <code>File</code> 接口都将被 <code>S1</code> 和 <code>S2</code>所实现，
不论如何，方法 <code>S1</code> 和 <code>S2</code> 都会拥有或共享它。
</p>

<div class="english">
<p>
A type implements any interface comprising any subset of its methods
and may therefore implement several distinct interfaces. For
instance, all types implement the <i>empty interface</i>:
</p>
</div>

<p>
类型可实现任何接口，包括任何其方法的子集，因此可能实现几个不同的接口。
例如，所有类型都实现了<b>空接口</b>：
</p>

<pre>
interface{}
</pre>

<div class="english">
<p>
Similarly, consider this interface specification,
which appears within a <a href="#Type_declarations">type declaration</a>
to define an interface called <code>Locker</code>:
</p>
</div>

<p>
同样，考虑此接口的实现，它出现在<a href="#类型声明">类型声明</a>
中以定义一个名为 <code>Locker</code> 的接口：
</p>

<pre>
type Locker interface {
	Lock()
	Unlock()
}
</pre>

<div class="english">
<p>
If <code>S1</code> and <code>S2</code> also implement
</p>
</div>

<p>
若 <code>S1</code> 和 <code>S2</code> 也实现
</p>

<pre>
func (p T) Lock() { … }
func (p T) Unlock() { … }
</pre>

<div class="english">
<p>
they implement the <code>Locker</code> interface as well
as the <code>File</code> interface.
</p>
</div>

<p>
它们不仅会实现 <code>Locker</code> 还会实现 <code>File</code> 接口
</p>

<div class="english">
<p>
An interface <code>T</code> may use a (possibly qualified) interface type
name <code>E</code> in place of a method specification. This is called
<i>embedding</i> interface <code>E</code> in <code>T</code>; it adds
all (exported and non-exported) methods of <code>E</code> to the interface
<code>T</code>.
</p>

<pre>
type ReadWriter interface {
	Read(b Buffer) bool
	Write(b Buffer) bool
}

type File interface {
	ReadWriter  // same as adding the methods of ReadWriter
	Locker      // same as adding the methods of Locker
	Close()
}

type LockedFile interface {
	Locker
	File        // illegal: Lock, Unlock not unique
	Lock()      // illegal: Lock not unique
}
</pre>
</div>

<p>
一个接口 <code>T</code> 可通过包含一个（可能被限制的）名为 <code>E</code>
的接口类型来代替方法的指定。这称为在 <code>T</code> 中<b>嵌入</b>接口
<code>E</code>，它会将 <code>E</code> 中所有（已导出和未导出的）方法添加到接口
<code>T</code> 中。
</p>

<pre>
type ReadWriter interface {
	Read(b Buffer) bool
	Write(b Buffer) bool
}

type File interface {
	ReadWriter  // 等价于添加了 ReadWriter 的方法
	Locker      // 等价于添加了 Locker 的方法
	Close()
}

type LockedFile interface {
	Locker
	File        // 非法：Lock、Unlock 不唯一
	Lock()      // 非法：Lock 不唯一
}
</pre>

<div class="english">
<p>
An interface type <code>T</code> may not embed itself
or any interface type that embeds <code>T</code>, recursively.
</p>

<pre>
// illegal: Bad cannot embed itself
type Bad interface {
	Bad
}

// illegal: Bad1 cannot embed itself using Bad2
type Bad1 interface {
	Bad2
}
type Bad2 interface {
	Bad1
}
</pre>
</div>

<p>
接口类型 <code>T</code> 不能嵌入其自身或任何递归地嵌入 <code>T</code> 的接口类型。
</p>

<pre>
// 非法：Bad 不能嵌入其自身
type Bad interface {
	Bad
}

// 非法：Bad1 不能通过 Bad2 嵌入其自身
type Bad1 interface {
	Bad2
}
type Bad2 interface {
	Bad1
}
</pre>

<div class="english">
<h3 id="Map_types">Map types</h3>
</div>

<h3 id="映射类型">映射类型</h3>

<div class="english">
<p>
A map is an unordered group of elements of one type, called the
element type, indexed by a set of unique <i>keys</i> of another type,
called the key type.
The value of an uninitialized map is <code>nil</code>.
</p>

<pre class="ebnf">
MapType     = "map" "[" KeyType "]" ElementType .
KeyType     = Type .
</pre>
</div>

<p>
映射是一个同种类型元素的无序组，该类型称为元素类型；
映射通过另一类型唯一的<b>键</b>集索引，该类型称为键类型。
未初始化的映射值为 <code>nil</code>。
</p>

<pre class="ebnf">
映射类型    = "map" "[" 键类型 "]" 元素类型 .
键类型      = 类型 .
</pre>

<div class="english">
<p>
The <a href="#Comparison_operators">comparison operators</a>
<code>==</code> and <code>!=</code> must be fully defined
for operands of the key type; thus the key type must not be a function, map, or
slice.
If the key type is an interface type, these
comparison operators must be defined for the dynamic key values;
failure will cause a <a href="#Run_time_panics">run-time panic</a>.

</p>
</div>

<p>
<a href="#比较操作符">比较操作符</a> <code>==</code> 和 <code>!=</code>
必须由键类型的操作数完全定义；因此键类型不能是函数，映射或切片。
若该键类型为接口类型，这些比较运算符必须由动态键值定义；
失败将导致一个 <a href="#运行时恐慌">运行时恐慌</a>.
</p>

<pre>
map[string]int
map[*T]struct{ x, y float64 }
map[string]interface{}
</pre>

<div class="english">
<p>
The number of map elements is called its length.
For a map <code>m</code>, it can be discovered using the
built-in function <a href="#Length_and_capacity"><code>len</code></a>
and may change during execution. Elements may be added during execution
using <a href="#Assignments">assignments</a> and retrieved with
<a href="#Index_expressions">index expressions</a>; they may be removed with the
<a href="#Deletion_of_map_elements"><code>delete</code></a> built-in function.
</p>
</div>

<p>
元素的数量称为长度。
对于映射 <code>m</code>，其长度可使用内建函数 <a href="#长度与容量"><code>len</code></a>
获取并可在执行时更改。元素可在执行时使用<a href="#赋值">赋值</a>来添加并通过
<a href="#下标表达式">下标表达式</a> 来检索；它们也可通过内建函数
<a href="#映射元素的删除"><code>delete</code></a> 删除。
</p>

<div class="english">
<p>
A new, empty map value is made using the built-in
function <a href="#Making_slices_maps_and_channels"><code>make</code></a>,
which takes the map type and an optional capacity hint as arguments:
</p>
</div>

<p>
一个新的，空的映射值使用内建函数 <a href="#创建切片、映射与信道"><code>make</code></a> 创建，
它使该映射类型和可选容量作为实参提示：
</p>

<pre>
make(map[string]int)
make(map[string]int, 100)
</pre>

<div class="english">
<p>
The initial capacity does not bound its size:
maps grow to accommodate the number of items
stored in them, with the exception of <code>nil</code> maps.
A <code>nil</code> map is equivalent to an empty map except that no elements
may be added.
</p>
</div>

<p>
初始容量不能限定它的大小：映射通过增长来适应存储在其中的项数，除了 <code>nil</code> 映射以外。
一个 <code>nil</code> 映射等价于一个空映射，只是 <code>nil</code> 映射不能添加元素。
</p>

<div class="english">
<h3 id="Channel_types">Channel types</h3>
</div>

<h3 id="信道类型">信道类型</h3>

<div class="english">
<p>
A channel provides a mechanism for
<a href="#Go_statements">concurrently executing functions</a>
to communicate by
<a href="#Send_statements">sending</a> and
<a href="#Receive_operator">receiving</a>
values of a specified element type.
The value of an uninitialized channel is <code>nil</code>.
</p>

<pre class="ebnf">
ChannelType = ( "chan" | "chan" "&lt;-" | "&lt;-" "chan" ) ElementType .
</pre>
</div>

<p>
信道为<a href="#Go语句">并发地执行函数 </a>提供了一种机制，
通过<a href="#发送语句">发送</a>和<a href="#接收操作符">接受</a>具体元素类型的值来通信。
未初始化的信道值为 <code>nil</code>。
</p>

<pre class="ebnf">
信道类型 = ( "chan" [ "chan" "&lt;-" ] | "&lt;-" "chan" ) 元素类型 .
</pre>

<div class="english">
<p>
The optional <code>&lt;-</code> operator specifies the channel <i>direction</i>,
<i>send</i> or <i>receive</i>. If no direction is given, the channel is
<i>bidirectional</i>.
A channel may be constrained only to send or only to receive by
<a href="#Conversions">conversion</a> or <a href="#Assignments">assignment</a>.
</p>

<pre>
chan T          // can be used to send and receive values of type T
chan&lt;- float64  // can only be used to send float64s
&lt;-chan int      // can only be used to receive ints
</pre>
</div>

<p>
可选的 <code>&lt;-</code> 操作符指定信道的<b>方向</b>，<b>发送</b>或<b>接收</b>。
若没有给定方向，那么该信道就是<b>双向的</b>。
信道可通过<a href="#类型转换">类型转换</a> 或 <a href="#赋值">赋值</a>被强制为只发送或只接收。
</p>

<pre>
chan T          // 可以被用来发送和接收类型 T 的值
chan&lt;- float64  // 只能被用来发送浮点数
&lt;-chan int      // 只能被用来接收整数
</pre>

<div class="english">
<p>
The <code>&lt;-</code> operator associates with the leftmost <code>chan</code>
possible:
</p>

<pre>
chan&lt;- chan int    // same as chan&lt;- (chan int)
chan&lt;- &lt;-chan int  // same as chan&lt;- (&lt;-chan int)
&lt;-chan &lt;-chan int  // same as &lt;-chan (&lt;-chan int)
chan (&lt;-chan int)
</pre>
</div>

<p>
<code>&lt;-</code> 操作符结合最左边的 <code>chan</code> 可能的方式：
</p>

<pre>
chan&lt;- chan int    // 等价于 chan&lt;- (chan int)
chan&lt;- &lt;-chan int  // 等价于 chan&lt;- (&lt;-chan int)
&lt;-chan &lt;-chan int  // 等价于 &lt;-chan (&lt;-chan int)
chan (&lt;-chan int)
</pre>

<div class="english">
<p>
A new, initialized channel
value can be made using the built-in function
<a href="#Making_slices_maps_and_channels"><code>make</code></a>,
which takes the channel type and an optional <i>capacity</i> as arguments:
</p>
</div>

<p>
一个新的，已初始化的信道值可使用内建函数 <a href="#创建切片、映射与信道"><code>make</code></a> 创建，
它接受信道类型和一个可选的<b>容量</b>作为实参：
</p>

<pre>
make(chan int, 100)
</pre>

<div class="english">
<p>
The capacity, in number of elements, sets the size of the buffer in the channel.
If the capacity is zero or absent, the channel is unbuffered and communication
succeeds only when both a sender and receiver are ready. Otherwise, the channel
is buffered and communication succeeds without blocking if the buffer
is not full (sends) or not empty (receives).
A <code>nil</code> channel is never ready for communication.
</p>
</div>

<p>
容量根据元素的数量设置信道中缓存的大小。若容量为零或缺失，则信道为无缓冲的，
且仅当发送者和接收者均已准备就绪时通信才会成功；否则，信道即为带缓冲的，
且当缓冲未满（发送）或非空（接收）时，通信操作无阻塞成功。
<code>nil</code> 信道永远不会准备好通信。
</p>

<div class="english">
<p>
A channel may be closed with the built-in function
<a href="#Close"><code>close</code></a>.
The multi-valued assignment form of the
<a href="#Receive_operator">receive operator</a>
reports whether a received value was sent before
the channel was closed.
</p>
</div>

<p>
信道可通过内建函数 <a href="#关闭"><code>close</code></a> 关闭；
<a href="#接收操作符">接收操作符</a>的多值赋值形式可在信道关闭前
报告接收的值是否已发送。
</p>

<div class="english">
<p>
A single channel may be used in
<a href="#Send_statements">send statements</a>,
<a href="#Receive_operator">receive operations</a>,
and calls to the built-in functions
<a href="#Length_and_capacity"><code>cap</code></a> and
<a href="#Length_and_capacity"><code>len</code></a>
by any number of goroutines without further synchronization.
Channels act as first-in-first-out queues.
For example, if one goroutine sends values on a channel
and a second goroutine receives them, the values are
received in the order sent.
</p>
</div>

<p>
单个信道可在<a href="#发送语句">发送语句</a>和<a href="#接收操作符">接收操作符</a>中使用，
且可由任意数量的Go程对其调用内建函数 <a href="#长度与容量"><code>cap</code></a>
和 <a href="#长度与容量"><code>len</code></a> 而无需进一步的同步。
信道可充当先进先出的队列。例如，若Go程在信道上发送了一些值，而第二个信道接收了它们，
那么这些值会按照发送的顺序来接收。
</p>

<div class="english">
<h2 id="Properties_of_types_and_values">Properties of types and values</h2>
</div>

<h2 id="类型与值的性质">类型与值的性质</h2>

<div class="english">
<h3 id="Type_identity">Type identity</h3>
</div>

<h3 id="类型标识">类型标识</h3>

<div class="english">
<p>
Two types are either <i>identical</i> or <i>different</i>.
</p>
</div>

<p>
两个类型若非<b>相同</b>即为<b>不同</b>。
</p>

<div class="english">
<p>
A <a href="#Type_definitions">defined type</a> is always different from any other type.
Otherwise, two types are identical if their <a href="#Types">underlying</a> type literals are
structurally equivalent; that is, they have the same literal structure and corresponding
components have identical types. In detail:
</p>

<ul>
	<li>Two array types are identical if they have identical element types and
	    the same array length.</li>

	<li>Two slice types are identical if they have identical element types.</li>

	<li>Two struct types are identical if they have the same sequence of fields,
	    and if corresponding fields have the same names, and identical types,
	    and identical tags.
	    <a href="#Exported_identifiers">Non-exported</a> field names from different
	    packages are always different.</li>

	<li>Two pointer types are identical if they have identical base types.</li>

	<li>Two function types are identical if they have the same number of parameters
	    and result values, corresponding parameter and result types are
	    identical, and either both functions are variadic or neither is.
	    Parameter and result names are not required to match.</li>

	<li>Two interface types are identical if they have the same set of methods
	    with the same names and identical function types.
	    <a href="#Exported_identifiers">Non-exported</a> method names from different
	    packages are always different. The order of the methods is irrelevant.</li>

	<li>Two map types are identical if they have identical key and value types.</li>

	<li>Two channel types are identical if they have identical value types and
	    the same direction.</li>
</ul>
</div>

<p>
若两个<a href="#类型">已命名类型</a>的类型名源自相同的<a href="#类型声明">类型实现</a>，它们就是相同的。
一个已命名类型和一个<a href="#类型">未命名类型</a>总不相同。若两个未命名类型其相应的类型字面相同，
那么它们的类型相同，即，它们的字面结构是否相同且其相应的组件类型是否相同。细节详述：
</p>

<ul>
	<li>若两个数组类型其元素类型相同且长度相同，那么它们的类型相同。</li>

	<li>若两个切片类型其元素类型相同，那么它们的类型相同。</li>

	<li>若两个结构体类型其字段序列相同，相应字段名相同，类型相同，标注相同，那么它们的类型相同。
		两个匿名字段其名字被认为相同。出自不同包的小写字段名总不相同。</li>

	<li>若两个指针类型其基础类型相同，那么它们的类型相同。</li>

	<li>若两个函数类型其形参个数相同，返回值相同，相应形参类型相同，返回值类型相同，
		两函数都可变或都不可变，那么它们的类型相同。形参和返回值名无需匹配。</li>

	<li>若两个接口类型其方法集相同，名字相同，函数类型相同，那么它们的类型相同。
		出自不同包的小写方法名总不相同。两接口类型是否相同与方法的次序无关。</li>

	<li>若两个映射类型其键值类型相同，那么它们的类型相同。</li>

	<li>若两个信道类型其值类型相同，方向相同，那么它们的类型相同。</li>
</ul>

<div class="english">
<p>
Given the declarations
</p>
</div>

<p>
给定声明
</p>

<pre>
type (
	A0 = []string
	A1 = A0
	A2 = struct{ a, b int }
	A3 = int
	A4 = func(A3, float64) *A0
	A5 = func(x int, _ float64) *[]string
)

type (
	B0 A0
	B1 []string
	B2 struct{ a, b int }
	B3 struct{ a, c int }
	B4 func(int, float64) *B0
	B5 func(x int, y float64) *A1
)

type	C0 = B0
</pre>

<div class="english">
<p>
these types are identical:
</p>

<pre>
A0, A1, and []string
A2 and struct{ a, b int }
A3 and int
A4, func(int, float64) *[]string, and A5

B0, B0, and C0
[]int and []int
struct{ a, b *T5 } and struct{ a, b *T5 }
func(x int, y float64) *[]string, func(int, float64) (result *[]string), and A5
</pre>
</div>

<p>
这些类型是相同的：
</p>

<pre>
T0 和 T0
[]int 和 []int
struct{ a, b *T5 } 和 struct{ a, b *T5 }
func(x int, y float64) *[]string 和 func(int, float64) (result *[]string)
</pre>

<div class="english">
<p>
<code>B0</code> and <code>B1</code> are different because they are new types
created by distinct <a href="#Type_definitions">type definitions</a>;
<code>func(int, float64) *B0</code> and <code>func(x int, y float64) *[]string</code>
are different because <code>B0</code> is different from <code>[]string</code>.
</p>
</div>

<p>
<code>T0</code> 和 <code>T1</code> 是不同的，因为它们由不同声明的类型命名；
<code>func(int, float64) *T0</code> 和 <code>func(x int, y float64) *[]string</code> 是不同的，
因为 <code>T0</code> 不同于 <code>[]string</code>。
</p>


<div class="english">
<h3 id="Assignability">Assignability</h3>
</div>

<h3 id="可赋值性">可赋值性</h3>

<div class="english">
<p>
A value <code>x</code> is <i>assignable</i> to a <a href="#Variables">variable</a> of type <code>T</code>
("<code>x</code> is assignable to <code>T</code>") if one of the following conditions applies:
</p>

<ul>
<li>
<code>x</code>'s type is identical to <code>T</code>.
</li>
<li>
<code>x</code>'s type <code>V</code> and <code>T</code> have identical
<a href="#Types">underlying types</a> and at least one of <code>V</code>
or <code>T</code> is not a <a href="#Type_definitions">defined</a> type.
</li>
<li>
<code>T</code> is an interface type and
<code>x</code> <a href="#Interface_types">implements</a> <code>T</code>.
</li>
<li>
<code>x</code> is a bidirectional channel value, <code>T</code> is a channel type,
<code>x</code>'s type <code>V</code> and <code>T</code> have identical element types,
and at least one of <code>V</code> or <code>T</code> is not a defined type.
</li>
<li>
<code>x</code> is the predeclared identifier <code>nil</code> and <code>T</code>
is a pointer, function, slice, map, channel, or interface type.
</li>
<li>
<code>x</code> is an untyped <a href="#Constants">constant</a>
<a href="#Representability">representable</a>
by a value of type <code>T</code>.
</li>
</ul>
</div>

<p>
在下列情况下，值 <code>x</code><b>可赋予</b>类型为 <code>T</code> 的<a href="#变量">变量</a>
（"<code>x</code> 可赋予 <code>T</code>"）：
</p>

<ul>
<li>
当 <code>x</code> 的类型和 <code>T</code> 相同时。
</li>
<li>
当 <code>x</code> 的类型 <code>V</code> 和 <code>T</code> 有相同的
<a href="#类型">底层类型</a> 且在 <code>V</code> 或 <code>T</code> 中至少有一个不是<a href="#类型">已命名类型</a>时。
<li>
当 <code>T</code> 为接口类型且 <code>x</code> <a href="#接口类型">实现</a>了 <code>T</code>时。
</li>
<li>
当 <code>x</code> 为双向信道值、<code>T</code> 为信道类型、
<code>x</code> 的类型 <code>V</code> 和 <code>T</code> 的元素类型相同且在
<code>V</code> 或 <code>T</code> 中至少有一个不是已命名类型时。
</li>
<li>
当 <code>x</code> 为预声明标识符 <code>nil</code> 且 <code>T</code>
为指针、函数、切片、映射、通道或接口类型时。
</li>
<li>
当 <code>x</code> 为无类型化，可通过类型 <code>T</code> 的值来表示的 <a href="#常量">常量</a>时。
</li>
</ul>

<div class="english">
<p>
Any value may be assigned to the <a href="#Blank_identifier">blank identifier</a>.
</p>
</div>

<p>
任何类型都可赋予<a href="#空白标识符">空白标识符</a>.
</p>


<<<<<<< HEAD
<div class="english">
=======
<h3 id="Representability">Representability</h3>

<p>
A <a href="#Constants">constant</a> <code>x</code> is <i>representable</i>
by a value of type <code>T</code> if one of the following conditions applies:
</p>

<ul>
<li>
<code>x</code> is in the set of values <a href="#Types">determined</a> by <code>T</code>.
</li>

<li>
<code>T</code> is a floating-point type and <code>x</code> can be rounded to <code>T</code>'s
precision without overflow. Rounding uses IEEE 754 round-to-even rules but with an IEEE
negative zero further simplified to an unsigned zero. Note that constant values never result
in an IEEE negative zero, NaN, or infinity.
</li>

<li>
<code>T</code> is a complex type, and <code>x</code>'s
<a href="#Complex_numbers">components</a> <code>real(x)</code> and <code>imag(x)</code>
are representable by values of <code>T</code>'s component type (<code>float32</code> or
<code>float64</code>).
</li>
</ul>

<pre>
x                   T           x is representable by a value of T because

'a'                 byte        97 is in the set of byte values
97                  rune        rune is an alias for int32, and 97 is in the set of 32-bit integers
"foo"               string      "foo" is in the set of string values
1024                int16       1024 is in the set of 16-bit integers
42.0                byte        42 is in the set of unsigned 8-bit integers
1e10                uint64      10000000000 is in the set of unsigned 64-bit integers
2.718281828459045   float32     2.718281828459045 rounds to 2.7182817 which is in the set of float32 values
-1e-1000            float64     -1e-1000 rounds to IEEE -0.0 which is further simplified to 0.0
0i                  int         0 is an integer value
(42 + 0i)           float32     42.0 (with zero imaginary part) is in the set of float32 values
</pre>

<pre>
x                   T           x is not representable by a value of T because

0                   bool        0 is not in the set of boolean values
'a'                 string      'a' is a rune, it is not in the set of string values
1024                byte        1024 is not in the set of unsigned 8-bit integers
-1                  uint16      -1 is not in the set of unsigned 16-bit integers
1.1                 int         1.1 is not an integer value
42i                 float32     (0 + 42i) is not in the set of float32 values
1e1000              float64     1e1000 overflows to IEEE +Inf after rounding
</pre>


>>>>>>> 6c877e5d
<h2 id="Blocks">Blocks</h2>
</div>

<h2 id="块">块</h2>

<div class="english">
<p>
A <i>block</i> is a possibly empty sequence of declarations and statements
within matching brace brackets.
</p>

<pre class="ebnf">
Block = "{" StatementList "}" .
StatementList = { Statement ";" } .
</pre>

<p>
<b>块</b>为一对大括号括住的，可能为空的一系列声明和语句。
</p>

<pre class="ebnf">
块 = "{" 语句列表 "}" .
语句列表 = { 语句 ";" } .
</pre>

<div class="english">
<p>
In addition to explicit blocks in the source code, there are implicit blocks:
</p>

<ol>
	<li>The <i>universe block</i> encompasses all Go source text.</li>

	<li>Each <a href="#Packages">package</a> has a <i>package block</i> containing all
	    Go source text for that package.</li>

	<li>Each file has a <i>file block</i> containing all Go source text
	    in that file.</li>

	<li>Each <a href="#If_statements">"if"</a>,
	    <a href="#For_statements">"for"</a>, and
	    <a href="#Switch_statements">"switch"</a>
	    statement is considered to be in its own implicit block.</li>

	<li>Each clause in a <a href="#Switch_statements">"switch"</a>
	    or <a href="#Select_statements">"select"</a> statement
	    acts as an implicit block.</li>
</ol>
</div>

<p>
除显式源码块外，还有隐式块：
</p>

<ol>
	<li><b>全域块</b>包含所有的 Go 源码文本。</li>

	<li>每个<a href="#包">包</a>都有包含其所有 Go 源码文本的<b>包块</b>。</li>

	<li>每个文件都有包含其所有 Go 源码文本的<b>文件块</b>。</li>

	<li>每个 <a href="#If语句">if</a>、<a href="#For语句">for</a> 和
		<a href="#Switch语句">switch</a> 语句都被视为处于其自身的隐式块中。</li>

	<li>每个 <a href="#Switch语句">switch</a> 或 <a href="#Select语句">select</a>
		语句中的子句其行为如同隐式块。</li>
</ol>

<div class="english">
<p>
Blocks nest and influence <a href="#Declarations_and_scope">scoping</a>.
</p>
</div>

<p>
块可嵌套并会影响<a href="#声明与作用域">作用域</a>。
</p>


<div class="english">
<h2 id="Declarations_and_scope">Declarations and scope</h2>
</div>

<h2 id="声明与作用域">声明与作用域</h2>

<div class="english">
<p>
A <i>declaration</i> binds a non-<a href="#Blank_identifier">blank</a> identifier to a
<a href="#Constant_declarations">constant</a>,
<a href="#Type_declarations">type</a>,
<a href="#Variable_declarations">variable</a>,
<a href="#Function_declarations">function</a>,
<a href="#Labeled_statements">label</a>, or
<a href="#Import_declarations">package</a>.
Every identifier in a program must be declared.
No identifier may be declared twice in the same block, and
no identifier may be declared in both the file and package block.
</p>

<p>
The <a href="#Blank_identifier">blank identifier</a> may be used like any other identifier
in a declaration, but it does not introduce a binding and thus is not declared.
In the package block, the identifier <code>init</code> may only be used for
<a href="#Package_initialization"><code>init</code> function</a> declarations,
and like the blank identifier it does not introduce a new binding.
</p>

<pre class="ebnf">
Declaration   = ConstDecl | TypeDecl | VarDecl .
TopLevelDecl  = Declaration | FunctionDecl | MethodDecl .
</pre>
</div>

<p>
声明可将非<a href="#空白标识符">空白</a>标识符绑定到一个<a href="#常量声明">常量</a>、
<a href="#类型声明">类型</a>、<a href="#变量声明">变量</a>、<a href="#函数声明">函数</a>、
<a href="#标签语句">标签</a>或<a href="#导入声明">包</a>。
在程序中，每个标识符都必须被声明。同一标识符不能在同一块中声明两次，且在文件与包块中不能同时声明。
</p>

<p>
<a href="#空白标识符">空白标识符</a>可像其它标识符一样在声明中使用，但由于它不会引入绑定，
因此也就视作未声明的。在包块中，标识符 <code>init</code> 仅能用作
<a href="#包初始化"><code>init</code> 函数</a>声明，且与空白标识符一样不会引入新的绑定。
</p>

<pre class="ebnf">
声明 = 常量声明 | 类型声明 | 变量声明 .
顶级声明 = 声明 | 函数声明 | 方法声明 .
</pre>

<div class="english">
<p>
The <i>scope</i> of a declared identifier is the extent of source text in which
the identifier denotes the specified constant, type, variable, function, label, or package.
</p>
</div>

<p>
已声明标识符的<b>作用域</b>即为该标识符所表示的具体常量、类型、变量、函数、标签或包在源文本中的作用范围。
</p>

<div class="english">
<p>
Go is lexically scoped using <a href="#Blocks">blocks</a>:
</p>

<ol>
	<li>The scope of a <a href="#Predeclared_identifiers">predeclared identifier</a> is the universe block.</li>

	<li>The scope of an identifier denoting a constant, type, variable,
	    or function (but not method) declared at top level (outside any
	    function) is the package block.</li>

	<li>The scope of the package name of an imported package is the file block
	    of the file containing the import declaration.</li>

	<li>The scope of an identifier denoting a method receiver, function parameter,
	    or result variable is the function body.</li>

	<li>The scope of a constant or variable identifier declared
	    inside a function begins at the end of the ConstSpec or VarSpec
	    (ShortVarDecl for short variable declarations)
	    and ends at the end of the innermost containing block.</li>

	<li>The scope of a type identifier declared inside a function
	    begins at the identifier in the TypeSpec
	    and ends at the end of the innermost containing block.</li>
</ol>
</div>

<p>
Go 使用<a href="#块">块</a>表示词法作用域：
</p>

<ol>
	<li><a href="#预声明标识符">预声明标识符</a>的作用域为全域块。</li>

	<li>在顶级（即在任何函数之外）声明的表示常量、类型、变量或函数
		（而非方法）的标识符其作用域为该包块。</li>

	<li>已导入包的包名作用域为包含该导入声明的文件块。</li>

	<li>表示方法接收器、函数形参或返回值变量的标识符，其作用域为该函数体。</li>

	<li>在函数中声明为常量或变量的标识符，其作用域始于该函数中具体常量实现或变量实现
		（ShortVarDecl 表示短变量声明）的结尾，止于最内部包含块的结尾。</li>

	<li>在函数中声明为类型的标识符，其作用域始于该函数中具体类型实现的标识符，
		止于最内部包含块的结尾。</li>
</ol>

<div class="english">
<p>
An identifier declared in a block may be redeclared in an inner block.
While the identifier of the inner declaration is in scope, it denotes
the entity declared by the inner declaration.
</p>
</div>

<p>
在块中声明的标识符可在其内部块中重新声明。
当其内部声明的标识符在作用域中时，即表示其实体在该内部声明中声明。
</p>

<div class="english">
<p>
The <a href="#Package_clause">package clause</a> is not a declaration; the package name
does not appear in any scope. Its purpose is to identify the files belonging
to the same <a href="#Packages">package</a> and to specify the default package name for import
declarations.
</p>
</div>

<p>
<a href="#包子句">包子句</a>并非声明；包名不会出现在任何作用域中。
其目的是为了识别该文件是否属于相同的<a href="#包">包</a>并为导入声明指定默认包名。
</p>


<div class="english">
<h3 id="Label_scopes">Label scopes</h3>
</div>

<h3 id="标签作用域">标签作用域</h3>

<div class="english">
<p>
Labels are declared by <a href="#Labeled_statements">labeled statements</a> and are
used in the <a href="#Break_statements">"break"</a>,
<a href="#Continue_statements">"continue"</a>, and
<a href="#Goto_statements">"goto"</a> statements.
It is illegal to define a label that is never used.
In contrast to other identifiers, labels are not block scoped and do
not conflict with identifiers that are not labels. The scope of a label
is the body of the function in which it is declared and excludes
the body of any nested function.
</p>
</div>

<p>
标签通过<a href="#标签语句">标签语句</a>声明，并用于
<a href="#Break语句">break</a>、<a href="#Continue语句">continue</a>
和 <a href="#Goto语句">goto</a> 语句。
定义不会使用的标签是非法的。与其它标识符相反，标签并不限定作用域且与非标签标识符并不冲突。
标签的作用域为除任何嵌套函数体外其声明的函数体。
</p>


<div class="english">
<h3 id="Blank_identifier">Blank identifier</h3>
</div>

<h3 id="空白标识符">空白标识符</h3>

<div class="english">
<p>
The <i>blank identifier</i> is represented by the underscore character <code>_</code>.
It serves as an anonymous placeholder instead of a regular (non-blank)
identifier and has special meaning in <a href="#Declarations_and_scope">declarations</a>,
as an <a href="#Operands">operand</a>, and in <a href="#Assignments">assignments</a>.
</p>
</div>

<p>
<b>空白标识符</b>用下划线字符 <code>_</code> 表示。它作为匿名占位符而非普通的（非空）标识符，
在<a href="#声明与作用域">声明</a>中，作为<a href="#操作数">操作数</a>以及在<a href="#赋值">赋值</a>中有特殊的意义，
</p>


<div class="english">
<h3 id="Predeclared_identifiers">Predeclared identifiers</h3>
</div>

<h3 id="预声明标识符">预声明标识符</h3>

<div class="english">
<p>
The following identifiers are implicitly declared in the
<a href="#Blocks">universe block</a>:
</p>
<pre class="grammar">
Types:
	bool byte complex64 complex128 error float32 float64
	int int8 int16 int32 int64 rune string
	uint uint8 uint16 uint32 uint64 uintptr

Constants:
	true false iota

Zero value:
	nil

Functions:
	append cap close complex copy delete imag len
	make new panic print println real recover
</pre>
</div>

<p>
在<a href="#块">全域块</a>中，以下标识符是隐式声明的：
</p>

<pre class="grammar">
类型：
	bool byte complex64 complex128 error float32 float64
	int int8 int16 int32 int64 rune string
	uint uint8 uint16 uint32 uint64 uintptr

常量：
	true false iota

零值：
	nil

函数：
	append cap close complex copy delete imag len
	make new panic print println real recover
</pre>


<div class="english">
<h3 id="Exported_identifiers">Exported identifiers</h3>
</div>

<h3 id="可导出标识符">可导出标识符</h3>

<div class="english">
<p>
An identifier may be <i>exported</i> to permit access to it from another package.
An identifier is exported if both:
</p>
<ol>
	<li>the first character of the identifier's name is a Unicode upper case
	letter (Unicode class "Lu"); and</li>
	<li>the identifier is declared in the <a href="#Blocks">package block</a>
	or it is a <a href="#Struct_types">field name</a> or
	<a href="#MethodName">method name</a>.</li>
</ol>
<p>
All other identifiers are not exported.
</p>
</div>

<p>
标识符可被<b>导出</b>以允许从另一个包访问。同时符合以下条件即为可导出标识符：
</p>

<ol>
	<li>标识符名的第一个字符为 Unicode 大写字母（Unicode 类别“Lu”）；且</li>
	<li>该标识符在<a href="#块">包块</a>中已声明或为<a href="#结构体类型">字段名</a>或
	<a href="#方法名">方法名</a>。</li>
</ol>
<p>
其它所有标识符均为未导出的。
</p>


<div class="english">
<h3 id="Uniqueness_of_identifiers">Uniqueness of identifiers</h3>
</div>

<h3 id="标识符的唯一性">标识符的唯一性</h3>

<div class="english">
<p>
Given a set of identifiers, an identifier is called <i>unique</i> if it is
<i>different</i> from every other in the set.
Two identifiers are different if they are spelled differently, or if they
appear in different <a href="#Packages">packages</a> and are not
<a href="#Exported_identifiers">exported</a>. Otherwise, they are the same.
</p>
</div>

<p>
给定一个标识符集，若其中一个标识符<b>不同于</b>该集中的任一标识符，那么它就是<b>唯一的</b>。
若两个标识符拼写不同，或它们出现在不同的<a href="#包">包</a>中且未
<a href="可导出标识符">导出</a>，那么它们就是不同的。否则，它们就是相同的。
</p>

<div class="english">
<h3 id="Constant_declarations">Constant declarations</h3>
</div>

<h3 id="常量声明">常量声明</h3>

<div class="english">
<p>
A constant declaration binds a list of identifiers (the names of
the constants) to the values of a list of <a href="#Constant_expressions">constant expressions</a>.
The number of identifiers must be equal
to the number of expressions, and the <i>n</i>th identifier on
the left is bound to the value of the <i>n</i>th expression on the
right.
</p>

<pre class="ebnf">
ConstDecl      = "const" ( ConstSpec | "(" { ConstSpec ";" } ")" ) .
ConstSpec      = IdentifierList [ [ Type ] "=" ExpressionList ] .

IdentifierList = identifier { "," identifier } .
ExpressionList = Expression { "," Expression } .
</pre>
</div>

<p>
常量声明将一个标识符（即常量名）列表绑定至一个<a href="#常量表达式">常量表达式</a>列表的值。
标识符的数量必须与表达式的数量相等，且左边第 <i>n</i> 个标识符会绑定至右边的第 <i>n</i> 个表达式的值。
</p>

<pre class="ebnf">
常量声明   = "const" ( 常量实现 | "(" { 常量实现 ";" } ")" ) .
常量实现   = 标识符列表 [ [ 类型 ] "=" 表达式列表 ] .

标识符列表 = 标识符 { "," 标识符 } .
表达式列表 = 表达式 { "," 表达式 } .
</pre>

<div class="english">
<p>
If the type is present, all constants take the type specified, and
the expressions must be <a href="#Assignability">assignable</a> to that type.
If the type is omitted, the constants take the
individual types of the corresponding expressions.
If the expression values are untyped <a href="#Constants">constants</a>,
the declared constants remain untyped and the constant identifiers
denote the constant values. For instance, if the expression is a
floating-point literal, the constant identifier denotes a floating-point
constant, even if the literal's fractional part is zero.
</p>

<pre>
const Pi float64 = 3.14159265358979323846
const zero = 0.0         // untyped floating-point constant
const (
	size int64 = 1024
	eof        = -1  // untyped integer constant
)
const a, b, c = 3, 4, "foo"  // a = 3, b = 4, c = "foo", untyped integer and string constants
const u, v float32 = 0, 3    // u = 0.0, v = 3.0
</pre>
</div>

<p>
<<<<<<< HEAD
若该类型存在，所有常量都将获得该类型实现，且该表达式对于该类型必须是
<a href="#可赋值性">可赋值</a>的。若该类型被省略，则该常量将获得其对应表达式的具体类型。
若该表达式值为无类型化<a href="#常量">常量</a>，则其余已声明无类型化常量与该常量标识符表示其常量值。
例如，若该表达式为浮点数字面，则该常量标识符表示一个浮点数常量，即使该字面的小数部分为零。
</p>

<pre>
const Pi float64 = 3.14159265358979323846
const zero = 0.0       // 无类型化浮点常量
const (
	size int64 = 1024
	eof        = -1    // 无类型化整数常量
)
const a, b, c = 3, 4, "foo"  // a = 3, b = 4, c = "foo", 无类型化整数和字符串常量
const u, v float32 = 0, 3    // u = 0.0, v = 3.0
</pre>

<div class="english">
<p>
Within a parenthesized <code>const</code> declaration list the
expression list may be omitted from any but the first declaration.
=======
Within a parenthesized <code>const</code> declaration list the
expression list may be omitted from any but the first ConstSpec.
>>>>>>> 6c877e5d
Such an empty list is equivalent to the textual substitution of the
first preceding non-empty expression list and its type if any.
Omitting the list of expressions is therefore equivalent to
repeating the previous list.  The number of identifiers must be equal
to the number of expressions in the previous list.
Together with the <a href="#Iota"><code>iota</code> constant generator</a>
this mechanism permits light-weight declaration of sequential values:
</p>

<pre>
const (
	Sunday = iota
	Monday
	Tuesday
	Wednesday
	Thursday
	Friday
	Partyday
	numberOfDays  // this constant is not exported
)
</pre>
</div>

<p>
在 <code>const</code> 后括号中的声明列表，除第一句声明外，任何表达式列表都可省略。
若前面第一个非空表达式有类型，那么这样的空列表等价于该表达式原文和类型的代换。
因此，省略表达式的列表等价于重复前面的列表。其标识符的数量必须与上一个表达式的数量相等。
连同 <a href="#Iota"><code>iota</code> 常量生成器</a>，该机制允许轻量级连续值声明：
</p>

<pre>
const (
	Sunday = iota
	Monday
	Tuesday
	Wednesday
	Thursday
	Friday
	Partyday
	numberOfDays  // 该常量未导出
)
</pre>


<h3 id="Iota">Iota</h3>

<div class="english">
<p>
Within a <a href="#Constant_declarations">constant declaration</a>, the predeclared identifier
<code>iota</code> represents successive untyped integer <a href="#Constants">
constants</a>. Its value is the index of the respective <a href="#ConstSpec">ConstSpec</a>
in that constant declaration, starting at zero.
It can be used to construct a set of related constants:
</p>

<pre>
const (
	c0 = iota  // c0 == 0
	c1 = iota  // c1 == 1
	c2 = iota  // c2 == 2
)

const (
	a = 1 &lt;&lt; iota  // a == 1  (iota == 0)
	b = 1 &lt;&lt; iota  // b == 2  (iota == 1)
	c = 3          // c == 3  (iota == 2, unused)
	d = 1 &lt;&lt; iota  // d == 8  (iota == 3)
)

const (
	u         = iota * 42  // u == 0     (untyped integer constant)
	v float64 = iota * 42  // v == 42.0  (float64 constant)
	w         = iota * 42  // w == 84    (untyped integer constant)
)

const x = iota  // x == 0
const y = iota  // y == 0
</pre>
</div>

<p>
在<a href="#常量声明">常量声明</a>中预声明标识符 <code>iota</code> 表示连续的无类型化整数
<a href="#常量">常量</a>。每当保留字 <code>const</code> 出现在源码中和每个
<a href="#常量实现">常量实现</a>增量后，它都会被重置为 0。它可被用来构造相关常量的集：
</p>

<pre>
const ( // iota 重置为 0
	c0 = iota  // c0 == 0
	c1 = iota  // c1 == 1
	c2 = iota  // c2 == 2
)

const ( // iota 重置为 0
	a = 1 &lt;&lt; iota  // a == 1
	b = 1 &lt;&lt; iota  // b == 2
	c = 3          // c == 3  （iota 未使用但仍在递增）
	d = 1 &lt;&lt; iota  // d == 8
)

const ( // iota 重置为 0
	u         = iota * 42  // u == 0     （无类型化整数常量）
	v float64 = iota * 42  // v == 42.0  （float64 常量）
	w         = iota * 42  // w == 84    （无类型化整数常量）
)

const x = iota  // x == 0  （iota 已重置）
const y = iota  // y == 0  （iota 已重置）
</pre>

<div class="english">
<p>
By definition, multiple uses of <code>iota</code> in the same ConstSpec all have the same value:
</p>

<pre>
const (
	bit0, mask0 = 1 &lt;&lt; iota, 1&lt;&lt;iota - 1  // bit0 == 1, mask0 == 0  (iota == 0)
	bit1, mask1                           // bit1 == 2, mask1 == 1  (iota == 1)
	_, _                                  //                        (iota == 2, unused)
	bit3, mask3                           // bit3 == 8, mask3 == 7  (iota == 3)
)
</pre>
</div>

<p>
在表达式列表中，每个 <code>iota</code> 的值都相同，因为它只在每个常量实现后增量。
</p>

<pre>
const (
	bit0, mask0 = 1 &lt;&lt; iota, 1&lt;&lt;iota - 1  // bit0 == 1, mask0 == 0
	bit1, mask1                           // bit1 == 2, mask1 == 1
	_, _                                  // 跳过 iota == 2
	bit3, mask3                           // bit3 == 8, mask3 == 7
)
</pre>

<div class="english">
<p>
This last example exploits the <a href="#Constant_declarations">implicit repetition</a>
of the last non-empty expression list.
</p>
</div>

<p>
最后一个例子采用上一个非空表达式列表的隐式副本。
</p>


<div class="english">
<h3 id="Type_declarations">Type declarations</h3>
</div>

<h3 id="类型声明">类型声明</h3>

<div class="english">
<p>
A type declaration binds an identifier, the <i>type name</i>, to a <a href="#Types">type</a>.
Type declarations come in two forms: alias declarations and type definitions.
<p>

<pre class="ebnf">
TypeDecl = "type" ( TypeSpec | "(" { TypeSpec ";" } ")" ) .
TypeSpec = AliasDecl | TypeDef .
</pre>

<h4 id="Alias_declarations">Alias declarations</h4>

<p>
An alias declaration binds an identifier to the given type.
</p>

<pre class="ebnf">
AliasDecl = identifier "=" Type .
</pre>
</div>

<p>
类型声明将标识符，即<b>类型名</b>绑定至一个与现存类型有相同的
<a href="#类型">底层类型</a>的新类型，现有类型定义的操作也会为该新类型定义。
新的类型<a href="#类型标识">不同</a>于现有类型。
</p>

<pre class="ebnf">
类型声明     = "type" ( 类型实现 | "(" { 类型实现 ";" } ")" ) .
类型实现     = 标识符 类型 .
</pre>

<p>
Within the <a href="#Declarations_and_scope">scope</a> of
the identifier, it serves as an <i>alias</i> for the type.
</p>

<pre>
type (
	nodeList = []*Node  // nodeList and []*Node are identical types
	Polar    = polar    // Polar and polar denote identical types
)
</pre>


<h4 id="Type_definitions">Type definitions</h4>

<p>
A type definition creates a new, distinct type with the same
<a href="#Types">underlying type</a> and operations as the given type,
and binds an identifier to it.
</p>

<pre class="ebnf">
TypeDef = identifier Type .
</pre>

<p>
The new type is called a <i>defined type</i>.
It is <a href="#Type_identity">different</a> from any other type,
including the type it is created from.
</p>

<pre>
type (
	Point struct{ x, y float64 }  // Point and struct{ x, y float64 } are different types
	polar Point                   // polar and Point denote different types
)

type TreeNode struct {
	left, right *TreeNode
	value *Comparable
}

type Block interface {
	BlockSize() int
	Encrypt(src, dst []byte)
	Decrypt(src, dst []byte)
}
</pre>

<div class="english">
<p>
A defined type may have <a href="#Method_declarations">methods</a> associated with it.
It does not inherit any methods bound to the given type,
but the <a href="#Method_sets">method set</a>
of an interface type or of elements of a composite type remains unchanged:
</p>

<pre>
// A Mutex is a data type with two methods, Lock and Unlock.
type Mutex struct         { /* Mutex fields */ }
func (m *Mutex) Lock()    { /* Lock implementation */ }
func (m *Mutex) Unlock()  { /* Unlock implementation */ }

// NewMutex has the same composition as Mutex but its method set is empty.
type NewMutex Mutex

// The method set of PtrMutex's underlying type *Mutex remains unchanged,
// but the method set of PtrMutex is empty.
type PtrMutex *Mutex

// The method set of *PrintableMutex contains the methods
// Lock and Unlock bound to its embedded field Mutex.
type PrintableMutex struct {
	Mutex
}

// MyBlock is an interface type that has the same method set as Block.
type MyBlock Block
</pre>
</div>

<p>
声明类型不继承任何<a href="#方法声明">方法</a>绑定到现存类型，
但接口类型或复合类型元素的<a href="#方法集">方法集</a>保持不变：
</p>

<pre>
// Mutex 为带有 Lock 和 Unlock 两个方法的数据类型.
type Mutex struct         { /* Mutex 字段 */ }
func (m *Mutex) Lock()    { /* Lock 实现 */ }
func (m *Mutex) Unlock()  { /* Unlock 实现 */ }

// NewMutex 和 Mutex 拥有相同的组成，但它的方法集为空.
type NewMutex Mutex

// PtrMutex 的<a href="#指针类型">基础类型</a>的方法集保持不变.
// 但 PtrMutex 的方法集为空.
type PtrMutex *Mutex

// *PrintableMutex 的方法集包含方法
// Lock 和 Unlock 绑定至其匿名字段 Mutex.
type PrintableMutex struct {
	Mutex
}

// MyBlock 为与 Block 拥有相同方法集的接口类型.
type MyBlock Block
</pre>

<div class="english">
<p>
Type definitions may be used to define different boolean, numeric,
or string types and associate methods with them:
</p>
</div>

<p>
类型声明可用来定义不同的布尔值、数字或字符串类型并对其附上方法：
</p>

<pre>
type TimeZone int

const (
	EST TimeZone = -(5 + iota)
	CST
	MST
	PST
)

func (tz TimeZone) String() string {
	return fmt.Sprintf("GMT%+dh", tz)
}
</pre>


<div class="english">
<h3 id="Variable_declarations">Variable declarations</h3>
</div>

<h3 id="变量声明">变量声明</h3>

<div class="english">
<p>
A variable declaration creates one or more <a href="#Variables">variables</a>,
binds corresponding identifiers to them, and gives each a type and an initial value.
</p>

<pre class="ebnf">
VarDecl     = "var" ( VarSpec | "(" { VarSpec ";" } ")" ) .
VarSpec     = IdentifierList ( Type [ "=" ExpressionList ] | "=" ExpressionList ) .
</pre>
</div>

<p>
变量声明创建一个或多个变量，为它们绑定对应的标识符，赋予其类型和初始值。
</p>

<pre class="ebnf">
变量声明     = "var" ( 变量实现 | "(" { 变量实现 ";" } ")" ) .
变量实现     = 标识符列表 ( 类型 [ "=" 表达式列表 ] | "=" 表达式列表 ) .
</pre>

<div class="english">
<pre>
var i int
var U, V, W float64
var k = 0
var x, y float32 = -1, -2
var (
	i       int
	u, v, s = 2.0, 3.0, "bar"
)
var re, im = complexSqrt(-1)
var _, found = entries[name]  // map lookup; only interested in "found"
</pre>
</div>

<pre>
var i int
var U, V, W float64
var k = 0
var x, y float32 = -1, -2
var (
	i       int
	u, v, s = 2.0, 3.0, "bar"
)
var re, im = complexSqrt(-1)
var _, found = entries[name]  // 映射检查；只与“found”有关
</pre>

<div class="english">
<p>
If a list of expressions is given, the variables are initialized
with the expressions following the rules for <a href="#Assignments">assignments</a>.
Otherwise, each variable is initialized to its <a href="#The_zero_value">zero value</a>.
</p>
</div>

<p>
若给定一个表达式列表，则变量会按照§<a href="#赋值">赋值</a>规则以表达式来初始化；
否则，每个变量初始化为其 <a href="#零值">零值</a>。
</p>

<div class="english">
<p>
If a type is present, each variable is given that type.
Otherwise, each variable is given the type of the corresponding
initialization value in the assignment.
If that value is an untyped constant, it is first
<a href="#Conversions">converted</a> to its <a href="#Constants">default type</a>;
if it is an untyped boolean value, it is first converted to type <code>bool</code>.
The predeclared value <code>nil</code> cannot be used to initialize a variable
with no explicit type.
</p>
</div>

<p>
若类型存在，每个变量都会赋予该类型。否则，每个变量都会赋予在赋值中初始化值对应的类型。
若该值为无类型化常量，它首先会<a href="#转换">转换</a>为其<a href="#常量">默认类型</a>；
若它是一个为类型化的布尔值，它首先会转换为 <code>bool</code> 类型。
预声明的值 <code>nil</code> 无法在没有显式的类型时用于初始化变量。
</p>

<div class="english">
<pre>
var d = math.Sin(0.5)  // d is float64
var i = 42             // i is int
var t, ok = x.(T)      // t is T, ok is bool
var n = nil            // illegal
</pre>
</div>

<pre>
var d = math.Sin(0.5)  // d 为 float64
var i = 42             // i 为 int
var t, ok = x.(T)      // t 为 T, ok 为 bool
var n = nil            // 非法
</pre>

<div class="english">
<p>
Implementation restriction: A compiler may make it illegal to declare a variable
inside a <a href="#Function_declarations">function body</a> if the variable is
never used.
</p>
</div>

<p>
实现限制：若在<a href="#函数声明">函数体</a>内声明不会使用的变量，编译器可能将其判定为非法。
</p>

<div class="english">
<h3 id="Short_variable_declarations">Short variable declarations</h3>
</div>

<h3 id="短变量声明">短变量声明</h3>

<div class="english">
<p>
A <i>short variable declaration</i> uses the syntax:
</p>

<pre class="ebnf">
ShortVarDecl = IdentifierList ":=" ExpressionList .
</pre>
</div>

<p>
<b>短变量声明</b>使用此语法：
</p>

<pre class="ebnf">
短变量声明 = 标识符列表 ":=" 表达式列表 .
</pre>

<div class="english">
<p>
It is shorthand for a regular <a href="#Variable_declarations">variable declaration</a>
with initializer expressions but no types:
</p>

<pre class="grammar">
"var" IdentifierList = ExpressionList .
</pre>

<pre>
i, j := 0, 10
f := func() int { return 7 }
ch := make(chan int)
r, w := os.Pipe(fd)  // os.Pipe() returns two values
_, y, _ := coord(p)  // coord() returns three values; only interested in y coordinate
</pre>
</div>

<p>
它是有初始化表达式无类型化的常规<a href="#变量声明">变量声明</a>的缩写：
</p>

<pre class="grammar">
"var" 标识符列表 = 表达式列表 .
</pre>

<pre>
i, j := 0, 10
f := func() int { return 7 }
ch := make(chan int)
r, w := os.Pipe(fd)  // os.Pipe() 返回两个值
_, y, _ := coord(p)  // coord() 返回三个值；只与和 y 同位的值相关
</pre>

<div class="english">
<p>
Unlike regular variable declarations, a short variable declaration may <i>redeclare</i>
variables provided they were originally declared earlier in the same block
(or the parameter lists if the block is the function body) with the same type,
and at least one of the non-<a href="#Blank_identifier">blank</a> variables is new.
As a consequence, redeclaration can only appear in a multi-variable short declaration.
Redeclaration does not introduce a new variable; it just assigns a new value to the original.
</p>

<pre>
field1, offset := nextField(str, 0)
field2, offset := nextField(str, offset)  // redeclares offset
a, a := 1, 2                              // illegal: double declaration of a or no new variable if a was declared elsewhere
</pre>
</div>

<p>
不同于常规变量声明，在至少有一个非<a href="#Blank_identifier">空白</a>变量时，
短变量声明可在相同块中（若块为函数体则为形参列表），对原先声明的变量以相同的类型<b>重声明</b>。
因此，重声明只能出现在多变量短声明中。重声明不会引入新的变量；它只能赋予新的值给原来的变量。
</p>

<pre>
field1, offset := nextField(str, 0)
field2, offset := nextField(str, offset)  // 重声明 offset
a, a := 1, 2                              // 非法：重复声明了 a，或者若 a 在别处声明，但此处没有新的变量
</pre>

<div class="english">
<p>
Short variable declarations may appear only inside functions.
In some contexts such as the initializers for
<a href="#If_statements">"if"</a>,
<a href="#For_statements">"for"</a>, or
<a href="#Switch_statements">"switch"</a> statements,
they can be used to declare local temporary variables.
</p>
</div>

<p>
短变量声明只能出现在函数内部。在某些情况下，例如初始化 <a href="#If语句">if</a>、
<a href="#For语句">for</a>、或 <a href="#Switch语句">switch</a> 语句时，
它们可用来声明局部临时变量。
</p>

<div class="english">
<h3 id="Function_declarations">Function declarations</h3>
</div>

<h3 id="函数声明">函数声明</h3>

<div class="english">
<p>
A function declaration binds an identifier, the <i>function name</i>,
to a function.
</p>

<pre class="ebnf">
FunctionDecl = "func" FunctionName ( Function | Signature ) .
FunctionName = identifier .
Function     = Signature FunctionBody .
FunctionBody = Block .
</pre>
</div>

<p>
函数声明将标识符，即<b>函数名</b>绑定至函数。
</p>

<pre class="ebnf">
函数声明 = "func" 函数名 ( 函数 | 签名 ) .
函数名  = 标识符 .
函数    = 签名 函数体 .
函数体  = 块 .

</pre>

<div class="english">
<p>
If the function's <a href="#Function_types">signature</a> declares
result parameters, the function body's statement list must end in
a <a href="#Terminating_statements">terminating statement</a>.
</p>

<pre>
func IndexRune(s string, r rune) int {
	for i, c := range s {
		if c == r {
			return i
		}
	}
	// invalid: missing return statement
}
</pre>
</div>

<p>
若函数的<a href="#函数类型">签名</a>声明了结果参数，那么函数体的语句列表必须以
<a href="#终止语句">终止语句</a>结束。
</p>

<pre>
func IndexRune(s string, r rune) int {
	for i, c := range s {
		if c == r {
			return i
		}
	}
	// 无效：缺少返回语句
}
</pre>

<div class="english">
<p>
A function declaration may omit the body. Such a declaration provides the
signature for a function implemented outside Go, such as an assembly routine.
</p>

<pre>
func min(x int, y int) int {
	if x &lt; y {
		return x
	}
	return y
}

func flushICache(begin, end uintptr)  // implemented externally
</pre>
</div>

<p>
函数声明可省略函数体。这样的标识符为 Go 外部实现的函数提供签名，例如汇编例程。
</p>

<pre>
func min(x int, y int) int {
	if x &lt; y {
		return x
	}
	return y
}

func flushICache(begin, end uintptr)  // 外部实现
</pre>

<div class="english">
<h3 id="Method_declarations">Method declarations</h3>
</div>

<h3 id="方法声明">方法声明</h3>

<div class="english">
<p>
A method is a <a href="#Function_declarations">function</a> with a <i>receiver</i>.
A method declaration binds an identifier, the <i>method name</i>, to a method,
and associates the method with the receiver's <i>base type</i>.
</p>

<pre class="ebnf">
MethodDecl = "func" Receiver MethodName ( Function | Signature ) .
Receiver   = Parameters .
</pre>
</div>

<p>
方法为带<b>接收者</b>的<a href="#函数声明">函数</a>。方法声明将标识符，即<b>方法名</b>绑定至方法，
并将该接收者的<b>基础类型</b>关联至该方法。
</p>

<pre class="ebnf">
方法声明 = "func" 接收者 方法名 签名 [ 函数体 ] .
接收者   = 形参 .
</pre>

<div class="english">
<p>
The receiver is specified via an extra parameter section preceding the method
name. That parameter section must declare a single non-variadic parameter, the receiver.
Its type must be of the form <code>T</code> or <code>*T</code> (possibly using
parentheses) where <code>T</code> is a type name. The type denoted by <code>T</code> is called
the receiver <i>base type</i>; it must not be a pointer or interface type and
it must be <a href="#Type_definitions">defined</a> in the same package as the method.
The method is said to be <i>bound</i> to the base type and the method name
is visible only within <a href="#Selectors">selectors</a> for type <code>T</code>
or <code>*T</code>.
</p>
</div>

<p>
接收者通过方法名之前额外的形参部分指定。该形参部分必须声明为单个非可变形参，即接收者。
其类型形式必须为 <code>T</code> 或 <code>*T</code>（可能使用括号），其中 <code>T</code> 为类型名。
由 <code>T</code> 表示的类型称为接收者的<b>基础类型</b>；
它不能为指针或接口类型且必须在同一包中声明为方法。
也就是说，该方法被<b>绑定</b>至基础类型，且该方法名只对类型 <code>T</code>
或 <code>*T</code> 的<a href="#选择器">选择器</a>可见。
</p>

<div class="english">
<p>
A non-<a href="#Blank_identifier">blank</a> receiver identifier must be
<a href="#Uniqueness_of_identifiers">unique</a> in the method signature.
If the receiver's value is not referenced inside the body of the method,
its identifier may be omitted in the declaration. The same applies in
general to parameters of functions and methods.
</p>

<p>
For a base type, the non-blank names of methods bound to it must be unique.
If the base type is a <a href="#Struct_types">struct type</a>,
the non-blank method and field names must be distinct.
</p>
</div>

<p>
非<a href="#空白标识符">空白</a>接收器的标识符在该方法签名中必须是唯一的。
若该接收器的值并未在该方法体中引用，其标识符可在声明中省略。这同样适用于一般函数或方法的形参。
</p>

<p>
对于基础类型，方法绑定至该类型的非空白名称必须唯一。
若其基础类型为<a href="#结构体类型">结构体类型</a>，则非空白方法与字段名不能相同。
</p>

<div class="english">
<p>
Given type <code>Point</code>, the declarations
</p>
</div>

<p>
给定 <code>Point</code> 类型，声明
</p>

<pre>
func (p *Point) Length() float64 {
	return math.Sqrt(p.x * p.x + p.y * p.y)
}

func (p *Point) Scale(factor float64) {
	p.x *= factor
	p.y *= factor
}
</pre>

<div class="english">
<p>
bind the methods <code>Length</code> and <code>Scale</code>,
with receiver type <code>*Point</code>,
to the base type <code>Point</code>.
</p>
</div>

<p>
将接收者类型为 <code>*Point</code> 的方法 <code>Length</code>
和 <code>Scale</code> 绑定至基础类型 <code>Point</code>。
</p>

<div class="english">
<p>
The type of a method is the type of a function with the receiver as first
argument.  For instance, the method <code>Scale</code> has type
</p>
</div>

<p>
方法的类型就是将接收者作为第一个实参的函数类型。例如，方法 <code>Scale</code> 拥有类型
</p>

<pre>
func(p *Point, factor float64)
</pre>

<div class="english">
<p>
However, a function declared this way is not a method.
</p>
</div>

<p>
然而，通过这种方式声明的函数不是方法。
</p>


<div class="english">
<h2 id="Expressions">Expressions</h2>
</div>

<h2 id="表达式">表达式</h2>

<div class="english">
<p>
An expression specifies the computation of a value by applying
operators and functions to operands.
</p>
</div>

<p>
表达式通过将运算符和函数应用至操作数来指定值的计算。
</p>

<div class="english">
<h3 id="Operands">Operands</h3>
</div>

<h3 id="操作数">操作数</h3>

<div class="english">
<p>
Operands denote the elementary values in an expression. An operand may be a
literal, a (possibly <a href="#Qualified_identifiers">qualified</a>)
non-<a href="#Blank_identifier">blank</a> identifier denoting a
<a href="#Constant_declarations">constant</a>,
<a href="#Variable_declarations">variable</a>, or
<a href="#Function_declarations">function</a>,
or a parenthesized expression.
</p>

<p>
The <a href="#Blank_identifier">blank identifier</a> may appear as an
operand only on the left-hand side of an <a href="#Assignments">assignment</a>.
</p>

<pre class="ebnf">
Operand     = Literal | OperandName | "(" Expression ")" .
Literal     = BasicLit | CompositeLit | FunctionLit .
BasicLit    = int_lit | float_lit | imaginary_lit | rune_lit | string_lit .
OperandName = identifier | QualifiedIdent.
</pre>
</div>

<p>
操作数表示表达式中的基本值。操作数可为字面，（可能为<a href="#限定标识符">限定的</a>）
非<a href="#空白标识符">空白</a>标识符可表示一个<a href="#常量声明">常量</a>、<a href="#变量声明">变量</a>或<a href="#函数声明">函数</a>，
<a href="#方法表达式">方法表达式</a>可产生函数或者括号表达式。
</p>

<p>
The <a href="#空白标识符">空白标识符</a>作为操作数时仅能出现在<a href="#赋值">赋值</a>的左边。
</p>

<pre class="ebnf">
操作数   = 字面 | 操作数名 | 方法表达式 | "(" 表达式 ")" .
字面     = 基本字面 | 复合字面 | 函数字面 .
基本字面 = 整数字面 | 浮点数字面 | 虚数字面 | 符文字面 | 字符串字面 .
操作数名 = 标识符 | 限定标识符.
</pre>


<div class="english">
<h3 id="Qualified_identifiers">Qualified identifiers</h3>
</div>

<h3 id="限定标识符">限定标识符</h3>

<div class="english">
<p>
A qualified identifier is an identifier qualified with a package name prefix.
Both the package name and the identifier must not be
<a href="#Blank_identifier">blank</a>.
</p>

<pre class="ebnf">
QualifiedIdent = PackageName "." identifier .
</pre>
</div>

<p>

限定标识符为使用包名前缀限定的标识符。包名与标识符均不能为<a href="#空白标识符">空白的</a>。
</p>

<pre class="ebnf">
限定标识符 = 包名 "." 标识符 .
</pre>

<div class="english">
<p>
A qualified identifier accesses an identifier in a different package, which
must be <a href="#Import_declarations">imported</a>.
The identifier must be <a href="#Exported_identifiers">exported</a> and
declared in the <a href="#Blocks">package block</a> of that package.
</p>

<pre>
math.Sin	// denotes the Sin function in package math
</pre>
</div>

<p>
限定标识符用于访问另一个包中的标识符，它必须被<a href="#导入声明">导入</a>。
标识符必须是已<a href="#可导出标识符">导出</a>且在该包的<a href="#块">包块</a>中声明。
</p>

<pre>
math.Sin	// 表示 math 包中的 Sin 函数
</pre>

<div class="english">
<h3 id="Composite_literals">Composite literals</h3>
</div>

<h3 id="复合字面">复合字面</h3>

<div class="english">
<p>
Composite literals construct values for structs, arrays, slices, and maps
and create a new value each time they are evaluated.
They consist of the type of the literal followed by a brace-bound list of elements.
Each element may optionally be preceded by a corresponding key.
</p>

<pre class="ebnf">
CompositeLit  = LiteralType LiteralValue .
LiteralType   = StructType | ArrayType | "[" "..." "]" ElementType |
                SliceType | MapType | TypeName .
LiteralValue  = "{" [ ElementList [ "," ] ] "}" .
ElementList   = KeyedElement { "," KeyedElement } .
KeyedElement  = [ Key ":" ] Element .
Key           = FieldName | Expression | LiteralValue .
FieldName     = identifier .
Element       = Expression | LiteralValue .
</pre>
</div>

<p>
复合字面每当为结构体、数组、切片、映射构造值，或创建一个新值时，它们都会被求值。
它们由字面的类型后跟一个大括号括住的元素列表组成。每个元素前面可选一个对应的键。
</p>

<pre class="ebnf">
复合字面 = 字面类型 字面值 .
字面类型 = 结构体类型 | 数组类型 | "[" "..." "]" 元素类型 |
          切片类型 | 映射类型 | 类型名 .
字面值   = "{" [ 元素列表 [ "," ] ] "}" .
元素列表 = 带键元素 { "," 带键元素 } .
带键元素 = [ 键 ":" ] 元素 .
键       = 字段名 | 表达式 | 字面值 .
字段名   = 标识符 .
元素     = 表达式 | 字面值 .
</pre>

<div class="english">
<p>
The LiteralType's underlying type must be a struct, array, slice, or map type
(the grammar enforces this constraint except when the type is given
as a TypeName).
The types of the elements and keys must be <a href="#Assignability">assignable</a>
to the respective field, element, and key types of the literal type;
there is no additional conversion.
The key is interpreted as a field name for struct literals,
an index for array and slice literals, and a key for map literals.
For map literals, all elements must have a key. It is an error
to specify multiple elements with the same field name or
constant key value. For non-constant map keys, see the section on
<a href="#Order_of_evaluation">evaluation order</a>.
</p>
</div>

<p>
字面类型的底层类型必须为结构体、数组、切片或映射类型（语法规则强制实施此约束，除非该类型作为类型名给定）。
元素和键的类型对于其各自的字段、元素以及该字面类型的键类型必须为<a href="#可赋值性">可赋值</a>的，
它们没有附加的转换。作为结构体字面的字段名，即数组和切片的下标以及映射字面的键，其键是可解译的。
对于映射字面，所有元素都必须有键。指定多个具有相同字段名或常量键值的元素会产生一个错误。对于非常量映射键，见<a href="#求值顺序">求值顺序</a>一节。
</p>

<div class="english">
<p>
For struct literals the following rules apply:
</p>
<ul>
	<li>A key must be a field name declared in the struct type.
	</li>
	<li>An element list that does not contain any keys must
	    list an element for each struct field in the
	    order in which the fields are declared.
	</li>
	<li>If any element has a key, every element must have a key.
	</li>
	<li>An element list that contains keys does not need to
	    have an element for each struct field. Omitted fields
	    get the zero value for that field.
	</li>
	<li>A literal may omit the element list; such a literal evaluates
	    to the zero value for its type.
	</li>
	<li>It is an error to specify an element for a non-exported
	    field of a struct belonging to a different package.
	</li>
</ul>
</div>

<p>
以下规则适用于结构体字面：
</p>

<ul>
	<li>键必须为结构体类型中声明的字段名。</li>

	<li>不包含任何键的元素列表必须按字段的声明顺序列出每个结构体字段的元素。</li>

	<li>若其中任何一个元素有键，那么每个元素都必须有键。</li>

	<li>包含键的元素列表无需每个结构体字段都有元素。被忽略的字段会获得零值</li>

	<li>字面可忽略元素列表；这样的字面对其类型求值为零值。</li>

	<li>为属于不同包的结构体的未导出字段指定一个元素会产生一个错误。</li>
</ul>

<div class="english">
<p>
Given the declarations
</p>
</div>

<p>
给定声明
</p>

<pre>
type Point3D struct { x, y, z float64 }
type Line struct { p, q Point3D }
</pre>

<div class="english">
<p>
one may write
</p>

<pre>
origin := Point3D{}                            // zero value for Point3D
line := Line{origin, Point3D{y: -4, z: 12.3}}  // zero value for line.q.x
</pre>
</div>

<p>
可写为
</p>

<pre>
origin := Point3D{}                            // Point3D 为零值
line := Line{origin, Point3D{y: -4, z: 12.3}}  // line.q.x 为零值
</pre>

<div class="english">
<p>
For array and slice literals the following rules apply:
</p>
<ul>
	<li>Each element has an associated integer index marking
	    its position in the array.
	</li>
	<li>An element with a key uses the key as its index. The
	    key must be a non-negative constant
	    <a href="#Representability">representable</a> by
	    a value of type <code>int</code>; and if it is typed
	    it must be of integer type.
	</li>
	<li>An element without a key uses the previous element's index plus one.
	    If the first element has no key, its index is zero.
	</li>
</ul>
</div>

<p>
以下规则适用于数组和切片字面：
</p>

<ul>
	<li>在数组中每个元素都有与之对应的整数下标来标明它的位置。</li>

	<li>带键的元素使用该键作为它的下标；键必须为常量整数表达式。</li>

	<li>无键的元素使用上一个元素的下标加一。若第一个元素无键，则它的下标为零。</li>
</ul>

<div class="english">
<p>
Taking the address of a composite literal (§<a href="#Address_operators">Address operators</a>)
generates a pointer to a unique instance of the literal's value.
</p>

<p>
<a href="#Address_operators">Taking the address</a> of a composite literal
generates a pointer to a unique <a href="#Variables">variable</a> initialized
with the literal's value.
</p>
</div>

<p>
获取复合字面的地址（§<a href="#地址操作符">地址操作符</a>）就是为字面值的唯一实例生成一个指针。
</p>

<p>
获取复合字面的<a href="#地址操作符">地址</a>会生成唯一的以该字面的值初始化的变量的指针。
</p>
<pre>
var pointer *Point3D = &amp;Point3D{y: 1000}
</pre>

<div class="english">
<p>
The length of an array literal is the length specified in the literal type.
If fewer elements than the length are provided in the literal, the missing
elements are set to the zero value for the array element type.
It is an error to provide elements with index values outside the index range
of the array. The notation <code>...</code> specifies an array length equal
to the maximum element index plus one.
</p>
</div>

<p>
数组字面的长度为字面类型指定的长度。
若元素少于字面提供的长度，则缺失的元素会置为该数组元素类型的零值。
向超出数组下标范围的下标值提供元素会产生一个错误。
记法 <code>...</code> 指定一个数组，其长度等于最大元素下标加一。
</p>

<pre>
buffer := [10]string{}             // len(buffer) == 10
intSet := [6]int{1, 2, 3, 5}       // len(intSet) == 6
days := [...]string{"Sat", "Sun"}  // len(days) == 2
</pre>

<div class="english">
<p>
A slice literal describes the entire underlying array literal.
Thus the length and capacity of a slice literal are the maximum
element index plus one. A slice literal has the form
</p>
</div>

<p>
切片字面描述全部的底层数组字面。因此，切片字面的长度和容量为其最大元素下标加一。切片字面具有形式
</p>

<pre>
[]T{x1, x2, … xn}
</pre>

<div class="english">
<p>
and is shorthand for a slice operation applied to an array:
</p>
</div>

<p>
它是切片操作应用到数组的捷径。
</p>

<pre>
tmp := [n]T{x1, x2, … xn}
tmp[0 : n]
</pre>

<div class="english">
<p>
Within a composite literal of array, slice, or map type <code>T</code>,
elements or map keys that are themselves composite literals may elide the respective
literal type if it is identical to the element or key type of <code>T</code>.
Similarly, elements or keys that are addresses of composite literals may elide
the <code>&amp;T</code> when the element or key type is <code>*T</code>.
</p>

<pre>
[...]Point{{1.5, -3.5}, {0, 0}}     // same as [...]Point{Point{1.5, -3.5}, Point{0, 0}}
[][]int{{1, 2, 3}, {4, 5}}          // same as [][]int{[]int{1, 2, 3}, []int{4, 5}}
[][]Point{{{0, 1}, {1, 2}}}         // same as [][]Point{[]Point{Point{0, 1}, Point{1, 2}}}
map[string]Point{"orig": {0, 0}}    // same as map[string]Point{"orig": Point{0, 0}}
map[Point]string{{0, 0}: "orig"}    // same as map[Point]string{Point{0, 0}: "orig"}

type PPoint *Point
[2]*Point{{1.5, -3.5}, {}}          // same as [2]*Point{&amp;Point{1.5, -3.5}, &amp;Point{}}
[2]PPoint{{1.5, -3.5}, {}}          // same as [2]PPoint{PPoint(&amp;Point{1.5, -3.5}), PPoint(&amp;Point{})}
</pre>
</div>

<p>
在数组、切片或映射类型 <code>T</code> 的复合字面中，若其元素或键本身亦为复合字面，
且该复合字面的元素类型与 <code>T</code> 的相同，则可省略其各自的元素或映射类型。
类似地，当元素或键类型为 <code>*T</code> 时，若其元素或键为复合字面的地址，则可省略 <code>&amp;T</code>。
</p>

<pre>
[...]Point{{1.5, -3.5}, {0, 0}}   // 等价于 [...]Point{Point{1.5, -3.5}, Point{0, 0}}
[][]int{{1, 2, 3}, {4, 5}}        // 等价于 [][]int{[]int{1, 2, 3}, []int{4, 5}}
[][]Point{{{0, 1}, {1, 2}}}       // 等价于 [][]Point{[]Point{Point{0, 1}, Point{1, 2}}}
map[string]Point{"orig": {0, 0}}  // 等价于 map[string]Point{"orig": Point{0, 0}}
map[Point]string{{0, 0}: "orig"}  // 等价于 map[Point]string{Point{0, 0}: "orig"}

type PPoint *Point
[2]*Point{{1.5, -3.5}, {}}        // 等价于 [2]*Point{&amp;Point{1.5, -3.5}, &amp;Point{}}
[2]PPoint{{1.5, -3.5}, {}}        // 等价于 [2]PPoint{PPoint(&amp;Point{1.5, -3.5}), PPoint(&amp;Point{})}
</pre>

<div class="english">
<p>
A parsing ambiguity arises when a composite literal using the
TypeName form of the LiteralType appears as an operand between the
<a href="#Keywords">keyword</a> and the opening brace of the block
of an "if", "for", or "switch" statement, and the composite literal
is not enclosed in parentheses, square brackets, or curly braces.
In this rare case, the opening brace of the literal is erroneously parsed
as the one introducing the block of statements. To resolve the ambiguity,
the composite literal must appear within parentheses.
</p>
</div>

<p>
当复合字面使用字面类型的类型名形式时，若它作为操作数出现在<a href="#关键字">关键字</a>
"if"、"for" 或 "switch" 语句及其对应块的开大括号之间，且该复合字面未在小括号、中括号或大括号内，
那么就会产生解析歧义。在这种罕见情况下，该字面的开大括号会被错误地解析为引入语句块的符号。
为解决这种歧义，该复合字面必须出现在小括号中。
</p>

<pre>
if x == (T{a,b,c}[i]) { … }
if (x == T{a,b,c}[i]) { … }
</pre>

<div class="english">
<p>
Examples of valid array, slice, and map literals:
</p>

<pre>
// list of prime numbers
primes := []int{2, 3, 5, 7, 9, 2147483647}

// vowels[ch] is true if ch is a vowel
vowels := [128]bool{'a': true, 'e': true, 'i': true, 'o': true, 'u': true, 'y': true}

// the array [10]float32{-1, 0, 0, 0, -0.1, -0.1, 0, 0, 0, -1}
filter := [10]float32{-1, 4: -0.1, -0.1, 9: -1}

// frequencies in Hz for equal-tempered scale (A4 = 440Hz)
noteFrequency := map[string]float32{
	"C0": 16.35, "D0": 18.35, "E0": 20.60, "F0": 21.83,
	"G0": 24.50, "A0": 27.50, "B0": 30.87,
}
</pre>
</div>

<p>
有效的数组、切片和映射字面的例子：
</p>

<pre>
// 素数列表
primes := []int{2, 3, 5, 7, 9, 2147483647}

// 若 ch 为元音则 vowels[ch] 为 true
vowels := [128]bool{'a': true, 'e': true, 'i': true, 'o': true, 'u': true, 'y': true}

// 数组 [10]float32{-1, 0, 0, 0, -0.1, -0.1, 0, 0, 0, -1}
filter := [10]float32{-1, 4: -0.1, -0.1, 9: -1}

// 平均律以 Hz 为单位的频率（A4 = 440Hz）
noteFrequency := map[string]float32{
	"C0": 16.35, "D0": 18.35, "E0": 20.60, "F0": 21.83,
	"G0": 24.50, "A0": 27.50, "B0": 30.87,
}
</pre>


<div class="english">
<h3 id="Function_literals">Function literals</h3>
</div>

<h3 id="函数字面">函数字面</h3>

<div class="english">
<p>
A function literal represents an anonymous <a href="#Function_declarations">function</a>.
</p>

<pre class="ebnf">
FunctionLit = "func" Function .
</pre>
</div>

<p>
函数字面表示一个匿名<a href="#函数声明">函数</a>。
</p>

<pre class="ebnf">
函数字面 =  "func" 函数 .
</pre>

<pre>
func(a, b int, z float64) bool { return a*b &lt; int(z) }
</pre>

<div class="english">
<p>
A function literal can be assigned to a variable or invoked directly.
</p>
</div>

<p>
函数字面可赋予一个变量或直接调用。
</p>

<pre>
f := func(x, y int) int { return x + y }
func(ch chan int) { ch &lt;- ACK }(replyChan)
</pre>

<div class="english">
<p>
Function literals are <i>closures</i>: they may refer to variables
defined in a surrounding function. Those variables are then shared between
the surrounding function and the function literal, and they survive as long
as they are accessible.
</p>
</div>

<p>
<b>闭包</b>的函数字面：它们可引用定义在外围函数中的变量。
那些变量共享于外围函数与函数字面之间，并且只要它们可访问就会继续存在。
</p>


<div class="english">
<h3 id="Primary_expressions">Primary expressions</h3>
</div>

<h3 id="主表达式">主表达式</h3>

<div class="english">
<p>
Primary expressions are the operands for unary and binary expressions.
</p>

<pre class="ebnf">
PrimaryExpr =
	Operand |
	Conversion |
	MethodExpr |
	PrimaryExpr Selector |
	PrimaryExpr Index |
	PrimaryExpr Slice |
	PrimaryExpr TypeAssertion |
	PrimaryExpr Arguments .

Selector       = "." identifier .
Index          = "[" Expression "]" .
Slice          = "[" [ Expression ] ":" [ Expression ] "]" |
                 "[" [ Expression ] ":" Expression ":" Expression "]" .
TypeAssertion  = "." "(" Type ")" .
Arguments      = "(" [ ( ExpressionList | Type [ "," ExpressionList ] ) [ "..." ] [ "," ] ] ")" .
</pre>
</div>

<p>
主表达式为一元和二元表达式的操作数。
</p>

<pre class="ebnf">
主表达式 =
	操作数 |
	类型转换 |
	主表达式 选择器 |
	主表达式 下标 |
	主表达式 切片 |
	主表达式 类型断言 |
	主表达式 实参 .

选择器   = "." 标识符 .
下标     = "[" 表达式 "]" .
切片     = "[" [ 表达式 ] ":" [ 表达式 ] "]" |
           "[" [ 表达式 ] ":" 表达式 ":" 表达式 "]" .
类型断言 = "." "(" 类型 ")" .
实参     = "(" [ ( 表达式列表 | 类型 [ "," 表达式列表 ] ) [ "..." ] [ "," ] ] ")" .
</pre>

<pre>
x
2
(s + ".txt")
f(3.1415, true)
Point{1, 2}
m["foo"]
s[i : j + 1]
obj.color
f.p[i].x()
</pre>


<div class="english">
<h3 id="Selectors">Selectors</h3>
</div>

<h3 id="选择器">选择器</h3>

<div class="english">
<p>
For a <a href="#Primary_expressions">primary expression</a> <code>x</code>
that is not a <a href="#Package_clause">package name</a>, the
<i>selector expression</i>
</p>
</div>

<p>
对于不为<a href="#包子句">包名</a>的<a href="#主表达式">主表达式</a> <code>x</code>，
<b>选择其表达式</b>
</p>

<pre>
x.f
</pre>

<div class="english">
<p>
denotes the field or method <code>f</code> of the value <code>x</code>
(or sometimes <code>*x</code>; see below).
The identifier <code>f</code> is called the (field or method) <i>selector</i>;
it must not be the <a href="#Blank_identifier">blank identifier</a>.
The type of the selector expression is the type of <code>f</code>.
If <code>x</code> is a package name, see the section on
<a href="#Qualified_identifiers">qualified identifiers</a>.
</p>
</div>

<p>
表示值 <code>x</code>（有时为 <code>*x</code>，见下）的字段或方法 <code>f</code>。
标识符 <code>f</code> 称为（字段或方法）<b>选择器</b>，它不能为<a href="#空白标识符">空白标识符</a>。
该选择器表达式的类型即为 <code>f</code> 的类型。若 <code>x</code> 为包名，
见<a href="#限定标识符">限定标识符</a>的相关章节。
</p>

<div class="english">
<p>
A selector <code>f</code> may denote a field or method <code>f</code> of
a type <code>T</code>, or it may refer
to a field or method <code>f</code> of a nested
<a href="#Struct_types">embedded field</a> of <code>T</code>.
The number of embedded fields traversed
to reach <code>f</code> is called its <i>depth</i> in <code>T</code>.
The depth of a field or method <code>f</code>
declared in <code>T</code> is zero.
The depth of a field or method <code>f</code> declared in
an embedded field <code>A</code> in <code>T</code> is the
depth of <code>f</code> in <code>A</code> plus one.
</p>
</div>

<p>
选择器 <code>f</code> 可代表类型为 <code>T</code> 的字段或方法 <code>f</code>，
或引用 <code>T</code> 中嵌套<a href="#结构体类型">匿名字段</a>的字段或方法 <code>f</code>。
在 <code>T</code> 中遍历区域 <code>f</code> 的匿名字段所得的数量称为它的<b>深度</b>。
以 <code>T</code> 声明的字段或方法 <code>f</code> 的深度为 0。
在 <code>T</code> 中以匿名字段 <code>A</code> 声明的字段或方法 <code>f</code> 的深度
为 <code>f</code> 在 <code>A</code> 中的深度加 1。
</p>

<div class="english">
<p>
The following rules apply to selectors:
</p>

<ol>
<li>
For a value <code>x</code> of type <code>T</code> or <code>*T</code>
where <code>T</code> is not a pointer or interface type,
<code>x.f</code> denotes the field or method at the shallowest depth
in <code>T</code> where there
is such an <code>f</code>.
If there is not exactly <a href="#Uniqueness_of_identifiers">one <code>f</code></a>
with shallowest depth, the selector expression is illegal.
</li>

<li>
For a value <code>x</code> of type <code>I</code> where <code>I</code>
is an interface type, <code>x.f</code> denotes the actual method with name
<code>f</code> of the dynamic value of <code>x</code>.
If there is no method with name <code>f</code> in the
<a href="#Method_sets">method set</a> of <code>I</code>, the selector
expression is illegal.
</li>

<li>
As an exception, if the type of <code>x</code> is a named pointer type
and <code>(*x).f</code> is a valid selector expression denoting a field
(but not a method), <code>x.f</code> is shorthand for <code>(*x).f</code>.
</li>

<li>
In all other cases, <code>x.f</code> is illegal.
</li>

<li>
If <code>x</code> is of pointer type and has the value
<code>nil</code> and <code>x.f</code> denotes a struct field,
assigning to or evaluating <code>x.f</code>
causes a <a href="#Run_time_panics">run-time panic</a>.
</li>

<li>
If <code>x</code> is of interface type and has the value
<code>nil</code>, <a href="#Calls">calling</a> or
<a href="#Method_values">evaluating</a> the method <code>x.f</code>
causes a <a href="#Run_time_panics">run-time panic</a>.
</li>
</ol>
</div>

<p>
以下规则适用于选择器：
</p>

<ol>
<li>
当 <code>T</code> 为非指针或接口类型时，对于类型 <code>T</code> 或 <code>*T</code>
的值 <code>x</code>，<code>x.f</code> 中的 <code>f</code> 表示在 <code>T</code>
中最浅深度的字段或方法。若<code>f</code>并非<a href="#标识符的唯一性">只有一个</a>，
该选择器表达式即为非法的。
</li>
<li>
对于接口类型 <code>I</code> 的值 <code>x</code>，<code>x.f</code> 表示
<code>x</code> 的动态值的名为 <code>f</code> 的真实方法。若在 <code>I</code>
的<a href="#方法集">方法集</a>中没有名为 <code>f</code> 的方法，该选择器即为非法的。
</li>
<li>
As an exception, if the type of <code>x</code> is a named pointer type
and <code>(*x).f</code> is a valid selector expression denoting a field
(but not a method), <code>x.f</code> is shorthand for <code>(*x).f</code>.
</li>
<li>
其它情况下，所有 <code>x.f</code> 均为非法的。
</li>
<li>
若 <code>x</code> 为指针类型且值为 <code>nil</code> 且 <code>x.f</code>
表示一个结构体字段，对 <code>x.f</code> 进行赋值或求值会产生<a href="#运行时恐慌">运行时恐慌</a>。
</li>
<li>
If <code>x</code> is of interface type and has the value
<code>nil</code>, <a href="#Calls">calling</a> or
<a href="#Method_values">evaluating</a> the method <code>x.f</code>
causes a <a href="#Run_time_panics">run-time panic</a>.
</li>
</ol>

<div class="english">
<p>
For example, given the declarations:
</p>

<pre>
type T0 struct {
	x int
}

func (*T0) M0()

type T1 struct {
	y int
}

func (T1) M1()

type T2 struct {
	z int
	T1
	*T0
}

func (*T2) M2()

type Q *T2

var t T2     // with t.T0 != nil
var p *T2    // with p != nil and (*p).T0 != nil
var q Q = p
</pre>
</div>

<p>
例如，给定声明：
</p>

<pre>
type T0 struct {
	x int
}

func (*T0) M0()

type T1 struct {
	y int
}

func (T1) M1()

type T2 struct {
	z int
	T1
	*T0
}

func (*T2) M2()

type Q *T2

var t T2     // 其中 t.T0 != nil
var p *T2    // 其中 p != nil 且 (*p).T0 != nil
var q Q = p
</pre>

<div class="english">
<p>
one may write:
</p>

<pre>
t.z          // t.z
t.y          // t.T1.y
t.x          // (*t.T0).x

p.z          // (*p).z
p.y          // (*p).T1.y
p.x          // (*(*p).T0).x

q.x          // (*(*q).T0).x        (*q).x is a valid field selector

p.M0()       // ((*p).T0).M0()      M0 expects *T0 receiver
p.M1()       // ((*p).T1).M1()      M1 expects T1 receiver
p.M2()       // p.M2()              M2 expects *T2 receiver
t.M2()       // (&amp;t).M2()           M2 expects *T2 receiver, see section on Calls
</pre>
</div>

<p>
可以写：
</p>

<pre>
t.z          // t.z
t.y          // t.T1.y
t.x          // (*t.T0).x

p.z          // (*p).z
p.y          // (*p).T1.y
p.x          // (*(*p).T0).x

q.x          // (*(*q).T0).x        (*q).x 是有效的字段选择器

p.M0()       // ((*p).T0).M0()      M0 期望 *T0 接收者
p.M1()       // ((*p).T1).M1()      M1 期望 T1 接收者
p.M2()       // p.M2()              M2 期望 *T2 接收者
t.M2()       // (&amp;t).M2()           M2 期望 *T2 接收者，见“调用”一节
</pre>

<div class="english">
<p>
but the following is invalid:
</p>

<pre>
q.M0()       // (*q).M0 is valid but not a field selector
</pre>
</div>

<p>
但以下是无效的：
</p>

<pre>
q.M0()       // (*q).M0 有效但并非字段选择器
</pre>


<div class="english">
<h3 id="Method_expressions">Method expressions</h3>
</div>

<h3 id="方法表达式">方法表达式</h3>

<div class="english">
<p>
If <code>M</code> is in the <a href="#Method_sets">method set</a> of type <code>T</code>,
<code>T.M</code> is a function that is callable as a regular function
with the same arguments as <code>M</code> prefixed by an additional
argument that is the receiver of the method.
</p>

<pre class="ebnf">
MethodExpr    = ReceiverType "." MethodName .
ReceiverType  = Type .
</pre>
</div>

<p>
若方法 <code>M</code> 在类型 <code>T</code> 的<a href="#方法集">方法集</a>中，
那么 <code>T.M</code> 是可以像常规函数一样调用的函数，它通过与 <code>M</code>
前缀的附加实参相同的实参调用，该实参即为该方法的接收者。
</p>

<pre class="ebnf">
方法表达式  = 接收者类型 "." 方法名 .
接收者类型  = 类型名 | "(" "*" 类型名 ")" | "(" 接收者类型 ")" .
</pre>

<div class="english">
<p>
Consider a struct type <code>T</code> with two methods,
<code>Mv</code>, whose receiver is of type <code>T</code>, and
<code>Mp</code>, whose receiver is of type <code>*T</code>.
</p>

<pre>
type T struct {
	a int
}
func (tv  T) Mv(a int) int         { return 0 }  // value receiver
func (tp *T) Mp(f float32) float32 { return 1 }  // pointer receiver

var t T
</pre>
</div>

<p>
考虑结构体类型 <code>T</code>，它带有两个方法：<code>Mv</code> 的接收者类型为
<code>T</code>，以及 <code>Mp</code> 的接收者类型为 <code>*T</code>。
</p>

<pre>
type T struct {
	a int
}
func (tv  T) Mv(a int) int         { return 0 }  // 值接收者
func (tp *T) Mp(f float32) float32 { return 1 }  // 指针接收者

var t T
</pre>

<div class="english">
<p>
The expression
</p>

<pre>
T.Mv
</pre>

<p>
yields a function equivalent to <code>Mv</code> but
with an explicit receiver as its first argument; it has signature
</p>

<pre>
func(tv T, a int) int
</pre>

<p>
That function may be called normally with an explicit receiver, so
these five invocations are equivalent:
</p>

<pre>
t.Mv(7)
T.Mv(t, 7)
(T).Mv(t, 7)
f1 := T.Mv; f1(t, 7)
f2 := (T).Mv; f2(t, 7)
</pre>
</div>

<p>
表达式
</p>

<pre>
T.Mv
</pre>

<p>
会产生一个等价于 <code>Mv</code> 的方法，不过它带有显式的接收者作为其第一个实参。
它的签名为
</p>

<pre>
func(tv T, a int) int
</pre>

<p>
该函数可通过显式的接收者正常调用，因此以下五种调用法是等价的：
</p>

<pre>
t.Mv(7)
T.Mv(t, 7)
(T).Mv(t, 7)
f1 := T.Mv; f1(t, 7)
f2 := (T).Mv; f2(t, 7)
</pre>

<div class="english">
<p>
Similarly, the expression
</p>

<pre>
(*T).Mp
</pre>

<p>
yields a function value representing <code>Mp</code> with signature
</p>

<pre>
func(tp *T, f float32) float32
</pre>
</div>

<p>
同样，表达式
</p>

<pre>
(*T).Mp
</pre>

<p>
会产生一个表示 <code>Mp</code>的函数值，其签名为
</p>

<pre>
func(tp *T, f float32) float32
</pre>

<div class="english">
<p>
For a method with a value receiver, one can derive a function
with an explicit pointer receiver, so
</p>

<pre>
(*T).Mv
</pre>

<p>
yields a function value representing <code>Mv</code> with signature
</p>

<pre>
func(tv *T, a int) int
</pre>
</div>

<p>
对于带有值接收者的方法，它可导出一个带显式指针接收者的函数，因此
</p>

<pre>
(*T).Mv
</pre>

<p>
会产生一个表示 <code>Mv</code>的函数值，其签名为
</p>

<pre>
func(tv *T, a int) int
</pre>

<div class="english">
<p>
Such a function indirects through the receiver to create a value
to pass as the receiver to the underlying method;
the method does not overwrite the value whose address is passed in
the function call.
</p>
</div>

<p>
这样的函数通过接收者间接创建了一个值来通过接收者传给底层方法；
该方法并不会覆盖在函数调用中传递地址的值。
</p>

<div class="english">
<p>
The final case, a value-receiver function for a pointer-receiver method,
is illegal because pointer-receiver methods are not in the method set
of the value type.
</p>
</div>

<p>
最后一种情况，“值-接收者”函数对于“指针-接收者”方法来说是非法的，
因为“指针-接收者”方法并不在值类型的方法集中。
</p>

<div class="english">
<p>
Function values derived from methods are called with function call syntax;
the receiver is provided as the first argument to the call.
That is, given <code>f := T.Mv</code>, <code>f</code> is invoked
as <code>f(t, 7)</code> not <code>t.f(7)</code>.
To construct a function that binds the receiver, use a
<a href="#Function_literals">function literal</a> or
<a href="#Method_values">method value</a>.
</p>
</div>

<p>
由方法导出的函数值通过函数调用方法调用，接收者作为该调用的第一个实参。
即，给定 <code>f := T.Mv</code>，<code>f</code> 会作为 <code>f(t, 7)</code>
而非 <code>t.f(7)</code> 调用。要构造一个绑定了接收者的函数，应使用
<a href="#函数字面">函数字面</a>或<a href="#方法值">方法值</a>。
</p>

<div class="english">
<p>
It is legal to derive a function value from a method of an interface type.
The resulting function takes an explicit receiver of that interface type.
</p>
</div>

<p>
从一个接口类型的方法导出函数值是合法的，其结果函数接受一个显式的该接口类型的接收者。
</p>

<div class="english">
<h3 id="Method_values">Method values</h3>
</div>

<h3 id="方法值">方法值</h3>

<div class="english">
<p>
If the expression <code>x</code> has static type <code>T</code> and
<code>M</code> is in the <a href="#Method_sets">method set</a> of type <code>T</code>,
<code>x.M</code> is called a <i>method value</i>.
The method value <code>x.M</code> is a function value that is callable
with the same arguments as a method call of <code>x.M</code>.
The expression <code>x</code> is evaluated and saved during the evaluation of the
method value; the saved copy is then used as the receiver in any calls,
which may be executed later.
</p>
</div>

<p>
若表达式 <code>x</code> 拥有静态类型 <code>T</code> 且 <code>M</code>
在类型 <code>T</code> 的<a href="#方法集">方法集</a>中，那么 <code>x.M</code>
就称作<b>方法值</b>。方法值 <code>x.M</code> 是一个函数值，它能够以 <code>x.M</code>
方法调用的参数作为实参调用。表达式 <code>x</code> 在方法值求值时被调用并保存。
之后保存的副本可在任何调用中被用作接收者，它可以之后再执行。
</p>

<div class="english">
<p>
The type <code>T</code> may be an interface or non-interface type.
</p>
</div>

<p>
类型 <code>T</code> 可为接口或非接口类型。
</p>

<div class="english">
<p>
As in the discussion of <a href="#Method_expressions">method expressions</a> above,
consider a struct type <code>T</code> with two methods,
<code>Mv</code>, whose receiver is of type <code>T</code>, and
<code>Mp</code>, whose receiver is of type <code>*T</code>.
</p>
</div>

<p>
如之前<a href="#方法表达式">方法表达式</a>的讨论中那样，考虑一个结构体类型
<code>T</code>，它有两个方法：<code>Mv</code> 接收者类型为 <code>T</code>，以及
<code>Mp</code> 接收者类型为 <code>*T</code>。
</p>

<div class="english">
<pre>
type T struct {
	a int
}
func (tv  T) Mv(a int) int         { return 0 }  // value receiver
func (tp *T) Mp(f float32) float32 { return 1 }  // pointer receiver

var t T
var pt *T
func makeT() T
</pre>
</div>

<pre>
type T struct {
	a int
}
func (tv  T) Mv(a int) int         { return 0 }  // 值接收者
func (tp *T) Mp(f float32) float32 { return 1 }  // 指针接收者

var t T
var pt *T
func makeT() T
</pre>

<div class="english">
<p>
The expression
</p>
</div>

<p>
表达式
</p>

<pre>
t.Mv
</pre>

<div class="english">
<p>
yields a function value of type
</p>
</div>

<p>
产生一个类型为
</p>

<pre>
func(int) int
</pre>

<div class="english">
<p>
These two invocations are equivalent:
</p>
</div>

<p>
的函数值。
</p>

<p>
以下两个调用是等价的：
</p>

<pre>
t.Mv(7)
f := t.Mv; f(7)
</pre>

<div class="english">
<p>
Similarly, the expression
</p>
</div>

<p>
同样，表达式
</p>

<pre>
pt.Mp
</pre>

<div class="english">
<p>
yields a function value of type
</p>
</div>

<p>
会产生一个类型为
</p>

<pre>
func(float32) float32
</pre>

<p>
的函数值。
</p>

<div class="english">
<p>
As with <a href="#Selectors">selectors</a>, a reference to a non-interface method with a value receiver
using a pointer will automatically dereference that pointer: <code>pt.Mv</code> is equivalent to <code>(*pt).Mv</code>.
</p>
</div>

<p>
对于<a href="#选择器">选择器</a>，通过指针引用非接口方法的的值接收者将自动解引用该指针：
<code>pt.Mv</code> 等价于 <code>(*pt).Mv</code>。
</p>

<div class="english">
<p>
As with <a href="#Calls">method calls</a>, a reference to a non-interface method with a pointer receiver
using an addressable value will automatically take the address of that value: <code>t.Mp</code> is equivalent to <code>(&amp;t).Mp</code>.
</p>
</div>

<p>
对于<a href="#调用">方法调用</a>，通过可寻址值引用非接口方法的指针接收者将自动获取该值的地址：
<code>t.Mp</code> 等价于 <code>(&amp;t).Mp</code>。
</p>

<div class="english">
<pre>
f := t.Mv; f(7)   // like t.Mv(7)
f := pt.Mp; f(7)  // like pt.Mp(7)
f := pt.Mv; f(7)  // like (*pt).Mv(7)
f := t.Mp; f(7)   // like (&amp;t).Mp(7)
f := makeT().Mp   // invalid: result of makeT() is not addressable
</pre>
</div>

<pre>
f := t.Mv; f(7)   // 如同 个  t.Mv(7)
f := pt.Mp; f(7)  // 如同 pt.Mp(7)
f := pt.Mv; f(7)  // 如同 (*pt).Mv(7)
f := t.Mp; f(7)   // 如同 (&amp;t).Mp(7)
f := makeT().Mp   // 无效：makeT() 的结果不可寻址
</pre>

<div class="english">
<p>
Although the examples above use non-interface types, it is also legal to create a method value
from a value of interface type.
</p>
</div>

<p>
上面的示例使用了非接口类型，然而从接口类型的值创建方法值也是合法的。
</p>

<div class="english">
<pre>
var i interface { M(int) } = myVal
f := i.M; f(7)  // like i.M(7)
</pre>
</div>

<pre>
var i interface { M(int) } = myVal
f := i.M; f(7)  // 如同 i.M(7)
</pre>

<div class="english">
<h3 id="Index_expressions">Index expressions</h3>
</div>

<h3 id="下标表达式">下标表达式</h3>

<div class="english">
<p>
A primary expression of the form
</p>
</div>

<p>
形式为
</p>

<pre>
a[x]
</pre>

<div class="english">
<p>
denotes the element of the array, pointer to array, slice, string or map <code>a</code> indexed by <code>x</code>.
The value <code>x</code> is called the <i>index</i> or <i>map key</i>, respectively.
The following rules apply:
</p>
</div>

<p>
的主表达式表示数组、数组指针、切片、字符串或映射 <code>a</code> 的元素通过 <code>x</code> 检索。
值 <code>x</code> 称为 <b>下标</b> 或 <b>映射键</b>。以下规则适用于其对应的类型：
</p>

<div class="english">
<p>
If <code>a</code> is not a map:
</p>
<ul>
	<li>the index <code>x</code> must be of integer type or an untyped constant</li>
	<li>a constant index must be non-negative and
	    <a href="#Representability">representable</a> by a value of type <code>int</code></li>
	<li>a constant index that is untyped is given type <code>int</code></li>
	<li>the index <code>x</code> is <i>in range</i> if <code>0 &lt;= x &lt; len(a)</code>,
	    otherwise it is <i>out of range</i></li>
</ul>
</div>

<p>
若 <code>a</code> 并非一个映射：
</p>
<ul>
	<li>下标 <code>x</code> 必须为整数类型或无类型化的；若 <code>0 &lt;= x &lt; len(a)</code>
		则该下标在<b>界内</b>，否则即为<b>越界</b></li>
	<li>a <a href="#常量">常量</a>下标必须为可表示成 <code>int</code> 类型的值</li>
</ul>

<div class="english">
<p>
For <code>a</code> of <a href="#Array_types">array type</a> <code>A</code>:
</p>
<ul>
	<li>a <a href="#Constants">constant</a> index must be in range</li>
	<li>if <code>x</code> is out of range at run time,
	    a <a href="#Run_time_panics">run-time panic</a> occurs</li>
	<li><code>a[x]</code> is the array element at index <code>x</code> and the type of
	    <code>a[x]</code> is the element type of <code>A</code></li>
</ul>
</div>

<p>
对于<a href="#数组类型">数组类型</a> <code>A</code> 的 <code>a</code>：
</p>
<ul>
	<li><a href="#常量">常量</a>下标必在界内</li>
	<li>若 <code>x</code> 在运行时越界，
		就会引发一个<a href="#运行时恐慌">运行时恐慌</a></li>
	<li><code>a[x]</code> 是下标为 <code>x</code> 的数组元素，且 <code>a[x]</code>
		的类型即为 <code>A</code> 的元素类型</li>
</ul>

<div class="english">
<p>
For <code>a</code> of <a href="#Pointer_types">pointer</a> to array type:
</p>
<ul>
	<li><code>a[x]</code> is shorthand for <code>(*a)[x]</code></li>
</ul>
</div>

<p>
对于数组<a href="#指针类型">指针</a>类型的 <code>a</code>：
</p>
<ul>
	<li><code>a[x]</code> 为 <code>(*a)[x]</code> 的简写</li>
</ul>

<div class="english">
<p>
For <code>a</code> of <a href="#Slice_types">slice type</a> <code>S</code>:
</p>
<ul>
	<li>if <code>x</code> is out of range at run time,
	    a <a href="#Run_time_panics">run-time panic</a> occurs</li>
	<li><code>a[x]</code> is the slice element at index <code>x</code> and the type of
	    <code>a[x]</code> is the element type of <code>S</code></li>
</ul>
</div>

<p>
对于<a href="#切片类型">切片类型</a> <code>S</code> 的 <code>a</code>：
</p>
<ul>
	<li>若 <code>x</code> 在运行时越界，
		就会引发一个<a href="#运行时恐慌">运行时恐慌</a></li>
	<li><code>a[x]</code> 是下标为 <code>x</code> 的切片元素且
		<code>a[x]</code> 的类型为 <code>S</code> 的元素类型</li>
</ul>

<div class="english">
<p>
For <code>a</code> of <a href="#String_types">string type</a>:
</p>
<ul>
	<li>a <a href="#Constants">constant</a> index must be in range
	    if the string <code>a</code> is also constant</li>
	<li>if <code>x</code> is out of range at run time,
	    a <a href="#Run_time_panics">run-time panic</a> occurs</li>
	<li><code>a[x]</code> is the non-constant byte value at index <code>x</code> and the type of
	    <code>a[x]</code> is <code>byte</code></li>
	<li><code>a[x]</code> may not be assigned to</li>
</ul>
</div>

<p>
对于<a href="#字符串类型">字符串类型</a> 的 <code>a</code>：
</p>
<ul>
	<li>若字符串 <code>a</code> 也为常量，<a href="#常量">常量</a>下标必在界内。</li>
	<li>若 <code>x</code> 超出范围，就会出现一个<a href="#运行时恐慌">运行时恐慌</a></li>
	<li><code>a[x]</code> 为下标 <code>x</code> 的非常量字节值且 <code>a[x]</code> 的类型为 <code>byte</code></li>
	<li><code>a[x]</code> 不可赋值</li>
</ul>

<div class="english">
<p>
For <code>a</code> of <a href="#Map_types">map type</a> <code>M</code>:
</p>
<ul>
	<li><code>x</code>'s type must be
	    <a href="#Assignability">assignable</a>
	    to the key type of <code>M</code></li>
	<li>if the map contains an entry with key <code>x</code>,
	    <code>a[x]</code> is the map value with key <code>x</code>
	    and the type of <code>a[x]</code> is the value type of <code>M</code></li>
	<li>if the map is <code>nil</code> or does not contain such an entry,
	    <code>a[x]</code> is the <a href="#The_zero_value">zero value</a>
	    for the value type of <code>M</code></li>
</ul>
</div>

<p>
对于<a href="#映射类型">映射类型</a> <code>M</code> 的 <code>a</code>：
</p>
<ul>
	<li><code>x</code> 的类型必须<a href="#可赋值性">可赋值</a>至 <code>M</code> 的键类型</li>
	<li>若映射包含键为 <code>x</code> 的项，则 <code>a[x]</code> 为键 <code>x</code> 的映射值，
		且 <code>a[x]</code> 的类型为 <code>M</code> 的值类型</li>
	<li>若映射为 <code>nil</code> 或不包含这样的项，
		<code>a[x]</code> 为 <code>M</code> 值类型的<a href="#零值">零值</a></li>
</ul>

<div class="english">
<p>
Otherwise <code>a[x]</code> is illegal.
</p>
</div>

<p>
否则 <code>a[x]</code> 即为非法的。
</p>

<div class="english">
<p>
An index expression on a map <code>a</code> of type <code>map[K]V</code>
used in an <a href="#Assignments">assignment</a> or initialization of the special form
</p>
</div>

<p>
在类型为 <code>map[K]V</code> 的映射 <code>a</code> 中，
下标表达式可在<a href="#赋值">赋值</a>或初始化中通过特殊形式
</p>

<pre>
v, ok = a[x]
v, ok := a[x]
var v, ok = a[x]
var v, ok T = a[x]
</pre>

<div class="english">
<p>
yields an additional untyped boolean value. The value of <code>ok</code> is
<code>true</code> if the key <code>x</code> is present in the map, and
<code>false</code> otherwise.
</p>
</div>

<p>
产生一个附加的无类型化布尔值。若键 <code>x</code> 存在于映射中，则
<code>ok</code> 的值为 <code>true</code>，否则即为 <code>false</code>。
</p>

<div class="english">
<p>
Assigning to an element of a <code>nil</code> map causes a
<a href="#Run_time_panics">run-time panic</a>.
</p>
</div>

<div class="english">
<h3 id="Slice_expressions">Slice expressions</h3>
</div>

<h3 id="切片表达式">切片表达式</h3>

<div class="english">
<p>
Slice expressions construct a substring or slice from a string, array, pointer
to array, or slice. There are two variants: a simple form that specifies a low
and high bound, and a full form that also specifies a bound on the capacity.
</p>
</div>

<p>
切片表达式从一个字符串、数组、数组指针或切片中构造一个子串或切片。切片有两种变体：
简单形式指定了一个上界和下界，完整形式还指定了容量的边界。
</p>

<div class="english">
<h4>Simple slice expressions</h4>
</div>

<h4>简单切片表达式</h4>

<div class="english">
<p>
For a string, array, pointer to array, or slice <code>a</code>, the primary expression
</p>
</div>

<p>
对于字符串，数组，数组指针或切片 <code>a</code>，主表达式
</p>

<pre>
a[low : high]
</pre>

<div class="english">
<p>
constructs a substring or slice. The <i>indices</i> <code>low</code> and
<code>high</code> select which elements of operand <code>a</code> appear
in the result. The result has indices starting at 0 and length equal to
<code>high</code>&nbsp;-&nbsp;<code>low</code>.
After slicing the array <code>a</code>
</p>
</div>

<p>
会构造一个字串或切片。<b>下标</b> <code>low</code> 和 <code>high</code> 则选出操作数
<code>a</code> 中哪些元素出现在结果中。该结果的下标起始于 0 且长度等于
<code>high</code>&nbsp;-&nbsp;<code>low</code>。
在切下数组 <code>a</code>
</p>

<pre>
a := [5]int{1, 2, 3, 4, 5}
s := a[1:4]
</pre>

<div class="english">
<p>
the slice <code>s</code> has type <code>[]int</code>, length 3, capacity 4, and elements
</p>
</div>

<p>
之后，切片 <code>s</code> 的类型为 <code>[]int</code>，长度为 3，容量为 4，且元素
</p>

<pre>
s[0] == 2
s[1] == 3
s[2] == 4
</pre>

<div class="english">
<p>
For convenience, any of the indices may be omitted. A missing <code>low</code>
index defaults to zero; a missing <code>high</code> index defaults to the length of the
sliced operand:
</p>

<pre>
a[2:]  // same as a[2 : len(a)]
a[:3]  // same as a[0 : 3]
a[:]   // same as a[0 : len(a)]
</pre>
</div>

<p>
为方便起见，任何下标都可省略。略去的 <code>low</code> 下标默认为零；
略去的 <code>high</code> 下标默认为已切下的操作数的长度：
</p>

<pre>
a[2:]  // 等价于 a[2 : len(a)]
a[:3]  // 等价于 a[0 : 3]
a[:]   // 等价于 a[0 : len(a)]
</pre>

<div class="english">
<p>
For arrays or strings, the indices are <i>in range</i> if
<code>0</code> &lt;= <code>low</code> &lt;= <code>high</code> &lt;= <code>len(a)</code>,
otherwise they are <i>out of range</i>.
For slices, the upper index bound is the slice capacity <code>cap(a)</code> rather than the length.
A <a href="#Constants">constant</a> index must be non-negative and
<a href="#Representability">representable</a> by a value of type
<code>int</code>; for arrays or constant strings, constant indices must also be in range.
If both indices are constant, they must satisfy <code>low &lt;= high</code>.
If the indices are out of range at run time, a <a href="#Run_time_panics">run-time panic</a> occurs.
</p>
</div>

<p>
对于数组或字符串，若 <code>0</code> &lt;= <code>low</code> &lt;= <code>high</code> &lt;= <code>len(a)</code>，
下标即在<b>界内</b>，否则即在<code>界外</code>。
对于切片，其上界为该切片的容量 <code>cap(a)</code> 而非长度。<a href="#常量">常量</a>下标必为非负值，
且可表示为 <code>int</code> 类型的值；对于数组或常量字符串，常量下标必须也在界内。若二者下标均为常量，它们必定满足
<code>low &lt;= high</code>。若 <code>a</code> 为 <code>nil</code>
或其下标在运行时越界，就会引发一个<a href="#运行时恐慌">运行时恐慌</a>。
</p>

<div class="english">
<p>
Except for <a href="#Constants">untyped strings</a>, if the sliced operand is a string or slice,
the result of the slice operation is a non-constant value of the same type as the operand.
For untyped string operands the result is a non-constant value of type <code>string</code>.
If the sliced operand is an array, it must be <a href="#Address_operators">addressable</a>
and the result of the slice operation is a slice with the same element type as the array.
</p>
</div>

<p>
除<a href="#常量">无类型化字符串</a>外，若已切下的操作数为字符串或切片，
该切片操作的结果即为与操作数类型相同的非常量值。
对于无类型化的字符串操作数，其结果为 <code>string</code> 类型的非常量值。
若已切下操作数为数组，它必须为<a href="#地址操作符">可寻址的</a>，
且该切片操作的结果为以相同元素类型作为数组的切片。
</p>

<div class="english">
<p>
If the sliced operand of a valid slice expression is a <code>nil</code> slice, the result
is a <code>nil</code> slice. Otherwise, if the result is a slice, it shares its underlying
array with the operand.
</p>
</div>

<p>
若一个有效切片表达式的被切操作数为 <code>nil</code> 切片，则其结果为
<code>nil</code> 切片。否则其结果与其操作数共享底层数组。
</p>

<div class="english">
<h4>Full slice expressions</h4>
</div>

<h4>完整切片表达式</h4>

<div class="english">
<p>
For an array, pointer to array, or slice <code>a</code> (but not a string), the primary expression
</p>
</div>

<p>
对于数组、数组指针或切片 <code>a</code>（除了字符串），主表达式
</p>

<pre>
a[low : high : max]
</pre>

<div class="english">
<p>
constructs a slice of the same type, and with the same length and elements as the simple slice
expression <code>a[low : high]</code>. Additionally, it controls the resulting slice's capacity
by setting it to <code>max - low</code>. Only the first index may be omitted; it defaults to 0.
After slicing the array <code>a</code>
</p>
</div>

<p>
构造一个同类型的切片，它与简单切片 <code>a[low : high]</code> 的长度和元素相同。
此外，它能通过将其设置为 <code>max - low</code> 来控制结果切片的容量。
只有第一个下标可被忽略，它默认为 0。在对数组 <code>a</code> 进行切片后
</p>

<pre>
a := [5]int{1, 2, 3, 4, 5}
t := a[1:3:5]
</pre>

<div class="english">
<p>
the slice <code>t</code> has type <code>[]int</code>, length 2, capacity 4, and elements
</p>
</div>

<p>
切片 <code>t</code> 拥有类型 <code>[]int</code>，长度为 2，容量为 4，且元素
</p>

<pre>
t[0] == 2
t[1] == 3
</pre>

<div class="english">
<p>
As for simple slice expressions, if <code>a</code> is a pointer to an array,
<code>a[low : high : max]</code> is shorthand for <code>(*a)[low : high : max]</code>.
If the sliced operand is an array, it must be <a href="#Address_operators">addressable</a>.
</p>
</div>

<p>
对于简单切片表达式，若 <code>a</code> 为数组指针，则 <code>a[low : high : max]</code>
为 <code>(*a)[low : high : max]</code> 的简写。若被切操作数为数组，它必须是<a href="#地址操作符">可寻址的</a>。
</p>

<div class="english">
<p>
The indices are <i>in range</i> if <code>0 &lt;= low &lt;= high &lt;= max &lt;= cap(a)</code>,
otherwise they are <i>out of range</i>.
A <a href="#Constants">constant</a> index must be non-negative and
<a href="#Representability">representable</a> by a value of type
<code>int</code>; for arrays, constant indices must also be in range.
If multiple indices are constant, the constants that are present must be in range relative to each
other.
If the indices are out of range at run time, a <a href="#Run_time_panics">run-time panic</a> occurs.
</p>
</div>

<p>
若 <code>0 &lt;= low &lt;= high &lt;= max &lt;= cap(a)</code>，则下标在<b>界内</b>，
否则在<b>界外</b>。<a href="#常量">常量</a> 下标必须为非负值且可被表示为
<code>int</code> 类型的值；对于数组，常量下标也必须在界内。若多个下标为常量，
则存在的常量必须在彼此的界内。若下标在运行时越界，就会引发一个<a href="#运行时恐慌">运行时恐慌</a>。
</p>

<div class="english">
<h3 id="Type_assertions">Type assertions</h3>
</div>

<h3 id="类型断言">类型断言</h3>

<div class="english">
<p>
For an expression <code>x</code> of <a href="#Interface_types">interface type</a>
and a type <code>T</code>, the primary expression
</p>
</div>

<p>
对于<a href="#接口类型">接口类型</a>的表达式 <code>x</code> 与类型 <code>T</code>，主表达式
</p>

<pre>
x.(T)
</pre>

<div class="english">
<p>
asserts that <code>x</code> is not <code>nil</code>
and that the value stored in <code>x</code> is of type <code>T</code>.
The notation <code>x.(T)</code> is called a <i>type assertion</i>.
</p>
</div>

<p>
断言 <code>x</code> 不为 <code>nil</code> 且存储于 <code>x</code> 中的值其类型为 <code>T</code>。
记法 <code>x.(T)</code> 称为<b>类型断言</b>。
</p>

<div class="english">
<p>
More precisely, if <code>T</code> is not an interface type, <code>x.(T)</code> asserts
that the dynamic type of <code>x</code> is <a href="#Type_identity">identical</a>
to the type <code>T</code>.
In this case, <code>T</code> must <a href="#Method_sets">implement</a> the (interface) type of <code>x</code>;
otherwise the type assertion is invalid since it is not possible for <code>x</code>
to store a value of type <code>T</code>.
If <code>T</code> is an interface type, <code>x.(T)</code> asserts that the dynamic type
of <code>x</code> implements the interface <code>T</code>.
</p>
</div>

<p>
更确切地说，若 <code>T</code> 为非接口类型，<code>x.(T)</code> 断言 <code>x</code> 的动态类型
与 <code>T</code><a href="#类型标识">相同</a>。在此情况下，<code>T</code>
必须<a href="#方法集">实现</a> <code>x</code> 的（接口）类型，除非其类型断言由于无法为
<code>x</code> 存储类型为 <code>T</code> 的值而无效。若 <code>T</code> 为接口类型，
<code>x.(T)</code> 则断言 <code>x</code> 的动态类型实现了接口 <code>T</code>。
</p>

<div class="english">
<p>
If the type assertion holds, the value of the expression is the value
stored in <code>x</code> and its type is <code>T</code>. If the type assertion is false,
a <a href="#Run_time_panics">run-time panic</a> occurs.
In other words, even though the dynamic type of <code>x</code>
is known only at run time, the type of <code>x.(T)</code> is
known to be <code>T</code> in a correct program.
</p>

<pre>
var x interface{} = 7          // x has dynamic type int and value 7
i := x.(int)                   // i has type int and value 7

type I interface { m() }

func f(y I) {
	s := y.(string)        // illegal: string does not implement I (missing method m)
	r := y.(io.Reader)     // r has type io.Reader and the dynamic type of y must implement both I and io.Reader
	…
}
</pre>
</div>

<p>
若该类型断言成立，该表达式的值即为存储于 <code>x</code> 中的值，且其类型为 <code>T</code>。若该类型断言不成立，
就会出现一个<a href="#运行时恐慌">运行时恐慌</a>。换句话说，即使 <code>x</code>
的动态类型只能在运行时可知，在正确的程序中，<code>x.(T)</code> 的类型也可知为 <code>T</code>。
</p>

<pre>
var x interface{} = 7  // x 拥有动态类型 int 与值 7
i := x.(int)           // i 拥有类型 int 与值 7

type I interface { m() }

func f(y I) {
	s := y.(string)        // 非法：string 没有实现 I（缺少方法 m）
	r := y.(io.Reader)     // r 拥有 类型 io.Reader 且 y 必须同时实现了 I 和 io.Reader
	…
}
</pre>

<div class="english">
<p>
A type assertion used in an <a href="#Assignments">assignment</a> or initialization of the special form
</p>
</div>

<p>
类型断言在<a href="#赋值">赋值</a>或初始化中通过特殊形式
</p>

<pre>
v, ok = x.(T)
v, ok := x.(T)
var v, ok = x.(T)
var v, ok T1 = x.(T)
</pre>

<div class="english">
<p>
yields an additional untyped boolean value. The value of <code>ok</code> is <code>true</code>
if the assertion holds. Otherwise it is <code>false</code> and the value of <code>v</code> is
the <a href="#The_zero_value">zero value</a> for type <code>T</code>.
No run-time panic occurs in this case.
</p>
</div>

<p>
产生一个附加的无类型化布尔值。若该断言成立，<code>ok</code> 的值为 <code>true</code>，否则即为
<code>false</code>，且 <code>v</code> 的值为类型为 <code>T</code> 的<a href="#零值">零值</a>。
此种情况不会触发运行时恐慌。
</p>


<div class="english">
<h3 id="Calls">Calls</h3>
</div>

<h3 id="调用">调用</h3>

<div class="english">
<p>
Given an expression <code>f</code> of function type
<code>F</code>,
</p>
</div>

<p>
给定函数类型为 <code>F</code> 的表达式 <code>f</code>，
</p>

<pre>
f(a1, a2, … an)
</pre>

<div class="english">
<p>
calls <code>f</code> with arguments <code>a1, a2, … an</code>.
Except for one special case, arguments must be single-valued expressions
<a href="#Assignability">assignable</a> to the parameter types of
<code>F</code> and are evaluated before the function is called.
The type of the expression is the result type
of <code>F</code>.
A method invocation is similar but the method itself
is specified as a selector upon a value of the receiver type for
the method.
</p>

<pre>
math.Atan2(x, y)  // function call
var pt *Point
pt.Scale(3.5)     // method call with receiver pt
</pre>
</div>

<p>
以实参 <code>a1, a2, … an</code> 调用 <code>f</code>。
除一种特殊情况外，实参必须为 <a href="#可赋值性">可赋予</a>
<code>F</code> 的形参类型的单值表达式，且在该函数被调用前求值。
该表达式的类型为 <code>F</code> 的返回类型。
方法调用也类似，只不过使用接收者类型值的选择器操作来指定方法。
</p>

<pre>
math.Atan2(x, y)  // 函数调用
var pt *Point
pt.Scale(3.5)     // 带接收者 pt 的方法调用
</pre>

<div class="english">
<p>
In a function call, the function value and arguments are evaluated in
<a href="#Order_of_evaluation">the usual order</a>.
After they are evaluated, the parameters of the call are passed by value to the function
and the called function begins execution.
The return parameters of the function are passed by value
back to the calling function when the function returns.
</p>
</div>

<p>
在函数调用中，函数值与实参按<a href="#求值顺序">一般顺序</a>求值。
在它们求值后，该调用的形参传值至该函数，被调用函数开始执行。
当函数返回时，该函数的返回形参将值传回调用函数。
</p>

<div class="english">
<p>
Calling a <code>nil</code> function value
causes a <a href="#Run_time_panics">run-time panic</a>.
</p>
</div>

<p>
调用 <code>nil</code> 函数值会引发 <a href="#运行时恐慌">运行时恐慌</a>。
</p>

<div class="english">
<p>
As a special case, if the return values of a function or method
<code>g</code> are equal in number and individually
assignable to the parameters of another function or method
<code>f</code>, then the call <code>f(g(<i>parameters_of_g</i>))</code>
will invoke <code>f</code> after binding the return values of
<code>g</code> to the parameters of <code>f</code> in order.  The call
of <code>f</code> must contain no parameters other than the call of <code>g</code>,
and <code>g</code> must have at least one return value.
If <code>f</code> has a final <code>...</code> parameter, it is
assigned the return values of <code>g</code> that remain after
assignment of regular parameters.
</p>
</div>

<p>
作为一种特殊情况，若函数或方法 <code>g</code> 的返回值在数量上等于函数或方法 <code>f</code> 的形参，
且分别可赋予它，那么调用 <code>f(g(<i>g 的形参</i>))</code> 将在依序绑定 <code>g</code>
的返回值至 <code>f</code> 的形参后引用 <code>f</code>。除 <code>g</code> 的调用外，
<code>f</code> 的调用必须不包含任何形参。若 <code>f</code> 的最后有 <code>...</code> 形参，
它在常规的形参赋值后，可被赋予 <code>g</code> 余下的返回值。
</p>

<pre>
func Split(s string, pos int) (string, string) {
	return s[0:pos], s[pos:]
}

func Join(s, t string) string {
	return s + t
}

if Join(Split(value, len(value)/2)) != value {
	log.Panic("test fails")
}
</pre>

<div class="english">
<p>
A method call <code>x.m()</code> is valid if the <a href="#Method_sets">method set</a>
of (the type of) <code>x</code> contains <code>m</code> and the
argument list can be assigned to the parameter list of <code>m</code>.
If <code>x</code> is <a href="#Address_operators">addressable</a> and <code>&amp;x</code>'s method
set contains <code>m</code>, <code>x.m()</code> is shorthand
for <code>(&amp;x).m()</code>:
</p>
</div>

<p>
若 <code>x</code>（的类型）的<a href="#方法集">方法集</a>包含 <code>m</code>，
且其实参列表可赋予 <code>m</code> 的形参列表，方法调用 <code>x.m()</code> 即为有效的。
若 <code>x</code> 为 <a href="#地址操作符">可寻址</a>的且 <code>&amp;x</code> 的方法集包含 <code>m</code>，
<code>x.m()</code> 即为 <code>(&amp;x).m()</code> 的简写：
</p>

<pre>
var p Point
p.Scale(3.5)
</pre>

<div class="english">
<p>
There is no distinct method type and there are no method literals.
</p>
</div>

<p>
其中即没有明显的方法类型，也没有方法字面。
</p>


<div class="english">
<h3 id="Passing_arguments_to_..._parameters">Passing arguments to <code>...</code> parameters</h3>
</div>

<h3 id="传递实参至...形参">传递实参至...形参</h3>

<div class="english">
<p>
If <code>f</code> is <a href="#Function_types">variadic</a> with a final
parameter <code>p</code> of type <code>...T</code>, then within <code>f</code>
the type of <code>p</code> is equivalent to type <code>[]T</code>.
If <code>f</code> is invoked with no actual arguments for <code>p</code>,
the value passed to <code>p</code> is <code>nil</code>.
Otherwise, the value passed is a new slice
of type <code>[]T</code> with a new underlying array whose successive elements
are the actual arguments, which all must be <a href="#Assignability">assignable</a>
to <code>T</code>. The length and capacity of the slice is therefore
the number of arguments bound to <code>p</code> and may differ for each
call site.
</p>
</div>

<p>
若函数 <code>f</code> 最后一个形参 <code>p</code> 的类型为 <code>...T</code>，
那么它就是<a href="#函数类型">变参函数</a>，在 <code>f</code> 中，<code>p</code>
的类型等价于 <code>[]T</code>。若 <code>f</code> 在调用时 <code>p</code> 没有实参，
那么传给 <code>p</code> 的值为 <code>nil</code>，否则传入的值为 <code>[]T</code>
类型的新切片，其新的底层数组中连续的元素即为实际的实参，它们必须都<a href="#可赋值性">可赋予</a>类型
<code>T</code>。因此，该切片的长度和容量为绑定至 <code>p</code> 的实参的个数，
且对于每一个调用位置可能都不同。
</p>

<div class="english">
<p>
Given the function and calls
</p>
</div>

<p>
给定函数和调用
</p>

<pre>
func Greeting(prefix string, who ...string)
Greeting("nobody")
Greeting("hello:", "Joe", "Anna", "Eileen")
</pre>

<div class="english">
<p>
within <code>Greeting</code>, <code>who</code> will have the value
<code>nil</code> in the first call, and
<code>[]string{"Joe", "Anna", "Eileen"}</code> in the second.
</p>
</div>

<p>
在 <code>Greeting</code> 中，<code>who</code> 在第一次调用将拥有值
<code>nil</code>，而在第二次调用中则拥有值
<code>[]string{"Joe", "Anna", "Eileen"}</code>。
</p>

<div class="english">
<p>
If the final argument is assignable to a slice type <code>[]T</code>, it may be
passed unchanged as the value for a <code>...T</code> parameter if the argument
is followed by <code>...</code>. In this case no new slice is created.
</p>
</div>

<p>
若最后的实参可赋予类型为 <code>[]T</code> 的切片且后跟着 <code>...</code>，
它可能作为 <code>...T</code> 形参的值不变而被传入。
</p>

<div class="english">
<p>
Given the slice <code>s</code> and call
</p>
</div>

<p>
给定切片 <code>s</code> 与调用
</p>

<pre>
s := []string{"James", "Jasmine"}
Greeting("goodbye:", s...)
</pre>

<div class="english">
<p>
within <code>Greeting</code>, <code>who</code> will have the same value as <code>s</code>
with the same underlying array.
</p>
</div>

<p>
在 <code>Greeting</code> 中，<code>who</code> 将作为与 <code>s</code> 一样的值拥有与其相同的底层数组。
</p>


<div class="english">
<h3 id="Operators">Operators</h3>
</div>

<h3 id="操作符">操作符</h3>

<div class="english">
<p>
Operators combine operands into expressions.
</p>

<pre class="ebnf">
Expression = UnaryExpr | Expression binary_op Expression .
UnaryExpr  = PrimaryExpr | unary_op UnaryExpr .

binary_op  = "||" | "&amp;&amp;" | rel_op | add_op | mul_op .
rel_op     = "==" | "!=" | "&lt;" | "&lt;=" | ">" | ">=" .
add_op     = "+" | "-" | "|" | "^" .
mul_op     = "*" | "/" | "%" | "&lt;&lt;" | "&gt;&gt;" | "&amp;" | "&amp;^" .

unary_op   = "+" | "-" | "!" | "^" | "*" | "&amp;" | "&lt;-" .
</pre>
</div>

<p>
操作符与操作数结合成为表达式。
</p>

<pre class="ebnf">
表达式     = 一元表达式 | 表达式 二元操作符 一元表达式 .
一元表达式 = 主表达式 | 一元操作符 一元表达式 .

二元操作符 = "||" | "&amp;&amp;" | 关系操作符 | 加法操作符 | 乘法操作符 .
关系操作符 = "==" | "!=" | "&lt;" | "&lt;=" | ">" | ">=" .
加法操作符 = "+" | "-" | "|" | "^" .
乘法操作符 = "*" | "/" | "%" | "&lt;&lt;" | "&gt;&gt;" | "&amp;" | "&amp;^" .

一元操作符 = "+" | "-" | "!" | "^" | "*" | "&amp;" | "&lt;-" .
</pre>

<div class="english">
<p>
Comparisons are discussed <a href="#Comparison_operators">elsewhere</a>.
For other binary operators, the operand types must be <a href="#Type_identity">identical</a>
unless the operation involves shifts or untyped <a href="#Constants">constants</a>.
For operations involving constants only, see the section on
<a href="#Constant_expressions">constant expressions</a>.
</p>
</div>

<p>
比较操作将在<a href="#比较操作符">别处</a>讨论。
对于其它二元操作符，操作数的类型必须<a href="#类型标识">相同</a>，
除非该操作包含移位或无类型化<a href="#常量">常量</a>。
</p>

<div class="english">
<p>
Except for shift operations, if one operand is an untyped <a href="#Constants">constant</a>
and the other operand is not, the constant is <a href="#Conversions">converted</a>
to the type of the other operand.
</p>
</div>

<p>
除移位操作外，若其中一个操作数为无类型化<a href="#常量">常量</a>而另一个不是，
该常量需<a href="#类型转换">类型转换</a>为另一个操作数的类型。
</p>

<div class="english">
<p>
The right operand in a shift expression must have unsigned integer type
or be an untyped constant <a href="#Representability">representable</a> by a
value of type <code>uint</code>.
If the left operand of a non-constant shift expression is an untyped constant,
it is first converted to the type it would assume if the shift expression were
replaced by its left operand alone.
</p>

<pre>
var s uint = 33
var i = 1&lt;&lt;s                  // 1 has type int
var j int32 = 1&lt;&lt;s            // 1 has type int32; j == 0
var k = uint64(1&lt;&lt;s)          // 1 has type uint64; k == 1&lt;&lt;33
var m int = 1.0&lt;&lt;s            // 1.0 has type int; m == 0 if ints are 32bits in size
var n = 1.0&lt;&lt;s == j           // 1.0 has type int32; n == true
var o = 1&lt;&lt;s == 2&lt;&lt;s          // 1 and 2 have type int; o == true if ints are 32bits in size
var p = 1&lt;&lt;s == 1&lt;&lt;33         // illegal if ints are 32bits in size: 1 has type int, but 1&lt;&lt;33 overflows int
var u = 1.0&lt;&lt;s                // illegal: 1.0 has type float64, cannot shift
var u1 = 1.0&lt;&lt;s != 0          // illegal: 1.0 has type float64, cannot shift
var u2 = 1&lt;&lt;s != 1.0          // illegal: 1 has type float64, cannot shift
var v float32 = 1&lt;&lt;s          // illegal: 1 has type float32, cannot shift
var w int64 = 1.0&lt;&lt;33         // 1.0&lt;&lt;33 is a constant shift expression
var x = a[1.0&lt;&lt;s]             // 1.0 has type int; x == a[0] if ints are 32bits in size
var a = make([]byte, 1.0&lt;&lt;s)  // 1.0 has type int; len(a) == 0 if ints are 32bits in size
</pre>
</div>

<p>
移位表达式中的右操作数必须为无符号整数，或可转换为无符号整数的无类型化常量。
若非常量移位表达式的左操作数为无类型化常量，且该移位表达式已被其左操作数独自取代，
它首先会转换为其假定的类型。
</p>

<pre>
var s uint = 33
var i = 1&lt;&lt;s           // 1 的类型为 int
var j int32 = 1&lt;&lt;s     // 1 的类型为 int32；j == 0
var k = uint64(1&lt;&lt;s)   // 1 的类型为 uint64；k == 1&lt;&lt;33
var m int = 1.0&lt;&lt;s     // 1.0 的类型为 int；若 int 的大小为 32 位，则 m == 0
var n = 1.0&lt;&lt;s == j    // 1.0 的类型为 int32；n == true
var o = 1&lt;&lt;s == 2&lt;&lt;s   // 1 与 2 的类型为 int；若 int 的大小为 32 位，则 o == true
var p = 1&lt;&lt;s == 1&lt;&lt;33  // 若 int 的大小为 32 位即为非法：虽然 1 的类型为 int，但 1&lt;&lt;33 溢出了 int
var u = 1.0&lt;&lt;s         // 非法: 1.0 的类型为 float64，不能移位
var u1 = 1.0&lt;&lt;s != 0   // 非法: 1.0 的类型为 float64，不能移位
var u2 = 1&lt;&lt;s != 1.0   // 非法: 1 的类型为 float64，不能移位
var v float32 = 1&lt;&lt;s   // 非法: 1 的类型为 float32，不能移位
var w int64 = 1.0&lt;&lt;33  // 1.0&lt;&lt;33 为常量移位表达式
</pre>


<div class="english">
<h4 id="Operator_precedence">Operator precedence</h4>
</div>

<h4 id="操作符优先级">操作符优先级</h4>

<div class="english">
<p>
Unary operators have the highest precedence.
As the  <code>++</code> and <code>--</code> operators form
statements, not expressions, they fall
outside the operator hierarchy.
As a consequence, statement <code>*p++</code> is the same as <code>(*p)++</code>.
</p>
</div>

<p>
一元操作符拥有最高优先级。
<code>++</code> 和 <code>--</code> 操作符是语句，而非表达式，它们不属于运算符一级。
因此，语句 <code>*p++</code> 等价于 <code>(*p)++</code>。
</p>

<div class="english">
<p>
There are five precedence levels for binary operators.
Multiplication operators bind strongest, followed by addition
operators, comparison operators, <code>&amp;&amp;</code> (logical AND),
and finally <code>||</code> (logical OR):
</p>

<pre class="grammar">
Precedence    Operator
    5             *  /  %  &lt;&lt;  &gt;&gt;  &amp;  &amp;^
    4             +  -  |  ^
    3             ==  !=  &lt;  &lt;=  &gt;  &gt;=
    2             &amp;&amp;
    1             ||
</pre>
</div>

<p>
二元操作符有五种优先级。
乘法操作符结合性最强，其次为加法操作符、比较操作符、<code>&amp;&amp;</code>（逻辑与），
最后为 <code>||</code>（逻辑或）：
</p>

<pre class="grammar">
  优先级        操作符
    5             *  /  %  &lt;&lt;  &gt;&gt;  &amp;  &amp;^
    4             +  -  |  ^
    3             ==  !=  &lt;  &lt;=  &gt;  &gt;=
    2             &amp;&amp;
    1             ||
</pre>

<div class="english">
<p>
Binary operators of the same precedence associate from left to right.
For instance, <code>x / y * z</code> is the same as <code>(x / y) * z</code>.
</p>
</div>

<p>
相同优先级的二元操作符从左到右结合。
例如，<code>x / y * z</code> 等价于 <code>(x / y) * z</code>。
</p>

<pre>
+x
23 + 3*x[i]
x &lt;= f()
^a &gt;&gt; b
f() || g()
x == y+1 &amp;&amp; &lt;-chanPtr &gt; 0
</pre>


<div class="english">
<h3 id="Arithmetic_operators">Arithmetic operators</h3>
</div>

<h3 id="算数操作符">算数操作符</h3>

<div class="english">
<p>
Arithmetic operators apply to numeric values and yield a result of the same
type as the first operand. The four standard arithmetic operators (<code>+</code>,
<code>-</code>, <code>*</code>, <code>/</code>) apply to integer,
floating-point, and complex types; <code>+</code> also applies to strings.
The bitwise logical and shift operators apply to integers only.
</p>

<pre class="grammar">
+    sum                    integers, floats, complex values, strings
-    difference             integers, floats, complex values
*    product                integers, floats, complex values
/    quotient               integers, floats, complex values
%    remainder              integers

&amp;    bitwise AND            integers
|    bitwise OR             integers
^    bitwise XOR            integers
&amp;^   bit clear (AND NOT)    integers

&lt;&lt;   left shift             integer &lt;&lt; unsigned integer
&gt;&gt;   right shift            integer &gt;&gt; unsigned integer
</pre>
</div>

<p>
算数操作符适用于数值，并产生相同类型的结果作为第一个操作数。四个基本算数操作符
（<code>+</code>，<code>-</code>，<code>*</code>，<code>/</code>）适用于整数、浮点数和复数类型；
<code>+</code> 也适用于字符串。按位逻辑和移位运算符仅适用于整数。
</p>

<pre class="grammar">
+    和              integers, floats, complex values, strings
-    差              integers, floats, complex values
*    积              integers, floats, complex values
/    商              integers, floats, complex values
%    余              integers

&amp;    按位与          integers
|    按位或          integers
^    按位异或        integers
&amp;^   位清除（与非）  integers

&lt;&lt;   向左移位        integer &lt;&lt; unsigned integer
&gt;&gt;   向右移位        integer &gt;&gt; unsigned integer
</pre>

<div class="english">
<p>
Strings can be concatenated using the <code>+</code> operator
or the <code>+=</code> assignment operator:
</p>
</div>

<p>
字符串可使用 <code>+</code> 操作符连结或 <code>+=</code> 赋值操作符：
</p>

<div class="english">
<p>
For two integer values <code>x</code> and <code>y</code>, the integer quotient
<code>q = x / y</code> and remainder <code>r = x % y</code> satisfy the following
relationships:
</p>

<pre>
x = q*y + r  and  |r| &lt; |y|
</pre>

<p>
with <code>x / y</code> truncated towards zero
(<a href="http://en.wikipedia.org/wiki/Modulo_operation">"truncated division"</a>).
</p>
</div>

<p>
对于两个整数值 <code>x</code> 与 <code>y</code>，整数除法 <code>q = x / y</code>
和取余 <code>r = x % y</code> 满足以下关系：
</p>

<pre>
x = q*y + r  且  |r| &lt; |y|
</pre>

<p>
将 <code>x / y</code> 向零截断（“<a href="http://en.wikipedia.org/wiki/Modulo_operation">除法截断</a>”）。
</p>

<pre>
 x     y     x / y     x % y
 5     3       1         2
-5     3      -1        -2
 5    -3      -1         2
-5    -3       1        -2
</pre>

<div class="english">
<p>
As an exception to this rule, if the dividend <code>x</code> is the most
negative value for the int type of <code>x</code>, the quotient
<code>q = x / -1</code> is equal to <code>x</code> (and <code>r = 0</code>).
</p>
</div>

<p>
作为该规则的一个例外，若被除数 <code>x</code> 为 <code>x</code> 的 int 类型的最小负值，商
<code>q = x / -1</code> 等于 <code>x</code>（且 <code>r = 0</code>）。
</p>

<pre>
			 x, q
int8                     -128
int16                  -32768
int32             -2147483648
int64    -9223372036854775808
</pre>

<div class="english">
<p>
If the divisor is a <a href="#Constants">constant</a>, it must not be zero.
If the divisor is zero at run time, a <a href="#Run_time_panics">run-time panic</a> occurs.
If the dividend is non-negative and the divisor is a constant power of 2,
the division may be replaced by a right shift, and computing the remainder may
be replaced by a bitwise AND operation:
</p>
</div>

<p>
若被除数为<a href="#常量">常量</a>，则它必不为零。若被除数在运行时为零，
就会出现一个<a href="#运行时恐慌">运行时恐慌</a>。若被除数为非负数，且除数为 2 的常量次幂，
则该除法可被向右移位取代，且计算其余数可被按位“与”操作取代：
</p>

<pre>
 x     x / 4     x % 4     x &gt;&gt; 2     x &amp; 3
 11      2         3         2          3
-11     -2        -3        -3          1
</pre>

<div class="english">
<p>
The shift operators shift the left operand by the shift count specified by the
right operand. They implement arithmetic shifts if the left operand is a signed
integer and logical shifts if it is an unsigned integer.
There is no upper limit on the shift count. Shifts behave
as if the left operand is shifted <code>n</code> times by 1 for a shift
count of <code>n</code>.
As a result, <code>x &lt;&lt; 1</code> is the same as <code>x*2</code>
and <code>x &gt;&gt; 1</code> is the same as
<code>x/2</code> but truncated towards negative infinity.
</p>
</div>

<p>
移位操作符通过右操作数指定的移位计数来移位左操作数。若左操作数为带符号整数，它们就执行算术移位；
若左操作数为无符号整数，它们则执行逻辑移位。移位计数没有上界。
若左操作数移 <code>n</code> 位，其行为如同移 1 位 <code>n</code> 次。
按照其结果，<code>x &lt;&lt; 1</code> 等价于 <code>x*2</code>，而 <code>x &gt;&gt; 1</code>
等价于 <code>x/2</code> 但向负无穷大截断。
</p>

<div class="english">
<p>
For integer operands, the unary operators
<code>+</code>, <code>-</code>, and <code>^</code> are defined as
follows:
</p>

<pre class="grammar">
+x                          is 0 + x
-x    negation              is 0 - x
^x    bitwise complement    is m ^ x  with m = "all bits set to 1" for unsigned x
                                      and  m = -1 for signed x
</pre>
</div>

<p>
对于整数操作数，一元操作符 <code>+</code>、<code>-</code> 和 <code>^</code> 的定义如下：
</p>

<pre class="grammar">
+x                  即为 0 + x
-x    相反数        即为 0 - x
^x    按位补码      即为 m ^ x  对于无符号的 x，m = "所有位置为 1"
                                对于带符号的 x，m = -1
</pre>

<div class="english">
<p>
For floating-point and complex numbers,
<code>+x</code> is the same as <code>x</code>,
while <code>-x</code> is the negation of <code>x</code>.
The result of a floating-point or complex division by zero is not specified beyond the
IEEE-754 standard; whether a <a href="#Run_time_panics">run-time panic</a>
occurs is implementation-specific.
</p>
</div>

<p>
对于浮点数与复数来说，<code>+x</code> 等价于 <code>x</code>，而 <code>-x</code> 则为 <code>x</code> 的相反数。
浮点数或复数除以零的结果仅满足 IEEE-754 标准而无额外保证；是否会出现<a href="#运行时恐慌">运行时恐慌</a>取决于具体实现。
</p>

<div class="english">
<h3 id="Integer_overflow">Integer overflow</h3>
</div>

<h3 id="整数溢出">整数溢出</h3>

<div class="english">
<p>
For unsigned integer values, the operations <code>+</code>,
<code>-</code>, <code>*</code>, and <code>&lt;&lt;</code> are
computed modulo 2<sup><i>n</i></sup>, where <i>n</i> is the bit width of
the <a href="#Numeric_types">unsigned integer</a>'s type.
Loosely speaking, these unsigned integer operations
discard high bits upon overflow, and programs may rely on ``wrap around''.
</p>
</div>

<p>
对于无符号整数值，操作 <code>+</code>、<code>-</code>、<code>*</code> 和 <code>&lt;&lt;</code>
均被计算为取模 2<sup><i>n</i></sup>，其中 <i>n</i> 为该<a href="#数值类型">无符号整数</a>类型的位宽。
不严格地说，这些无符号整数操作抛弃高位向上溢出，程序可依赖这种形式的“回卷”。
</p>

<div class="english">
<p>
For signed integers, the operations <code>+</code>,
<code>-</code>, <code>*</code>, and <code>&lt;&lt;</code> may legally
overflow and the resulting value exists and is deterministically defined
by the signed integer representation, the operation, and its operands.
No exception is raised as a result of overflow. A
compiler may not optimize code under the assumption that overflow does
not occur. For instance, it may not assume that <code>x &lt; x + 1</code> is always true.
</p>
</div>

<p>
对于带符号整数，操作 <code>+</code>、<code>-</code>、<code>*</code> 和 <code>&lt;&lt;</code> 可合法溢出，
而由此产生的值会继续存在，并由该带符号整数表现、操作、与其操作数决定性地定义。
除溢出外没有例外会导致此情况。在溢出不会发生的假定情况下编译器可能不会优化代码。
例如，我们无法假定 <code>x &lt; x + 1</code> 总为真。
</p>


<div class="english">
<h4 id="Floating_point_operators">Floating-point operators</h4>
</div>

<h4 id="浮点数运算符">浮点数运算符</h4>

<div class="english">
<p>
For floating-point and complex numbers,
<code>+x</code> is the same as <code>x</code>,
while <code>-x</code> is the negation of <code>x</code>.
The result of a floating-point or complex division by zero is not specified beyond the
IEEE-754 standard; whether a <a href="#Run_time_panics">run-time panic</a>
occurs is implementation-specific.
</p>
</div>

<p>
对于浮点数和复数，<code>+x</code> 与 <code>x</code> 相同，而 <code>-x</code>
为 <code>x</code> 的相反数。浮点数或复数被零除的结果在 IEEE-754 标准中并未指定，
是否引发 <a href="#运行时恐慌">运行时恐慌</a> 取决于具体实现。
</p>

<p>
An implementation may combine multiple floating-point operations into a single
fused operation, possibly across statements, and produce a result that differs
from the value obtained by executing and rounding the instructions individually.
A floating-point type <a href="#Conversions">conversion</a> explicitly rounds to
the precision of the target type, preventing fusion that would discard that rounding.
</p>

<p>
For instance, some architectures provide a "fused multiply and add" (FMA) instruction
that computes <code>x*y + z</code> without rounding the intermediate result <code>x*y</code>.
These examples show when a Go implementation can use that instruction:
</p>

<pre>
// FMA allowed for computing r, because x*y is not explicitly rounded:
r  = x*y + z
r  = z;   r += x*y
t  = x*y; r = t + z
*p = x*y; r = *p + z
r  = x*y + float64(z)

// FMA disallowed for computing r, because it would omit rounding of x*y:
r  = float64(x*y) + z
r  = z; r += float64(x*y)
t  = float64(x*y); r = t + z
</pre>

<div class="english">
<h4 id="String_concatenation">String concatenation</h4>
</div>

<h4 id="字符串连接">字符串连接</h4>

<div class="english">
<p>
Strings can be concatenated using the <code>+</code> operator
or the <code>+=</code> assignment operator:
</p>
</div>

<p>
字符串可使用 <code>+</code> 操作符或 <code>+=</code> 赋值操作符：
</p>

<pre>
s := "hi" + string(c)
s += " and good bye"
</pre>

<div class="english">
<p>
String addition creates a new string by concatenating the operands.
</p>
</div>

<p>
字符串加法会通过连接操作数创建一个新的字符串。
</p>


<div class="english">
<h3 id="Comparison_operators">Comparison operators</h3>
</div>

<h3 id="比较操作符">比较操作符</h3>

<div class="english">
<p>
Comparison operators compare two operands and yield an untyped boolean value.
</p>

<pre class="grammar">
==    equal
!=    not equal
&lt;     less
&lt;=    less or equal
&gt;     greater
&gt;=    greater or equal
</pre>
</div>

<p>
比较操作符比较两个操作数并产生一个无类型化的布尔值。
</p>

<pre class="grammar">
==    等于
!=    不等于
&lt;     小于
&lt;=    小于等于
&gt;     大于
&gt;=    大于等于
</pre>

<div class="english">
<p>
In any comparison, the first operand
must be <a href="#Assignability">assignable</a>
to the type of the second operand, or vice versa.
</p>
</div>

<p>
在任何比较中，第一个操作数必须为<a href="#可赋值性">可赋予</a>第二个操作数的类型，反之亦然。
</p>

<div class="english">
<p>
The equality operators <code>==</code> and <code>!=</code> apply
to operands that are <i>comparable</i>.
The ordering operators <code>&lt;</code>, <code>&lt;=</code>, <code>&gt;</code>, and <code>&gt;=</code>
apply to operands that are <i>ordered</i>.
These terms and the result of the comparisons are defined as follows:
</p>

<ul>
	<li>
	Boolean values are comparable.
	Two boolean values are equal if they are either both
	<code>true</code> or both <code>false</code>.
	</li>

	<li>
	Integer values are comparable and ordered, in the usual way.
	</li>

	<li>
	Floating-point values are comparable and ordered,
	as defined by the IEEE-754 standard.
	</li>

	<li>
	Complex values are comparable.
	Two complex values <code>u</code> and <code>v</code> are
	equal if both <code>real(u) == real(v)</code> and
	<code>imag(u) == imag(v)</code>.
	</li>

	<li>
	String values are comparable and ordered, lexically byte-wise.
	</li>

	<li>
	Pointer values are comparable.
	Two pointer values are equal if they point to the same variable or if both have value <code>nil</code>.
	Pointers to distinct <a href="#Size_and_alignment_guarantees">zero-size</a> variables may or may not be equal.
	</li>

	<li>
	Channel values are comparable.
	Two channel values are equal if they were created by the same call to
	<a href="#Making_slices_maps_and_channels"><code>make</code></a>
	or if both have value <code>nil</code>.
	</li>

	<li>
	Interface values are comparable.
	Two interface values are equal if they have <a href="#Type_identity">identical</a> dynamic types
	and equal dynamic values or if both have value <code>nil</code>.
	</li>

	<li>
	A value <code>x</code> of non-interface type <code>X</code> and
	a value <code>t</code> of interface type <code>T</code> are comparable when values
	of type <code>X</code> are comparable and
	<code>X</code> implements <code>T</code>.
	They are equal if <code>t</code>'s dynamic type is identical to <code>X</code>
	and <code>t</code>'s dynamic value is equal to <code>x</code>.
	</li>

	<li>
	Struct values are comparable if all their fields are comparable.
	Two struct values are equal if their corresponding
	non-<a href="#Blank_identifier">blank</a> fields are equal.
	</li>

	<li>
	Array values are comparable if values of the array element type are comparable.
	Two array values are equal if their corresponding elements are equal.
	</li>
</ul>
</div>

<p>
相等性操作符 <code>==</code> 和 <code>!=</code> 适用于<b>可比较</b>操作数。
顺序操作符 <code>&lt;</code>、<code>&lt;=</code>、<code>&gt;</code> 和 <code>&gt;=</code>
适用于<b>有序的</b>操作数。这些比较操作的关系和值定义如下：
</p>

<ul>
	<li>
	布尔值之间可比较。若两个布尔值同为 <code>true</code> 或同为 <code>false</code>，它们即为相等。
	</li>

	<li>
	通常情况下，整数值之间可比较或排序。
	</li>

	<li>
	根据 IEEE-754 标准的定义，浮点数值之间可比较或排序。
	</li>

	<li>
	复数值之间可比较。对于两个复数值 <code>u</code> 与 <code>v</code>，
	若 <code>real(u) == real(v)</code> 且 <code>imag(u) == imag(v)</code>，它们即为相等。
	</li>

	<li>
	根据按字节词法，字符串值之间可比较或排序。
	</li>

	<li>
	指针值之间可比较。若两个指针指向相同的值或其值同为 <code>nil</code>，它们即为相等。
	指向明显为<a href="#大小与对齐保证">零大小</a>变量的指针可能相等也可能不相等。
	</li>

	<li>
	信道值可比较。若两个信道值通过相同的 <a href="#创建切片、映射和信道"><code>make</code></a>
	调用创建或同为 <code>nil</code> 值，它们即为相等。
	</li>

	<li>
	接口值可比较。若两个接口值拥有<a href="#类型标识">相同</a>的动态类型与相等的动态值，或同为
	<code>nil</code> 值，它们即为相等。
	</li>

	<li>
	当非接口类型 <code>X</code> 的值可比较且 <code>X</code> 实现了 <code>T</code> 时，
	非接口类型 <code>X</code> 的值 <code>x</code> 与接口类型 <code>T</code> 的值 <code>t</code> 则可比较。
	若 <code>t</code> 的动态类型与 <code>X</code> 相同且 <code>t</code> 动态值等于 <code>x</code>，它们即为相等。
	</li>

	<li>
	若两个结构体值的所有字段可比较，它们即可比较。若其相应的非<a href="#空白标识符">空白</a>字段相等，它们即为相等。
	</li>

	<li>
	若两个数组元素类型的值可比较，则数组值可比较。若其相应的元素相等，它们即为相等。
	</li>
</ul>

<div class="english">
<p>
A comparison of two interface values with identical dynamic types
causes a <a href="#Run_time_panics">run-time panic</a> if values
of that type are not comparable.  This behavior applies not only to direct interface
value comparisons but also when comparing arrays of interface values
or structs with interface-valued fields.
</p>
</div>

<p>
两个动态类型相同的接口值进行比较，若该动态类型的值不可比较，将引发一个<a href="#运行时恐慌">运行时恐慌</a>。
此行为不仅适用于直接的接口值比较，当比较接口值的数组或接口值作为字段的结构体时也适用。
</p>

<div class="english">
<p>
Slice, map, and function values are not comparable.
However, as a special case, a slice, map, or function value may
be compared to the predeclared identifier <code>nil</code>.
Comparison of pointer, channel, and interface values to <code>nil</code>
is also allowed and follows from the general rules above.
</p>
</div>

<p>
切片、映射和函数值同类型之间不可比较。然而，作为一种特殊情况，切片、映射或函数值可与预声明标识符 <code>nil</code>
进行比较。指针、信道和接口值与 <code>nil</code> 之间的比较也允许并遵循上面的一般规则。
</p>

<div class="english">
<pre>
const c = 3 &lt; 4            // c is the untyped boolean constant true

type MyBool bool
var x, y int
var (
	// The result of a comparison is an untyped boolean.
	// The usual assignment rules apply.
	b3        = x == y // b3 has type bool
	b4 bool   = x == y // b4 has type bool
	b5 MyBool = x == y // b5 has type MyBool
)
</pre>
</div>

<pre>
const c = 3 &lt; 4            // c 为无类型化常量 true

type MyBool bool
var x, y int
var (
	// 比较的结果为无类型化布尔值。
	// 通常的复制规则也适用。
	b3        = x == y // b3 的类型为 bool
	b4 bool   = x == y // b4 的类型为 bool
	b5 MyBool = x == y // b5 的类型为 MyBool
)
</pre>

<div class="english">
<h3 id="Logical_operators">Logical operators</h3>
</div>

<h3 id="逻辑操作符">逻辑操作符</h3>

<div class="english">
<p>
Logical operators apply to <a href="#Boolean_types">boolean</a> values
and yield a result of the same type as the operands.
The right operand is evaluated conditionally.
</p>

<pre class="grammar">
&amp;&amp;    conditional AND    p &amp;&amp; q  is  "if p then q else false"
||    conditional OR     p || q  is  "if p then true else q"
!     NOT                !p      is  "not p"
</pre>
</div>

<p>
逻辑操作符适用于<a href="#布尔类型">布尔</a>值并根据操作数产生一个相同类型的结果。右操作数有条件地求值。
</p>

<pre class="grammar">
&amp;&amp;    条件与    p &amp;&amp; q  即  “若 p 成立则判断 q 否则返回 false”
||    条件或    p || q  即  “若 p 成立则返回 true 否则判断 q”
!     非        !p      即  “非 p”
</pre>


<div class="english">
<h3 id="Address_operators">Address operators</h3>
</div>

<h3 id="地址操作符">地址操作符</h3>

<div class="english">
<p>
For an operand <code>x</code> of type <code>T</code>, the address operation
<code>&amp;x</code> generates a pointer of type <code>*T</code> to <code>x</code>.
The operand must be <i>addressable</i>,
that is, either a variable, pointer indirection, or slice indexing
operation; or a field selector of an addressable struct operand;
or an array indexing operation of an addressable array.
As an exception to the addressability requirement, <code>x</code> may also be a
(possibly parenthesized)
<a href="#Composite_literals">composite literal</a>.
If the evaluation of <code>x</code> would cause a <a href="#Run_time_panics">run-time panic</a>,
then the evaluation of <code>&amp;x</code> does too.
</p>
</div>

<p>
对于类型为 <code>T</code> 的操作数 <code>x</code>，地址操作符 <code>&amp;x</code> 将生成一个类型为
<code>*T</code> 的指针指向 <code>x</code>。操作数必须<b>可寻址</b>，即，变量、间接指针、切片索引操作，
或可寻址结构体操作数的字段选择器，或可寻址数组的数组索引操作均不可寻址。作为可寻址性需求的例外，
<code>x</code> 也可为（可能带有括号的）<a href="#复合字面">复合字面</a>.
<code>x</code> 的求值会引发一个<a href="#运行时恐慌">运行时恐慌</a>，那么
<code>&amp;x</code> 的求值也会。
</p>

<div class="english">
<p>
For an operand <code>x</code> of pointer type <code>*T</code>, the pointer
indirection <code>*x</code> denotes the <a href="#Variables">variable</a> of type <code>T</code> pointed
to by <code>x</code>.
If <code>x</code> is <code>nil</code>, an attempt to evaluate <code>*x</code>
will cause a <a href="#Run_time_panics">run-time panic</a>.
</p>
</div>

<p>
对于指针类型为 <code>*T</code> 的操作数 <code>x</code>，间接指针 <code>*x</code>
表示类型为 <code>T</code> 的<a href="#变量">变量</a>指向 <code>x</code>。若 <code>x</code> 为 <code>nil</code>，
尝试求值 <code>*x</code> 将会引发<a href="#运行时恐慌">运行时恐慌</a>。
</p>

<div class="english">
<pre>
&amp;x
&amp;a[f(2)]
&amp;Point{2, 3}
*p
*pf(x)

var x *int = nil
*x   // causes a run-time panic
&amp;*x  // causes a run-time panic
</pre>
</div>

<pre>
&amp;x
&amp;a[f(2)]
&amp;Point{2, 3}
*p
*pf(x)

var x *int = nil
*x   // 引发运行时恐慌
&amp;*x  // 引发运行时恐慌
</pre>


<div class="english">
<h3 id="Receive_operator">Receive operator</h3>
</div>

<h3 id="接收操作符">接收操作符</h3>

<div class="english">
<p>
For an operand <code>ch</code> of <a href="#Channel_types">channel type</a>,
the value of the receive operation <code>&lt;-ch</code> is the value received
from the channel <code>ch</code>. The channel direction must permit receive operations,
and the type of the receive operation is the element type of the channel.
The expression blocks until a value is available.
Receiving from a <code>nil</code> channel blocks forever.
A receive operation on a <a href="#Close">closed</a> channel can always proceed
immediately, yielding the element type's <a href="#The_zero_value">zero value</a>
after any previously sent values have been received.
</p>

<pre>
v1 := &lt;-ch
v2 = &lt;-ch
f(&lt;-ch)
&lt;-strobe  // wait until clock pulse and discard received value
</pre>
</div>

<p>
对于<a href="#信道类型">信道类型</a>的操作数 <code>ch</code>，接收操作符
<code>&lt;-ch</code> 的值即为从信道 <code>ch</code> 接收的值。该信道的方向必须允许接收操作，
且该接收操作的类型即为该信道的元素类型。该值前的表达式块是有效的。
从 <code>nil</code> 信道接收将永远阻塞。从<a href="#关闭">已关闭</a>的信道接收能够总是立即进行，
在之前发送的任何值均被接收后，它会产生其元素类型的<a href="#零值">零值</a>
</p>

<pre>
v1 := &lt;-ch
v2 = &lt;-ch
f(&lt;-ch)
&lt;-strobe  // 在时钟脉冲和丢弃接收值之前等待
</pre>

<div class="english">
<p>
A receive expression used in an <a href="#Assignments">assignment</a> or initialization of the special form
</p>
</div>

<p>
接收表达式在<a href="#赋值">赋值</a>或初始化中通过特殊形式
</p>

<pre>
x, ok = &lt;-ch
x, ok := &lt;-ch
var x, ok = &lt;-ch
var x, ok T = &lt;-ch
</pre>

<div class="english">
<p>
yields an additional untyped boolean result reporting whether the
communication succeeded. The value of <code>ok</code> is <code>true</code>
if the value received was delivered by a successful send operation to the
channel, or <code>false</code> if it is a zero value generated because the
channel is closed and empty.
</p>
</div>

<p>
产生一个附加的为类型化布尔值来报告通信是否成功。
若接收的值由一次成功向信道发送的操作发出的，则 <code>ok</code> 的值为 <code>true</code>；
若接收的值是由于信道被关闭或为空而产生的零值，则为 <code>false</code>。
</p>


<div class="english">
<h3 id="Conversions">Conversions</h3>
</div>

<h3 id="类型转换">类型转换</h3>

<div class="english">
<p>
Conversions are expressions of the form <code>T(x)</code>
where <code>T</code> is a type and <code>x</code> is an expression
that can be converted to type <code>T</code>.
</p>

<pre class="ebnf">
Conversion = Type "(" Expression [ "," ] ")" .
</pre>
</div>

<p>
类型转换是形式为 <code>T(x)</code> 的表达式，其中 <code>T</code> 为类型，而
<code>x</code> 是可转换为类型 <code>T</code> 的表达式。
</p>

<pre class="ebnf">
类型转换 = 类型 "(" 表达式 [ "," ] ")" .
</pre>

<div class="english">
<p>
If the type starts with the operator <code>*</code> or <code>&lt;-</code>,
or if the type starts with the keyword <code>func</code>
and has no result list, it must be parenthesized when
necessary to avoid ambiguity:
</p>
</div>

<pre>
*Point(p)        // same as *(Point(p))
(*Point)(p)      // p is converted to *Point
&lt;-chan int(c)    // same as &lt;-(chan int(c))
(&lt;-chan int)(c)  // c is converted to &lt;-chan int
func()(x)        // function signature func() x
(func())(x)      // x is converted to func()
(func() int)(x)  // x is converted to func() int
func() int(x)    // x is converted to func() int (unambiguous)
</pre>

<p>
若类型以操作符 <code>*</code>、<code>&lt;-</code> 或关键字 <code>func</code>
开始则必须加上括号：
</p>

<pre>
*Point(p)        // 等价于 *(Point(p))
(*Point)(p)      // p 被转换为 (*Point)
&lt;-chan int(c)    // 等价于 &lt;-(chan int(c))
(&lt;-chan int)(c)  // c 被转换为 (&lt;-chan int)
func()(x)        // 函数签名 func() x
(func())(x)      // x 被转换为 (func())
</pre>

<div class="english">
<p>
A <a href="#Constants">constant</a> value <code>x</code> can be converted to
type <code>T</code> if <code>x</code> is <a href="#Representability">representable</a>
by a value of <code>T</code>.
As a special case, an integer constant <code>x</code> can be converted to a
<a href="#String_types">string type</a> using the
<a href="#Conversions_to_and_from_a_string_type">same rule</a>
as for non-constant <code>x</code>.
</p>

<<<<<<< HEAD
<ul>
	<li>
	<code>x</code> is representable by a value of type <code>T</code>.
	</li>
	<li>
	<code>x</code> is a floating-point constant,
	<code>T</code> is a floating-point type,
	and <code>x</code> is representable by a value
	of type <code>T</code> after rounding using
	IEEE 754 round-to-even rules, but with an IEEE <code>-0.0</code>
	further rounded to an unsigned <code>0.0</code>.
	The constant <code>T(x)</code> is the rounded value.
	</li>
	<li>
	<code>x</code> is an integer constant and <code>T</code> is a
	<a href="#String_types">string type</a>.
	The <a href="#Conversions_to_and_from_a_string_type">same rule</a>
	as for non-constant <code>x</code> applies in this case.
	</li>
</ul>
</div>

<p>
<a href="#常量">常量</a>值 <code>x</code> 在以下情况下可转换为类型 <code>T</code>：
</p>

<ul>
	<li>
	<code>x</code> 可表示为类型为 <code>T</code> 的值。
	</li>
	<li>
	<code>x</code> 为浮点数常量，<code>T</code> 为浮点数类型且
	<code>x</code> 在使用“IEEE 754 舍入到偶数”规则后可表示成类型为
	<code>T</code> 的值，除了 IEEE <code>-0.0</code> 进一步舍入为 <code>0.0</code>。
	常量 <code>T(x)</code> 为舍入后的值。
	</li>
	<li>
	<code>x</code> 为整数常量且 <code>T</code> 为 <a href="#字符串类型">字符串类型</a>。
	这种情况下<a href="#字符串类型的转换">同样的规则</a>对于非常量 <code>x</code> 也适用。
	</li>
</ul>

<div class="english">
=======
>>>>>>> 6c877e5d
<p>
Converting a constant yields a typed constant as result.
</p>

<pre>
uint(iota)               // iota value of type uint
float32(2.718281828)     // 2.718281828 of type float32
complex128(1)            // 1.0 + 0.0i of type complex128
float32(0.49999999)      // 0.5 of type float32
float64(-1e-1000)        // 0.0 of type float64
string('x')              // "x" of type string
string(0x266c)           // "♬" of type string
MyString("foo" + "bar")  // "foobar" of type MyString
string([]byte{'a'})      // not a constant: []byte{'a'} is not a constant
(*int)(nil)              // not a constant: nil is not a constant, *int is not a boolean, numeric, or string type
int(1.2)                 // illegal: 1.2 cannot be represented as an int
string(65.0)             // illegal: 65.0 is not an integer constant
</pre>
</div>

<p>
转换一个常量将产生一个类型化的常量作为结果。
</p>

<pre>
uint(iota)               // 类型为 uint 的 iota 值
float32(2.718281828)     // 类型为 float32 的 2.718281828
complex128(1)            // 类型为 complex128 的 1.0 + 0.0i
float32(0.49999999)      // 类型为 float32 的 0.5
float64(-1e-1000)        // 类型为 float64 的 0.0
string('x')              // 类型为 string 的 "x"
string(0x266c)           // 类型为 string 的 "♬"
MyString("foo" + "bar")  // 类型为 MyString 的 "foobar"
string([]byte{'a'})      // 非常量：[]byte{'a'} 不为常量
(*int)(nil)              // 非常量：nil 不为常量，*int 不为布尔、 数值或字符串类型
int(1.2)                 // 非法：1.2 不能表示为 int
string(65.0)             // 非法：65.0 不为整数常量
</pre>

<div class="english">
<p>
A non-constant value <code>x</code> can be converted to type <code>T</code>
in any of these cases:
</p>

<ul>
	<li>
	<code>x</code> is <a href="#Assignability">assignable</a>
	to <code>T</code>.
	</li>
	<li>
	ignoring struct tags (see below),
	<code>x</code>'s type and <code>T</code> have <a href="#Type_identity">identical</a>
	<a href="#Types">underlying types</a>.
	</li>
	<li>
	ignoring struct tags (see below),
	<code>x</code>'s type and <code>T</code> are pointer types
	that are not <a href="#Type_definitions">defined types</a>,
	and their pointer base types have identical underlying types.
	</li>
	<li>
	<code>x</code>'s type and <code>T</code> are both integer or floating
	point types.
	</li>
	<li>
	<code>x</code>'s type and <code>T</code> are both complex types.
	</li>
	<li>
	<code>x</code> is an integer or a slice of bytes or runes
	and <code>T</code> is a string type.
	</li>
	<li>
	<code>x</code> is a string and <code>T</code> is a slice of bytes or runes.
	</li>
</ul>
</div>

<p>
非常量值 <code>x</code> 在这些情况下可转换为类型 <code>T</code>：
</p>

<ul>
	<li>
	当 <code>x</code> <a href="#可赋值性">可赋予</a> <code>T</code>时。
	</li>
	<li>
	当 <code>x</code> 的类型与 <code>T</code> 拥有相同的<a href="#类型">基本类型</a>时。
	</li>
	<li>
	当 <code>x</code> 的类型与 <code>T</code> 为未命名指针类型，且它们的指针基础类型拥有相同的基本类型时。
	</li>
	<li>
	当 <code>x</code> 的类型与 <code>T</code> 同为整数或浮点数类型时。
	</li>
	<li>
	当 <code>x</code> 的类型与 <code>T</code> 同为复数类型时。
	</li>
	<li>
	当 <code>x</code> 为整数、字节切片或符文切片且 <code>T</code> 为字符串类型时。
	</li>
	<li>
	当 <code>x</code> 为字符串且 <code>T</code> 为字节切片或符文切片时。
	</li>
</ul>

<div class="english">
<p>
<a href="#Struct_types">Struct tags</a> are ignored when comparing struct types
for identity for the purpose of conversion:
</p>
<div>

<p>
在为了转换而通过比较识别结构体类型时，<a href="#结构体类型">结构体标注</a> 会被忽略：
</p>

<pre>
type Person struct {
	Name    string
	Address *struct {
		Street string
		City   string
	}
}

var data *struct {
	Name    string `json:"name"`
	Address *struct {
		Street string `json:"street"`
		City   string `json:"city"`
	} `json:"address"`
}

var person = (*Person)(data)  // ignoring tags, the underlying types are identical
</pre>

<div class="english">
<p>
Specific rules apply to (non-constant) conversions between numeric types or
to and from a string type.
These conversions may change the representation of <code>x</code>
and incur a run-time cost.
All other conversions only change the type but not the representation
of <code>x</code>.
</p>
</div>

<p>
具体规则应用于（非常量）与数值类型之间，或在字符串类型之间转换。
这些类型转换会改变 <code>x</code> 的表示并引发运行时的代价。
其它转换只改变类型而不改变 <code>x</code> 的表示。
</p>

<div class="english">
<p>
There is no linguistic mechanism to convert between pointers and integers.
The package <a href="#Package_unsafe"><code>unsafe</code></a>
implements this functionality under
restricted circumstances.
</p>
</div>

<p>
没有语言机制能在指针和整数之间转换。包 <a href="#包 unsafe"><code>unsafe</code></a>
可在受限情况下实现此功能。
</p>


<div class="english">
<h4>Conversions between numeric types</h4>
</div>

<h4>数值类型间的转换</h4>

<div class="english">
<p>
For the conversion of non-constant numeric values, the following rules apply:
</p>

<ol>
<li>
When converting between integer types, if the value is a signed integer, it is
sign extended to implicit infinite precision; otherwise it is zero extended.
It is then truncated to fit in the result type's size.
For example, if <code>v := uint16(0x10F0)</code>, then <code>uint32(int8(v)) == 0xFFFFFFF0</code>.
The conversion always yields a valid value; there is no indication of overflow.
</li>
<li>
When converting a floating-point number to an integer, the fraction is discarded
(truncation towards zero).
</li>
<li>
When converting an integer or floating-point number to a floating-point type,
or a complex number to another complex type, the result value is rounded
to the precision specified by the destination type.
For instance, the value of a variable <code>x</code> of type <code>float32</code>
may be stored using additional precision beyond that of an IEEE-754 32-bit number,
but float32(x) represents the result of rounding <code>x</code>'s value to
32-bit precision. Similarly, <code>x + 0.1</code> may use more than 32 bits
of precision, but <code>float32(x + 0.1)</code> does not.
</li>
</ol>
</div>

<p>
对于非常量数值类型的类型转换，以下规则适用：
</p>

<ol>
<li>
当在整数类型间转换时，若该值为无符号整数，其符号将扩展为隐式无限精度，反之为零扩展。
然后截断以符合该返回类型的大小。例如，若 <code>v := uint16(0x10F0)</code>，则
<code>uint32(int8(v)) == 0xFFFFFFF0</code>。类型转换总产生有效值，且无溢出指示。
</li>
<li>
当转换浮点数为整数时，小数部分将被丢弃（向零截断）。
</li>
<li>
当转换整数或浮点数为浮点类型，或转换复数类型为另一个复数类型时，其返回值将舍入至目标类型指定的精度。
例如，类型为 <code>float32</code> 的变量 <code>x</code> 的值可能使用超出 IEEE-754
标准 32 位数的额外精度来存储，但 float32(x) 表示将 <code>x</code> 的值舍入为 32 位精度的结果。
同样，<code>x + 0.1</code> 会使用超过 32 位的精度，但 <code>float32(x + 0.1)</code> 却不会。
</li>
</ol>

<div class="english">
<p>
In all non-constant conversions involving floating-point or complex values,
if the result type cannot represent the value the conversion
succeeds but the result value is implementation-dependent.
</p>
</div>

<p>
在所有涉及非常量浮点数或复数值的类型转换中，若该返回类型不能表示该转换成功的值，则该返回值取决于具体实现。
</p>

<div class="english">
<h4 id="Conversions_to_and_from_a_string_type">Conversions to and from a string type</h4>
</div>

<h4 id="字符串类型的转换">字符串类型的转换</h4>

<div class="english">
<ol>
<li>
Converting a signed or unsigned integer value to a string type yields a
string containing the UTF-8 representation of the integer. Values outside
the range of valid Unicode code points are converted to <code>"\uFFFD"</code>.

<pre>
string('a')       // "a"
string(-1)        // "\ufffd" == "\xef\xbf\xbd"
string(0xf8)      // "\u00f8" == "ø" == "\xc3\xb8"
type MyString string
MyString(0x65e5)  // "\u65e5" == "日" == "\xe6\x97\xa5"
</pre>
</li>

<li>
Converting a slice of bytes to a string type yields
a string whose successive bytes are the elements of the slice.

<pre>
string([]byte{'h', 'e', 'l', 'l', '\xc3', '\xb8'})   // "hellø"
string([]byte{})                                     // ""
string([]byte(nil))                                  // ""

type MyBytes []byte
string(MyBytes{'h', 'e', 'l', 'l', '\xc3', '\xb8'})  // "hellø"
</pre>
</li>

<li>
Converting a slice of runes to a string type yields
a string that is the concatenation of the individual rune values
converted to strings.

<pre>
string([]rune{0x767d, 0x9d6c, 0x7fd4})   // "\u767d\u9d6c\u7fd4" == "白鵬翔"
string([]rune{})                         // ""
string([]rune(nil))                      // ""

type MyRunes []rune
string(MyRunes{0x767d, 0x9d6c, 0x7fd4})  // "\u767d\u9d6c\u7fd4" == "白鵬翔"
</pre>
</li>

<li>
Converting a value of a string type to a slice of bytes type
yields a slice whose successive elements are the bytes of the string.

<pre>
[]byte("hellø")   // []byte{'h', 'e', 'l', 'l', '\xc3', '\xb8'}
[]byte("")        // []byte{}

MyBytes("hellø")  // []byte{'h', 'e', 'l', 'l', '\xc3', '\xb8'}
</pre>
</li>

<li>
Converting a value of a string type to a slice of runes type
yields a slice containing the individual Unicode code points of the string.

<pre>
[]rune(MyString("白鵬翔"))  // []rune{0x767d, 0x9d6c, 0x7fd4}
[]rune("")                 // []rune{}

MyRunes("白鵬翔")           // []rune{0x767d, 0x9d6c, 0x7fd4}
</pre>
</li>
</ol>
</div>

<ol>
<li>
将有符号或无符号整数值转换为字符串类型将产生一个包含 UTF-8 表示的该整数的字符串。
有效 Unicode 码点范围之外的值将转换为 <code>"\uFFFD"</code>。

<pre>
string('a')       // "a"
string(-1)        // "\ufffd" == "\xef\xbf\xbd "
string(0xf8)      // "\u00f8" == "ø" == "\xc3\xb8"
type MyString string
MyString(0x65e5)  // "\u65e5" == "日" == "\xe6\x97\xa5"
</pre>
</li>

<li>
将字节切片转换为字符串类型将产生一个连续字节为该切片元素的字符串。

<pre>
string([]byte{'h', 'e', 'l', 'l', '\xc3', '\xb8'})   // "hellø"
string([]byte{})                                     // ""
string([]byte(nil))                                  // ""

type MyBytes []byte
string(MyBytes{'h', 'e', 'l', 'l', '\xc3', '\xb8'})  // "hellø"
</pre>
</li>

<li>
将符文切片转换为字符串类型将产生一个已转换为字符串的单个符文值的串联字符串。

<pre>
string([]rune{0x767d, 0x9d6c, 0x7fd4})  // "\u767d\u9d6c\u7fd4" == "白鵬翔"
string([]rune{})                         // ""
string([]rune(nil))                      // ""

type MyRunes []rune
string(MyRunes{0x767d, 0x9d6c, 0x7fd4})  // "\u767d\u9d6c\u7fd4" == "白鵬翔"
</pre>
</li>

<li>
将字符串类型值转换为字节类型切片将产生一个连续元素为该字符串字节的切片。

<pre>
[]byte("hellø")   // []byte{'h', 'e', 'l', 'l', '\xc3', '\xb8'}
[]byte("")        // []byte{}

MyBytes("hellø")  // []byte{'h', 'e', 'l', 'l', '\xc3', '\xb8'}
</pre>
</li>

<li>
将字符串类型的值转换为符文类型切片将产生一个包含该字符串单个 Unicode 码点的切片。

<pre>
[]rune(MyString("白鵬翔"))  // []rune{0x767d, 0x9d6c, 0x7fd4}
[]rune("")                 // []rune{}

MyRunes("白鵬翔")           // []rune{0x767d, 0x9d6c, 0x7fd4}
</pre>
</li>
</ol>


<div class="english">
<h3 id="Constant_expressions">Constant expressions</h3>
</div>

<h3 id="常量表达式">常量表达式</h3>

<div class="english">
<p>
Constant expressions may contain only <a href="#Constants">constant</a>
operands and are evaluated at compile time.
</p>
</div>

<p>
常量表达式可只包含<a href="#常量">常量</a>操作数并在编译时求值。
</p>

<div class="english">
<p>
Untyped boolean, numeric, and string constants may be used as operands
wherever it is legal to use an operand of boolean, numeric, or string type,
respectively.
Except for shift operations, if the operands of a binary operation are
different kinds of untyped constants, the operation and, for non-boolean operations, the result use
the kind that appears later in this list: integer, rune, floating-point, complex.
For example, an untyped integer constant divided by an
untyped complex constant yields an untyped complex constant.
</p>
</div>

<p>
无类型化布尔、数值和字符串常量可被用作操作数，无论使用布尔、数值或字符串类型的操作数是否合法。
除移位操作外，若二元操作的操作数是不同种类的无类型化常量，对于非布尔操作，该操作与其结果使用出现在此列表中较后的种类：
整数、符文、浮点数、复数。例如，由无类型化复数常量分离的无类型化整数常量将产生一个无类型化复数常量。
</p>

<div class="english">
<p>
A constant <a href="#Comparison_operators">comparison</a> always yields
an untyped boolean constant.  If the left operand of a constant
<a href="#Operators">shift expression</a> is an untyped constant, the
result is an integer constant; otherwise it is a constant of the same
type as the left operand, which must be of
<a href="#Numeric_types">integer type</a>.
Applying all other operators to untyped constants results in an untyped
constant of the same kind (that is, a boolean, integer, floating-point,
complex, or string constant).
</p>

<pre>
const a = 2 + 3.0          // a == 5.0   (untyped floating-point constant)
const b = 15 / 4           // b == 3     (untyped integer constant)
const c = 15 / 4.0         // c == 3.75  (untyped floating-point constant)
const Θ float64 = 3/2      // Θ == 1.0   (type float64, 3/2 is integer division)
const Π float64 = 3/2.     // Π == 1.5   (type float64, 3/2. is float division)
const d = 1 &lt;&lt; 3.0         // d == 8     (untyped integer constant)
const e = 1.0 &lt;&lt; 3         // e == 8     (untyped integer constant)
const f = int32(1) &lt;&lt; 33   // illegal    (constant 8589934592 overflows int32)
const g = float64(2) &gt;&gt; 1  // illegal    (float64(2) is a typed floating-point constant)
const h = "foo" &gt; "bar"    // h == true  (untyped boolean constant)
const j = true             // j == true  (untyped boolean constant)
const k = 'w' + 1          // k == 'x'   (untyped rune constant)
const l = "hi"             // l == "hi"  (untyped string constant)
const m = string(k)        // m == "x"   (type string)
const Σ = 1 - 0.707i       //            (untyped complex constant)
const Δ = Σ + 2.0e-4       //            (untyped complex constant)
const Φ = iota*1i - 1/1i   //            (untyped complex constant)
</pre>
</div>

<p>
常量<a href="#比较操作符">比较</a>总是产生无类型化布尔常量。若常量<a href="#操作符">移位表达式</a>
的左操作数为无类型化常量，则该结果为整数常量；否则为与左操作数类型相同的常量，左操作数必须为<a href="#数值类型">整数类型</a>。
将其它所有操作符应用于同种类（即，布尔、整数、浮点数、复数或字符串常量）
无类型化常量的结果：
</p>

<pre>
const a = 2 + 3.0          // a == 5.0   （无类型化浮点数常量）
const b = 15 / 4           // b == 3     （无类型化整数常量）
const c = 15 / 4.0         // c == 3.75  （无类型化浮点数常量）
const Θ float64 = 3/2      // Θ == 1.0   （类型为 float64，3/2 是整数除法）
const Π float64 = 3/2.     // Π == 1.5   （类型为 float64，3/2. 是浮点数除法）
const d = 1 &lt;&lt; 3.0         // d == 8     （无类型化整数常量）
const e = 1.0 &lt;&lt; 3         // e == 8     （无类型化整数常量）
const f = int32(1) &lt;&lt; 33   // 非法    （常量 8589934592 溢出 int32）
const g = float64(2) &gt;&gt; 1  // 非法       （float64(2)为无类型化浮点数常量）
const h = "foo" &gt; "bar"    // h == true  （无类型化布尔常量）
const j = true             // j == true  （无类型化布尔常量）
const k = 'w' + 1          // k == 'x'   （无类型化符文常量）
const l = "hi"             // l == "hi"  （无类型化字符串常量）
const m = string(k)        // m == "x"   （类型为 string）
const Σ = 1 - 0.707i       //            （无类型化复数常量）
const Δ = Σ + 2.0e-4       //            （无类型化复数常量）
const Φ = iota*1i - 1/1i   //            （无类型化复数常量）
</pre>

<div class="english">
<p>
Applying the built-in function <code>complex</code> to untyped
integer, rune, or floating-point constants yields
an untyped complex constant.
</p>

<pre>
const ic = complex(0, c)   // ic == 3.75i  (untyped complex constant)
const iΘ = complex(0, Θ)   // iΘ == 1i     (type complex128)
</pre>
</div>

<p>
将内建函数 <code>complex</code> 应用于无类型化整数、符文或浮点数常量将产生一个无类型化复数常量。
</p>

<pre>
const ic = complex(0, c)   // ic == 3.75i （无类型化复数常量）
const iΘ = complex(0, Θ)   // iΘ == 1i    （类型为 complex128）
</pre>

<div class="english">
<p>
Constant expressions are always evaluated exactly; intermediate values and the
constants themselves may require precision significantly larger than supported
by any predeclared type in the language. The following are legal declarations:
</p>
</div>

<p>
常量表达式总是精确地求值；中间值与该常量本身可能需要明显大于该语言中任何预声明类型所支持的精度。以下为合法声明：
</p>

<pre>
const Huge = 1 &lt;&lt; 100         // Huge == 1267650600228229401496703205376  (untyped integer constant)
const Four int8 = Huge &gt;&gt; 98  // Four == 4                                (type int8)
</pre>

<div class="english">
<p>
The divisor of a constant division or remainder operation must not be zero:
</p>

<pre>
3.14 / 0.0   // illegal: division by zero
</pre>
</div>

<p>
<<<<<<< HEAD
常量除法或求余的除数必不能为零：
</p>

<pre>
3.14 / 0.0   // 非法：除以零
</pre>

<div class="english">
<p>
The values of <i>typed</i> constants must always be accurately representable as values
=======
The values of <i>typed</i> constants must always be accurately
<a href="#Representability">representable</a> by values
>>>>>>> 6c877e5d
of the constant type. The following constant expressions are illegal:
</p>

<pre>
uint(-1)     // -1 cannot be represented as a uint
int(3.14)    // 3.14 cannot be represented as an int
int64(Huge)  // 1267650600228229401496703205376 cannot be represented as an int64
Four * 300   // operand 300 cannot be represented as an int8 (type of Four)
Four * 100   // product 400 cannot be represented as an int8 (type of Four)
</pre>
</div>

<p>
<b>类型化</b>常量的值必须总是可作为该常量类型的值被准确地表示。以下为非法常量表达式：
</p>

<pre>
uint(-1)     // -1 无法表示为 uint
int(3.14)    // 3.14 无法表示为 int
int64(Huge)  // 1267650600228229401496703205376 无法表示为 int64
Four * 300   // 操作数 300 无法表示为 int8（Four 的类型）
Four * 100   // 其结果 400 无法表示为 int8（Four 的类型）
</pre>

<div class="english">
<p>
The mask used by the unary bitwise complement operator <code>^</code> matches
the rule for non-constants: the mask is all 1s for unsigned constants
and -1 for signed and untyped constants.
</p>

<pre>
^1         // untyped integer constant, equal to -2
uint8(^1)  // illegal: same as uint8(-2), -2 cannot be represented as a uint8
^uint8(1)  // typed uint8 constant, same as 0xFF ^ uint8(1) = uint8(0xFE)
int8(^1)   // same as int8(-2)
^int8(1)   // same as -1 ^ int8(1) = -2
</pre>
</div>

<p>
用于一元按位补码操作符 <code>^</code> 的屏蔽与非常量相匹配的规则：对于无符号常量屏蔽全为 1，
而对于带符号或无类型化常量为 -1。
</p>

<pre>
^1         // 无类型化整数常量，等于 -2
uint8(^1)  // 非法，等价于 uint8(-2)，-2 无法表示为 uint8
^uint8(1)  // 类型化 uint8 常量，等价于 0xFF ^ uint8(1) = uint8(0xFE)
int8(^1)   // 等价于 int8(-2)
^int8(1)   // 等价于 -1 ^ int8(1) = -2
</pre>

<div class="english">
<p>
Implementation restriction: A compiler may use rounding while
computing untyped floating-point or complex constant expressions; see
the implementation restriction in the section
on <a href="#Constants">constants</a>.  This rounding may cause a
floating-point constant expression to be invalid in an integer
context, even if it would be integral when calculated using infinite
precision, and vice versa.
</p>
</div>

<p>
实现限制：在计算无类型化浮点数或复数常量表达式时，编译器可能使用舍入，参考章节<a href="#常量">常量</a>
的实现限制。次舍入可能会导致浮点常量表达式在整数上下文中无效，即使在它使用无限精度计算时会成为整体，反之亦然。
</p>


<div class="english">
<h3 id="Order_of_evaluation">Order of evaluation</h3>
</div>

<h3 id="求值顺序">求值顺序</h3>

<div class="english">
<p>
At package level, <a href="#Package_initialization">initialization dependencies</a>
determine the evaluation order of individual initialization expressions in
<a href="#Variable_declarations">variable declarations</a>.
Otherwise, when evaluating the <a href="#Operands">operands</a> of an
expression, assignment, or
<a href="#Return_statements">return statement</a>,
all function calls, method calls, and
communication operations are evaluated in lexical left-to-right
order.
</p>
</div>

<p>
在包级别内，<a href="#包初始化">初始化依赖</a>确定了
<a href="#变量声明">变量声明</a> 内独立初始化与局的求值顺序。
否则，当对一个表达式、赋值或<a href="#Return语句">返回语句</a>的
<a href="#操作数">操作数</a> 进行求值时，
所有函数调用、方法调用以及通信操作均按从左到右的词法顺序求值。
</p>

<div class="english">
<p>
For example, in the (function-local) assignment
</p>
</div>

<p>
例如，在（函数局部）赋值
</p>

<pre>
y[f()], ok = g(h(), i()+x[j()], &lt;-c), k()
</pre>

<div class="english">
<p>
the function calls and communication happen in the order
<code>f()</code>, <code>h()</code>, <code>i()</code>, <code>j()</code>,
<code>&lt;-c</code>, <code>g()</code>, and <code>k()</code>.
However, the order of those events compared to the evaluation
and indexing of <code>x</code> and the evaluation
of <code>y</code> is not specified.
</p>

<pre>
a := 1
f := func() int { a++; return a }
x := []int{a, f()}            // x may be [1, 2] or [2, 2]: evaluation order between a and f() is not specified
m := map[int]int{a: 1, a: 2}  // m may be {2: 1} or {2: 2}: evaluation order between the two map assignments is not specified
n := map[int]int{a: f()}      // n may be {2: 3} or {3: 3}: evaluation order between the key and the value is not specified
</pre>
</div>

<p>
中，函数调用与通信按顺序 <code>f()</code>、<code>h()</code>、<code>i()</code>、<code>j()</code>、
<code>&lt;-c</code>、<code>g()</code> 和 <code>k()</code> 发生。然而，相较于这些事件的顺序，<code>x</code>
的求值与索引及 <code>y</code> 的求值并未指定。
</p>

<pre>
a := 1
f := func() int { a++; return a }
x := []int{a, f()}            // x 可能为 [1, 2] 或 [2, 2]：a 与 f() 之间的求值顺序并未指定
m := map[int]int{a: 1, a: 2}  // m 可能为 {2: 1} 或 {2: 2}：两个映射赋值之间的求值顺序并未指定
n := map[int]int{a: f()}      // n 可能为 {2: 3} 或 {3: 3}：键和值之间的求值顺序并未指定
</pre>

<div class="english">
<p>
At package level, initialization dependencies override the left-to-right rule
for individual initialization expressions, but not for operands within each
expression:
</p>
</div>

<p>
在包级别内，初始化依赖覆盖了独立初始化从左到右的规则，但不会影响到每个表达式中的操作数：
</p>

<div class="english">
<pre>
var a, b, c = f() + v(), g(), sqr(u()) + v()

func f() int        { return c }
func g() int        { return a }
func sqr(x int) int { return x*x }

// functions u and v are independent of all other variables and functions
</pre>
</div>

<pre>
var a, b, c = f() + v(), g(), sqr(u()) + v()

func f() int        { return c }
func g() int        { return a }
func sqr(x int) int { return x*x }

// 函数 u 和 v 独立于其它所有变量和函数
</pre>

<div class="english">
<p>
The function calls happen in the order
<code>u()</code>, <code>sqr()</code>, <code>v()</code>,
<code>f()</code>, <code>v()</code>, and <code>g()</code>.
</p>
</div>

<p>
函数调用按 <code>u()</code>、<code>sqr()</code>、<code>v()</code>、
<code>f()</code>、<code>v()</code>、<code>g()</code> 的顺序发生。
</p>

<div class="english">
<p>
Floating-point operations within a single expression are evaluated according to
the associativity of the operators.  Explicit parentheses affect the evaluation
by overriding the default associativity.
In the expression <code>x + (y + z)</code> the addition <code>y + z</code>
is performed before adding <code>x</code>.
</p>
</div>

<p>
单表达式中的浮点数操作根据该操作符的结合性求值。显式的圆括号通过覆盖默认结合性来影响求值。
在表达式 <code>x + (y + z)</code> 中，加法 <code>y + z</code> 会在与 <code>x</code> 相加前执行。
</p>

<div class="english">
<h2 id="Statements">Statements</h2>
</div>

<h2 id="语句">语句</h2>

<div class="english">
<p>
Statements control execution.
</p>

<pre class="ebnf">
Statement =
	Declaration | LabeledStmt | SimpleStmt |
	GoStmt | ReturnStmt | BreakStmt | ContinueStmt | GotoStmt |
	FallthroughStmt | Block | IfStmt | SwitchStmt | SelectStmt | ForStmt |
	DeferStmt .

SimpleStmt = EmptyStmt | ExpressionStmt | SendStmt | IncDecStmt | Assignment | ShortVarDecl .
</pre>
</div>

<p>
语句控制执行。
</p>

<pre class="ebnf">
语句 =
	声明 | 标签语句 | 简单语句 |
	Go语句 | Return语句 | Break语句 | Continue语句 | Goto语句 |
	Fallthrough语句 | 块 | If语句 | Switch语句 | Select语句 | For语句 |
	Defer语句 .

简单语句 = 空语句 | 表达式语句 | 发送语句 | 递增递减语句 | 赋值 | 短变量声明 .
</pre>

<div class="english">
<h3 id="Terminating_statements">Terminating statements</h3>
</div>

<h3 id="终止语句">终止语句</h3>

<div class="english">
<p>
A terminating statement is one of the following:
</p>

<ol>
<li>
	A <a href="#Return_statements">"return"</a> or
    	<a href="#Goto_statements">"goto"</a> statement.
	<!-- ul below only for regular layout -->
	<ul> </ul>
</li>

<li>
	A call to the built-in function
	<a href="#Handling_panics"><code>panic</code></a>.
	<!-- ul below only for regular layout -->
	<ul> </ul>
</li>

<li>
	A <a href="#Blocks">block</a> in which the statement list ends in a terminating statement.
	<!-- ul below only for regular layout -->
	<ul> </ul>
</li>

<li>
	An <a href="#If_statements">"if" statement</a> in which:
	<ul>
	<li>the "else" branch is present, and</li>
	<li>both branches are terminating statements.</li>
	</ul>
</li>

<li>
	A <a href="#For_statements">"for" statement</a> in which:
	<ul>
	<li>there are no "break" statements referring to the "for" statement, and</li>
	<li>the loop condition is absent.</li>
	</ul>
</li>

<li>
	A <a href="#Switch_statements">"switch" statement</a> in which:
	<ul>
	<li>there are no "break" statements referring to the "switch" statement,</li>
	<li>there is a default case, and</li>
	<li>the statement lists in each case, including the default, end in a terminating
	    statement, or a possibly labeled <a href="#Fallthrough_statements">"fallthrough"
	    statement</a>.</li>
	</ul>
</li>

<li>
	A <a href="#Select_statements">"select" statement</a> in which:
	<ul>
	<li>there are no "break" statements referring to the "select" statement, and</li>
	<li>the statement lists in each case, including the default if present,
	    end in a terminating statement.</li>
	</ul>
</li>

<li>
	A <a href="#Labeled_statements">labeled statement</a> labeling
	a terminating statement.
</li>
</ol>

<p>
All other statements are not terminating.
</p>
</div>

<p>
终止语句为以下之一：
</p>

<ol>
<li>
	一个<a href="#Return语句">"return"</a> 或
		<a href="#Goto语句">"goto"</a> 语句。
	<!-- 下面的 ul 用于规划布局 -->
	<ul> </ul>
</li>

<li>
	一个内建函数 <a href="#处理恐慌"><code>panic</code></a> 的调用。
	<!-- 下面的 ul 用于规划布局 -->
	<ul> </ul>
</li>

<li>
	一个语句列表以终止语句结束的<a href="#块">块</a>。
	<!-- 下面的 ul 用于规划布局 -->
	<ul> </ul>
</li>

<li>
	一个 <a href="#If_statements">"if" 语句</a>，其中：
	<ul>
	<li>存在 "else" 分支，且</li>
	<li>两个分支均以终止语句结束。</li>
	</ul>
</li>

<li>
	一个 <a href="#For语句">"for" 语句</a>，其中：
	<ul>
	<li>没有 "break" 语句引用到该 "for" 语句，且</li>
	<li>缺少循环条件。</li>
	</ul>
</li>

<li>
	一个 <a href="#Switch语句">"switch" 语句</a>，其中：
	<ul>
	<li>没有 "break" 语句引用到该 "switch" 语句，</li>
	<li>没有默认分支，且</li>
	<li>包括默认分支，每一个分支中的语句列表均以终止语句结束，或一个可能带标签的
	    <a href="#Fallthrough语句">"fallthrough" 语句</a>。</li>
	</ul>
</li>

<li>
	一个 <a href="#Select语句">"select" 语句</a>，其中：
	<ul>
	<li>没有 "break" 语句引用到该 "select" 语句，且</li>
	<li>包括默认分支（如果有的话），每一个分支中的语句列表均以终止语句结束。</li>
	</ul>
</li>

<li>
	一个标在终止语句上的<a href="#标签语句">标签语句</a>。
</li>
</ol>

<p>
其它所有语句均非终止语句。
</p>

<div class="english">
<p>
A <a href="#Blocks">statement list</a> ends in a terminating statement if the list
is not empty and its final non-empty statement is terminating.
</p>
</div>

<p>
若<a href="#块">语句列表</a>非空且其最后一个非空语句为终止语句，那么它以终止语句结束。
</p>

<div class="english">
<h3 id="Empty_statements">Empty statements</h3>
</div>

<h3 id="空语句">空语句</h3>

<div class="english">
<p>
The empty statement does nothing.
</p>

<pre class="ebnf">
EmptyStmt = .
</pre>
</div>

<p>
空语句不执行任何操作。
</p>

<pre class="ebnf">
空语句 = .
</pre>


<div class="english">
<h3 id="Labeled_statements">Labeled statements</h3>
</div>

<h3 id="标签语句">标签语句</h3>

<div class="english">
<p>
A labeled statement may be the target of a <code>goto</code>,
<code>break</code> or <code>continue</code> statement.
</p>

<pre class="ebnf">
LabeledStmt = Label ":" Statement .
Label       = identifier .
</pre>
</div>

<p>
标签语句可作为 <code>goto</code>、<code>break</code> 或 <code>continue</code> 语句的目标
</p>

<pre class="ebnf">
标签语句 = 标签 ":" 语句 .
标签     = 标识符 .
</pre>

<pre>
Error: log.Panic("error encountered")
</pre>


<div class="english">
<h3 id="Expression_statements">Expression statements</h3>
</div>

<h3 id="表达式语句">表达式语句</h3>

<div class="english">
<p>
With the exception of specific built-in functions,
function and method <a href="#Calls">calls</a> and
<a href="#Receive_operator">receive operations</a>
can appear in statement context. Such statements may be parenthesized.
</p>

<pre class="ebnf">
ExpressionStmt = Expression .
</pre>
</div>

<p>
除特殊的内建函数外，函数与方法的<a href="#调用">调用</a>及
<a href="#接收操作">接收操作</a>均可出现在语句上下文中。这样的语句可能需要加小括号。
</p>

<pre class="ebnf">
表达式语句 = 表达式 .
</pre>

<div class="english">
<p>
The following built-in functions are not permitted in statement context:
</p>
</div>

<p>
以下内建函数不允许出现在语句上下文中：
</p>

<pre>
append cap complex imag len make new real
unsafe.Alignof unsafe.Offsetof unsafe.Sizeof
</pre>

<div class="english">
<pre>
h(x+y)
f.Close()
&lt;-ch
(&lt;-ch)
len("foo")  // illegal if len is the built-in function
</pre>
</div>

<pre>
h(x+y)
f.Close()
&lt;-ch
(&lt;-ch)
len("foo")  // 若 len 为内建函数即为非法
</pre>


<div class="english">
<h3 id="Send_statements">Send statements</h3>
</div>

<h3 id="发送语句">发送语句</h3>

<div class="english">
<p>
A send statement sends a value on a channel.
The channel expression must be of <a href="#Channel_types">channel type</a>,
the channel direction must permit send operations,
and the type of the value to be sent must be <a href="#Assignability">assignable</a>
to the channel's element type.
</p>

<pre class="ebnf">
SendStmt = Channel "&lt;-" Expression .
Channel  = Expression .
</pre>
</div>

<p>
发送语句在信道上发送值。信道表达式必须为<a href="#信道类型">信道类型</a>，
信道的方向必须允许发送操作，且被发送的值的类型必须<a href="#可赋值性">可赋予</a>该信道的元素类型。
</p>

<pre class="ebnf">
发送语句 = 信道 "&lt;-" 表达式 .
信道     = 表达式 .
</pre>

<div class="english">
<p>
Both the channel and the value expression are evaluated before communication
begins. Communication blocks until the send can proceed.
A send on an unbuffered channel can proceed if a receiver is ready.
A send on a buffered channel can proceed if there is room in the buffer.
A send on a closed channel proceeds by causing a <a href="#Run_time_panics">run-time panic</a>.
A send on a <code>nil</code> channel blocks forever.
</p>
</div>

<p>
信道与值表达式均在通信开始前求值。通信会阻塞，直到发送可继续进行。
若接收者已就绪，在无缓存信道上发送可继续进行。
若缓存中有空间，在有缓存信道上发送可继续进行。
在已关闭信道上进行发送会引发一个<a href="#运行时恐慌">运行时恐慌</a>。
在 <code>nil</code> 信道上进行发送将永远阻塞。
</p>

<div class="english">
<pre>
ch &lt;- 3  // send value 3 to channel ch
</pre>
</div>

<pre>
ch &lt;- 3  // 发送值 3 至信道 ch
</pre>


<div class="english">
<h3 id="IncDec_statements">IncDec statements</h3>
</div>

<h3 id="递增递减语句">递增递减语句</h3>

<div class="english">
<p>
The "++" and "--" statements increment or decrement their operands
by the untyped <a href="#Constants">constant</a> <code>1</code>.
As with an assignment, the operand must be <a href="#Address_operators">addressable</a>
or a map index expression.
</p>

<pre class="ebnf">
IncDecStmt = Expression ( "++" | "--" ) .
</pre>
</div>

<p>
"++" 与 "--" 语句会以无类型化<a href="#常量">常量</a> <code>1</code> 来递增或递减它们的操作数。
就赋值来说，操作数必须为<a href="#可寻址的">可寻址的</a>，或为映射的下标表达式。
</p>

<pre class="ebnf">
递增递减语句 = 表达式 ( "++" | "--" ) .
</pre>

<div class="english">
<p>
The following <a href="#Assignments">assignment statements</a> are semantically
equivalent:
</p>

<pre class="grammar">
IncDec statement    Assignment
x++                 x += 1
x--                 x -= 1
</pre>
</div>

<p>
以下<a href="#赋值">赋值语句</a>在语义上等价：
</p>

<pre class="grammar">
递增递减语句        赋值
x++                 x += 1
x--                 x -= 1
</pre>


<div class="english">
<h3 id="Assignments">Assignments</h3>
</div>

<h3 id="赋值">赋值</h3>

<div class="english">
<pre class="ebnf">
Assignment = ExpressionList assign_op ExpressionList .

assign_op = [ add_op | mul_op ] "=" .
</pre>
</div>

<pre class="ebnf">
赋值 = 表达式列表 赋值操作符 表达式列表 .

赋值操作符 = [ 加法操作符 | 乘法操作符 ] "=" .
</pre>

<div class="english">
<p>
Each left-hand side operand must be <a href="#Address_operators">addressable</a>,
a map index expression, or (for <code>=</code> assignments only) the
<a href="#Blank_identifier">blank identifier</a>.
Operands may be parenthesized.
</p>

<pre>
x = 1
*p = f()
a[i] = 23
(k) = &lt;-ch  // same as: k = &lt;-ch
</pre>
</div>

<p>
每个左操作数必须为<a href="#地址操作符">可寻址的</a>、映射下标表达式或（仅对于 <code>=</code>
赋值）<a href="#空白标识符">空白标识符</a>。操作数可加小括号。
</p>

<pre>
x = 1
*p = f()
a[i] = 23
(k) = &lt;-ch  // 等价于：k = &lt;-ch
</pre>

<div class="english">
<p>
An <i>assignment operation</i> <code>x</code> <i>op</i><code>=</code>
<code>y</code> where <i>op</i> is a binary <a href="#Arithmetic_operators">arithmetic operator</a>
is equivalent to <code>x</code> <code>=</code> <code>x</code> <i>op</i>
<code>(y)</code> but evaluates <code>x</code>
only once.  The <i>op</i><code>=</code> construct is a single token.
In assignment operations, both the left- and right-hand expression lists
must contain exactly one single-valued expression, and the left-hand
expression must not be the blank identifier.
</p>
</div>

<p>
<b>赋值操作</b> <code>x</code> <i>op</i><code>=</code> <code>y</code>，其中 <i>op</i> 为一个二元<a href="#算术操作符">算术操作符</a>，它等价于
<code>x</code> <code>=</code> <code>x</code> <i>op</i> <code>(y)</code>，但只对 <code>x</code> 求值一次。
<i>op</i><code>=</code> 为单个标记。在赋值操作中，左、右表达式列表必须均刚好包含一个单值表达式，
且左表达式必须不为空白标识符。
</p>

<pre>
a[i] &lt;&lt;= 2
i &amp;^= 1&lt;&lt;n
</pre>

<div class="english">
<p>
A tuple assignment assigns the individual elements of a multi-valued
operation to a list of variables.  There are two forms.  In the
first, the right hand operand is a single multi-valued expression
such as a function call, a <a href="#Channel_types">channel</a> or
<a href="#Map_types">map</a> operation, or a <a href="#Type_assertions">type assertion</a>.
The number of operands on the left
hand side must match the number of values.  For instance, if
<code>f</code> is a function returning two values,
</p>

<pre>
x, y = f()
</pre>

<p>
assigns the first value to <code>x</code> and the second to <code>y</code>.
In the second form, the number of operands on the left must equal the number
of expressions on the right, each of which must be single-valued, and the
<i>n</i>th expression on the right is assigned to the <i>n</i>th
operand on the left:
</p>

<pre>
one, two, three = '一', '二', '三'
</pre>
</div>

<p>
元组赋值将多值操作的个体元素赋予变量列表。它有两种形式。首先，右操作数为单个多值表达式，比如一个函数调用、
<a href="#信道类型">信道</a>、<a href="#映射类型">映射</a>操作或一个<a href="#类型断言">类型断言</a>。
左操作数的数量必须与值的数量相匹配。例如，若 <code>f</code> 为返回两个值的函数，则
</p>

<pre>
x, y = f()
</pre>

<p>
会将第一个值赋予 <code>x</code>，而第二个值则会赋予 <code>y</code>。
在第二种形式中，左侧操作数的数量必须等于右侧表达式的数量，其中每一个必须为单值，且右侧第
<i>n</i> 个表达式赋予左侧第 <i>n</i> 个操作数：
</p>

<pre>
one, two, three = '一', '二', '三'
</pre>

<div class="english">
<p>
The <a href="#Blank_identifier">blank identifier</a> provides a way to
ignore right-hand side values in an assignment:
</p>

<pre>
_ = x       // evaluate x but ignore it
x, _ = f()  // evaluate f() but ignore second result value
</pre>
</div>

<p>
<a href="#空白标识符">空白标识符</a> 提供了一种在赋值中忽略右侧值的方法：
</p>

<pre>
_ = x       // 求值 x 但忽略它
x, _ = f()  // 求值 f() 但忽略第二个结果值
</pre>

<div class="english">
<p>
The assignment proceeds in two phases.
First, the operands of <a href="#Index_expressions">index expressions</a>
and <a href="#Address_operators">pointer indirections</a>
(including implicit pointer indirections in <a href="#Selectors">selectors</a>)
on the left and the expressions on the right are all
<a href="#Order_of_evaluation">evaluated in the usual order</a>.
Second, the assignments are carried out in left-to-right order.
</p>

<pre>
a, b = b, a  // exchange a and b

x := []int{1, 2, 3}
i := 0
i, x[i] = 1, 2  // set i = 1, x[0] = 2

i = 0
x[i], i = 2, 1  // set x[0] = 2, i = 1

x[0], x[0] = 1, 2  // set x[0] = 1, then x[0] = 2 (so x[0] == 2 at end)

x[1], x[3] = 4, 5  // set x[1] = 4, then panic setting x[3] = 5.

type Point struct { x, y int }
var p *Point
x[2], p.x = 6, 7  // set x[2] = 6, then panic setting p.x = 7

i = 2
x = []int{3, 5, 7}
for i, x[i] = range x {  // set i, x[2] = 0, x[0]
	break
}
// after this loop, i == 0 and x == []int{3, 5, 3}
</pre>
</div>

<p>
赋值过程分为两个阶段。
首先，左边的<a href="#下标表达式">下标表达式</a>与<a href="#地址操作符">指针间接寻址</a>的操作数
（包括<a href="#选择器">选择器</a>中隐式的指针间接寻址）和右边的表达式都会<a href="#求值顺序">按通常顺序求值</a>。
其次，赋值会按照从左到右的顺序进行。
</p>

<pre>
a, b = b, a  // 交换 a 和 b

x := []int{1, 2, 3}
i := 0
i, x[i] = 1, 2  // 置 i = 1，x[0] = 2

i = 0
x[i], i = 2, 1  // 置 x[0] = 2，i = 1

x[0], x[0] = 1, 2  // 置 x[0] = 1，然后置 x[0] = 2（因此最后 x[0] == 2）

x[1], x[3] = 4, 5  // 置 x[1] = 4，然后恐慌置 x[3] = 5

type Point struct { x, y int }
var p *Point
x[2], p.x = 6, 7  // 置 x[2] = 6，然后恐慌置 p.x = 7

i = 2
x = []int{3, 5, 7}
for i, x[i] = range x {  // 置 i, x[2] = 0, x[0]
	break
}
// 该循环结束之后，i == 0 且 x == []int{3, 5, 3}
</pre>

<div class="english">
<p>
In assignments, each value must be <a href="#Assignability">assignable</a>
to the type of the operand to which it is assigned, with the following special cases:
</p>

<ol>
<li>
	Any typed value may be assigned to the blank identifier.
</li>

<li>
	If an untyped constant
	is assigned to a variable of interface type or the blank identifier,
	the constant is first <a href="#Conversions">converted</a> to its
	 <a href="#Constants">default type</a>.
</li>

<li>
	If an untyped boolean value is assigned to a variable of interface type or
	the blank identifier, it is first converted to type <code>bool</code>.
</li>
</ol>
</div>

<p>
在赋值中，每个值必须<a href="#可赋值性">可赋予</a>被赋值操作数的类型，以下为特殊情况：
</p>

<ol>
<li>
	任何类型化值均可赋予空白标识符。
</li>

<li>
	若一个无类型化常量被赋予一个接口类型的变量或空白标识符，该常量首先会
	<a href="#转换">转换</a>为其<a href="#常量">默认类型</a>。
</li>

<li>
	若无类型化布尔值被赋予一个接口类型的变量或空白标识符，它首先会转换为布尔类型。
</li>
</ol>


<div class="english">
<h3 id="If_statements">If statements</h3>
</div>

<h3 id="If语句">If语句</h3>

<div class="english">
<p>
"If" statements specify the conditional execution of two branches
according to the value of a boolean expression.  If the expression
evaluates to true, the "if" branch is executed, otherwise, if
present, the "else" branch is executed.
</p>

<pre class="ebnf">
IfStmt = "if" [ SimpleStmt ";" ] Expression Block [ "else" ( IfStmt | Block ) ] .
</pre>
</div>

<p>
"If"语句根据一个布尔表达式的值指定两个分支的条件来执行。
若该表达式求值为 true，则执行"if"分支，否则执行"else"分支。
</p>

<pre class="ebnf">
If语句 = "if" [ 简单语句 ";" ] 表达式 块 [ "else" ( If语句 | 块 ) ] .
</pre>

<pre>
if x &gt; max {
	x = max
}
</pre>

<div class="english">
<p>
The expression may be preceded by a simple statement, which
executes before the expression is evaluated.
</p>
</div>

<p>
简单语句可能先于表达式，它将在表达式求值前执行。
</p>

<pre>
if x := f(); x &lt; y {
	return x
} else if x &gt; z {
	return z
} else {
	return y
}
</pre>


<div class="english">
<h3 id="Switch_statements">Switch statements</h3>
</div>

<h3 id="Switch语句">Switch语句</h3>

<div class="english">
<p>
"Switch" statements provide multi-way execution.
An expression or type specifier is compared to the "cases"
inside the "switch" to determine which branch
to execute.
</p>

<pre class="ebnf">
SwitchStmt = ExprSwitchStmt | TypeSwitchStmt .
</pre>
</div>

<p>
"Switch"语句提供多路执行。表达式或类型说明符与"switch"中的"cases"相比较从而决定执行哪一分支。
</p>

<pre class="ebnf">
Switch语句 = 表达式选择语句 | 类型选择语句 .
</pre>

<div class="english">
<p>
There are two forms: expression switches and type switches.
In an expression switch, the cases contain expressions that are compared
against the value of the switch expression.
In a type switch, the cases contain types that are compared against the
type of a specially annotated switch expression.
The switch expression is evaluated exactly once in a switch statement.
</p>
</div>

<p>
它有两种形式：表达式选择与类型选择。在表达式选择中，case 包含的表达式针对 switch 表达式的值进行比较，
在类型选择中，case 包含的类型针对特别注明的 switch 表达式的类型进行比较。
switch 表达式在 switch 语句中刚好求值一次。
</p>

<div class="english">
<h4 id="Expression_switches">Expression switches</h4>
</div>

<h4 id="表达式选择">表达式选择</h4>

<div class="english">
<p>
In an expression switch,
the switch expression is evaluated and
the case expressions, which need not be constants,
are evaluated left-to-right and top-to-bottom; the first one that equals the
switch expression
triggers execution of the statements of the associated case;
the other cases are skipped.
If no case matches and there is a "default" case,
its statements are executed.
There can be at most one default case and it may appear anywhere in the
"switch" statement.
A missing switch expression is equivalent to the boolean value
<code>true</code>.
</p>

<pre class="ebnf">
ExprSwitchStmt = "switch" [ SimpleStmt ";" ] [ Expression ] "{" { ExprCaseClause } "}" .
ExprCaseClause = ExprSwitchCase ":" StatementList .
ExprSwitchCase = "case" ExpressionList | "default" .
</pre>
</div>

<p>
在表达式选择中，switch 表达式会被求值，而 case 表达式无需为常量，它按从上到下，从左到右的顺序求值；
第一个等于 switch 表达式的 case 表达式将引发相应情况的语句的执行；其它的情况将被跳过。
若没有情况匹配且有"default"情况，则该语句将被执行。
最多只能有一个默认情况且它可以出现在"switch"语句的任何地方。
缺失的 switch 表达式等价于布尔值 <code>true</code>。
</p>

<pre class="ebnf">
表达时选择语句 = "switch" [ 简单语句 ";" ] [ 表达式 ] "{" { 表达式情况子句 } "}" .
表达式情况子句 = 表达式选择情况 ":" 语句列表 .
表达式选择情况 = "case" 表达式列表 | "default" .
</pre>

<div class="english">
<p>
If the switch expression evaluates to an untyped constant, it is first
<a href="#Conversions">converted</a> to its <a href="#Constants">default type</a>;
if it is an untyped boolean value, it is first converted to type <code>bool</code>.
The predeclared untyped value <code>nil</code> cannot be used as a switch expression.
</p>
</div>

<p>
若 switch 求值出一个无类型化的常量，它首先会<a href="#类型转换">转换</a>为其<a href="#创两">默认类型</a>；
若它是无类型化的布尔值，它首先会转换为 <code>bool</code> 类型。
预声明的无类型化值 <code>nil</code> 无法用作 switch 表达式。
</p>

<div class="english">
<p>
If a case expression is untyped, it is first <a href="#Conversions">converted</a>
to the type of the switch expression.
For each (possibly converted) case expression <code>x</code> and the value <code>t</code>
of the switch expression, <code>x == t</code> must be a valid <a href="#Comparison_operators">comparison</a>.
</p>
</div>

<p>
若 case 表达式为无类型化的，它首先会<a href="#类型转换">转换</a>为 switch 表达式的类型。
对于每个（可能已转换的）case 表达式 <code>x</code> 与 switch 表达式的值 <code>t</code>，
<code>x == t</code> 必须为有效的 <a href="#比较操作符">比较</a>。
</p>

<div class="english">
<p>
In other words, the switch expression is treated as if it were used to declare and
initialize a temporary variable <code>t</code> without explicit type; it is that
value of <code>t</code> against which each case expression <code>x</code> is tested
for equality.
</p>
</div>

<p>
换句话说，switch 表达式可视作用它来声明并初始化变量 <code>t</code> 而不显示指定类型，
并用 <code>t</code> 的值对每一个 case 表达式 <code>x</code> 测试是否相等。
</p>

<div class="english">
<p>
In a case or default clause, the last non-empty statement
may be a (possibly <a href="#Labeled_statements">labeled</a>)
<a href="#Fallthrough_statements">"fallthrough" statement</a> to
indicate that control should flow from the end of this clause to
the first statement of the next clause.
Otherwise control flows to the end of the "switch" statement.
A "fallthrough" statement may appear as the last statement of all
but the last clause of an expression switch.
</p>
</div>

<p>
在 case 或 default 子句中，最后一个非空语句可能为（可能<a href="#带标签语句">带标签</a>的）
<a href="#Fallthrough语句">"fallthrough" 语句</a>
它表明该控制流应从该子句的结尾转至下一个子句的第一个语句。
否则，控制流转至该"switch"语句的结尾。
"fallthrough" 语句可出现在 switch 表达式中除最后一个子句外所有子句的末尾。
</p>

<div class="english">
<p>
The switch expression may be preceded by a simple statement, which
executes before the expression is evaluated.
</p>

<pre>
switch tag {
default: s3()
case 0, 1, 2, 3: s1()
case 4, 5, 6, 7: s2()
}

switch x := f(); {  // missing switch expression means "true"
case x &lt; 0: return -x
default: return x
}

switch {
case x &lt; y: f1()
case x &lt; z: f2()
case x == 4: f3()
}
</pre>
</div>

<p>
简单语句可能先于 switch 表达式，它将在表达式求值前执行。
</p>

<pre>
switch tag {
default: s3()
case 0, 1, 2, 3: s1()
case 4, 5, 6, 7: s2()
}

switch x := f(); {  // 缺失的 switch 表达式意为"true"
case x &lt; 0: return -x
default: return x
}

switch {
case x &lt; y: f1()
case x &lt; z: f2()
case x == 4: f3()
}
</pre>

<div class="english">
<p>
Implementation restriction: A compiler may disallow multiple case
expressions evaluating to the same constant.
For instance, the current compilers disallow duplicate integer,
floating point, or string constants in case expressions.
</p>
</div>

<p>
实现限制：编译器可能不允许多个 case 表达式求值为同一个常量。
例如，当前的编译器不允许 case 表达式出现重复的整数、浮点数或字符串常量。
</p>


<div class="english">
<h4 id="Type_switches">Type switches</h4>
</div>

<h4 id="类型选择">类型选择</h4>

<div class="english">
<p>
A type switch compares types rather than values. It is otherwise similar
to an expression switch. It is marked by a special switch expression that
has the form of a <a href="#Type_assertions">type assertion</a>
using the reserved word <code>type</code> rather than an actual type:
</p>

<pre>
switch x.(type) {
// cases
}
</pre>

<p>
Cases then match actual types <code>T</code> against the dynamic type of the
expression <code>x</code>. As with type assertions, <code>x</code> must be of
<a href="#Interface_types">interface type</a>, and each non-interface type
<code>T</code> listed in a case must implement the type of <code>x</code>.
</p>

<pre class="ebnf">
TypeSwitchStmt  = "switch" [ SimpleStmt ";" ] TypeSwitchGuard "{" { TypeCaseClause } "}" .
TypeSwitchGuard = [ identifier ":=" ] PrimaryExpr "." "(" "type" ")" .
TypeCaseClause  = TypeSwitchCase ":" StatementList .
TypeSwitchCase  = "case" TypeList | "default" .
TypeList        = Type { "," Type } .
</pre>
</div>

<p>
类型选择比较类型而非值。它与表达式选择并不相似。它被一个特殊的 switch 表达式标记，
该表达式为使用保留字 <code>type</code> 而非实际类型的<a href="#类型断言">类型断言</a>的形式：
</p>

<pre>
switch x.(type) {
// cases
}
</pre>

<p>
此时的 case 针对表达式 <code>x</code> 的动态类型匹配实际的类型 <code>T</code>。
就像类型断言一样，<code>x</code> 必须为<a href="#接口类型">接口类型</a>，
而每一个在 case 中列出的非接口类型 <code>T</code> 必须实现了 <code>x</code> 的类型。
</p>

<pre class="ebnf">
类型选择语句 = "switch" [ 简单语句 ";" ] 类型选择监视 "{" { 类型情况子句 } "}" .
类型选择监视 = [ 标识符 ":=" ] 主表达式 "." "(" "type" ")" .
类型情况子句 = 类型选择情况 ":" 语句列表 .
类型选择情况 = "case" 类型列表 | "default" .
类型列表     = 类型 { "," 类型 } .
</pre>

<div class="english">
<p>
The TypeSwitchGuard may include a
<a href="#Short_variable_declarations">short variable declaration</a>.
When that form is used, the variable is declared at the end of the
TypeSwitchCase in the <a href="#Blocks">implicit block</a> of each clause.
In clauses with a case listing exactly one type, the variable
has that type; otherwise, the variable has the type of the expression
in the TypeSwitchGuard.
</p>
</div>

<p>
<<<<<<< HEAD
类型选择监视可包含一个<a href="#短变量声明">短变量声明</a>。
当使用此形式时，变量会在每个子句的<a href="#块">隐式块</a>中类型选择情况的末尾处声明。
在 case 列表刚好只有一个类型的子句中，该变量即拥有此类型；否则，该变量拥有在类型选择监视中表达式的类型。
</p>

<div class="english">
<p>
The type in a case may be <a href="#Predeclared_identifiers"><code>nil</code></a>;
that case is used when the expression in the TypeSwitchGuard
=======
Instead of a type, a case may use the predeclared identifier
<a href="#Predeclared_identifiers"><code>nil</code></a>;
that case is selected when the expression in the TypeSwitchGuard
>>>>>>> 6c877e5d
is a <code>nil</code> interface value.
There may be at most one <code>nil</code> case.
</p>
</div>

<p>
case 中的类型可为 <a href="#预声明标识符"><code>nil</code></a>，
这种情况在类型选择监视中的表达式为 <code>nil</code> 接口值时使用。
此处最多有一种 <code>nil</code> 的情况。
</p>

<div class="english">
<p>
Given an expression <code>x</code> of type <code>interface{}</code>,
the following type switch:
</p>

<pre>
switch i := x.(type) {
case nil:
	printString("x is nil")                // type of i is type of x (interface{})
case int:
	printInt(i)                            // type of i is int
case float64:
	printFloat64(i)                        // type of i is float64
case func(int) float64:
	printFunction(i)                       // type of i is func(int) float64
case bool, string:
	printString("type is bool or string")  // type of i is type of x (interface{})
default:
	printString("don't know the type")     // type of i is type of x (interface{})
}
</pre>

<p>
could be rewritten:
</p>

<pre>
v := x  // x is evaluated exactly once
if v == nil {
	i := v                                 // type of i is type of x (interface{})
	printString("x is nil")
} else if i, isInt := v.(int); isInt {
	printInt(i)                            // type of i is int
} else if i, isFloat64 := v.(float64); isFloat64 {
	printFloat64(i)                        // type of i is float64
} else if i, isFunc := v.(func(int) float64); isFunc {
	printFunction(i)                       // type of i is func(int) float64
} else {
	_, isBool := v.(bool)
	_, isString := v.(string)
	if isBool || isString {
		i := v                         // type of i is type of x (interface{})
		printString("type is bool or string")
	} else {
		i := v                         // type of i is type of x (interface{})
		printString("don't know the type")
	}
}
</pre>
</div>

<p>
给定类型为 <code>interface{}</code> 的表达式 <code>x</code>，以下类型选择：
</p>

<pre>
switch i := x.(type) {
case nil:
	printString("x is nil")                // i 的类型为 x 的类型（interface{}）
case int:
	printInt(i)                            // i 的类型为 int
case float64:
	printFloat64(i)                        // i 的类型为 float64
case func(int) float64:
	printFunction(i)                       // i 的类型为 func(int) float64
case bool, string:
	printString("type is bool or string")  // i 的类型为 x 的类型（interface{}）
default:
	printString("don't know the type")     // i 的类型为 x 的类型（interface{}）
}
</pre>

<p>
可被重写为：
</p>

<pre>
v := x  // x 只被求值一次
if v == nil {
	i := v                                 // i 的类型为 x 的类型（interface{}）
	printString("x is nil")
} else if i, isInt := v.(int); isInt {
	printInt(i)                            // i 的类型为 int
} else if i, isFloat64 := v.(float64); isFloat64 {
	printFloat64(i)                        // i 的类型为 float64
} else if i, isFunc := v.(func(int) float64); isFunc {
	printFunction(i)                       // i 的类型为 func(int) float64
} else {
	_, isBool := v.(bool)
	_, isString := v.(string)
	if isBool || isString {
		i := v                         // i 的类型为 x 的类型（interface{}）
		printString("type is bool or string")
	} else {
		i := v                         // i 的类型为 x 的类型（interface{}）
		printString("don't know the type")
	}
}
</pre>

<div class="english">
<p>
The type switch guard may be preceded by a simple statement, which
executes before the guard is evaluated.
</p>
</div>

<p>
简单语句可能先于类型选择监视，它将在类型选择监视求值前执行。
</p>

<div class="english">
<p>
The "fallthrough" statement is not permitted in a type switch.
</p>
</div>

<p>
"fallthrough"语句在类型选择中不被允许。
</p>

<div class="english">
<h3 id="For_statements">For statements</h3>
</div>

<h3 id="For语句">For语句</h3>

<div class="english">
<p>
A "for" statement specifies repeated execution of a block. There are three forms:
The iteration may be controlled by a single condition, a "for" clause, or a "range" clause.
</p>

<pre class="ebnf">
ForStmt = "for" [ Condition | ForClause | RangeClause ] Block .
Condition = Expression .
</pre>
</div>

<p>
"for"语句指定块的重复执行。它有三种形式：迭代通过条件、"for"子句或"range"子句控制。
</p>

<pre class="ebnf">
For语句 = "for" [ 条件 | For子句 | Range子句 ] 块 .
条件 = 表达式 .
</pre>

<div class="english">
<h4 id="For_condition">For statements with single condition</h4>
</div>

<h4 id="For条件">单条件 for 语句</h4>

<div class="english">
<p>
In its simplest form, a "for" statement specifies the repeated execution of
a block as long as a boolean condition evaluates to true.
The condition is evaluated before each iteration.
If the condition is absent, it is equivalent to the boolean value
<code>true</code>.
</p>
</div>

<p>
在最简单的形式中，只要布尔条件求值为真，"for"语句指定的块就重复执行。
条件会在每次迭代前求值。若缺少条件，则它等价于布尔值 <code>true</code>。
</p>

<pre>
for a &lt; b {
	a *= 2
}
</pre>

<div class="english">
<h4 id="For_clause">For statements with <code>for</code> clause</h4>
</div>

<h4 id="For从句">带 <code>for</code> 从句的 for 语句</h4>

<div class="english">
<p>
A "for" statement with a ForClause is also controlled by its condition, but
additionally it may specify an <i>init</i>
and a <i>post</i> statement, such as an assignment,
an increment or decrement statement. The init statement may be a
<a href="#Short_variable_declarations">short variable declaration</a>, but the post statement must not.
Variables declared by the init statement are re-used in each iteration.
</p>

<pre class="ebnf">
ForClause = [ InitStmt ] ";" [ Condition ] ";" [ PostStmt ] .
InitStmt = SimpleStmt .
PostStmt = SimpleStmt .
</pre>
</div>

<p>
带 For 子句的"for"语句也通过其条件控制，此外，它也可指定一个<b>初始化</b>或<b>步进</b>语句，
例如一个赋值、一个递增或递减语句。初始化语句可为一个<a href="#短变量声明">短变量声明</a>，
而步进语句则不能。由 init 语句声明的变量会在每次迭代中重用。
</p>

<pre class="ebnf">
For子句    = [ 初始化语句 ] ";" [ 条件 ] ";" [ 步进语句 ] .
初始化语句 = 简单语句 .
步进语句   = 简单语句 .
</pre>

<pre>
for i := 0; i &lt; 10; i++ {
	f(i)
}
</pre>

<div class="english">
<p>
If non-empty, the init statement is executed once before evaluating the
condition for the first iteration;
the post statement is executed after each execution of the block (and
only if the block was executed).
Any element of the ForClause may be empty but the
<a href="#Semicolons">semicolons</a> are
required unless there is only a condition.
If the condition is absent, it is equivalent to the boolean value
<code>true</code>.
</p>

<pre>
for cond { S() }    is the same as    for ; cond ; { S() }
for      { S() }    is the same as    for true     { S() }
</pre>
</div>

<h4 id="For_range">For statements with <code>range</code> clause</h4>

<p>
若初始化语句非空，则只在第一次迭代的条件求值前执行一次。
步进语句会在块的每一次执行（且仅当块被执行）后执行。
任何 For 子句的元素都可为空，但除非只有一个条件，否则<a href="#分号">分号</a>是必须的。
若缺少条件，则它等价于布尔值 <code>true</code>。
</p>

<pre>
for cond { S() }    等价于    for ; cond ; { S() }
for      { S() }    等价于    for true     { S() }
</pre>

<div class="english">
<p>
A "for" statement with a "range" clause
iterates through all entries of an array, slice, string or map,
or values received on a channel. For each entry it assigns <i>iteration values</i>
to corresponding <i>iteration variables</i> if present and then executes the block.
</p>

<pre class="ebnf">
RangeClause = [ ExpressionList "=" | IdentifierList ":=" ] "range" Expression .
</pre>
</div>

<p>
带"range"子句的"for"语句通过遍历数组、切片、字符串或映射的所有项，以及从信道上接收的值来迭代。
对于每一项，它将<b>迭代值</b>（若存在）赋予其相应的<b>迭代变量</b>，然后执行该块。
</p>

<pre class="ebnf">
Range子句 = [ 表达式列表 "=" | 标识符列表 ":=" ] "range" 表达式 .
</pre>

<div class="english">
<p>
The expression on the right in the "range" clause is called the <i>range expression</i>,
which may be an array, pointer to an array, slice, string, map, or channel permitting
<a href="#Receive_operator">receive operations</a>.
As with an assignment, if present the operands on the left must be
<a href="#Address_operators">addressable</a> or map index expressions; they
denote the iteration variables. If the range expression is a channel, at most
one iteration variable is permitted, otherwise there may be up to two.
If the last iteration variable is the <a href="#Blank_identifier">blank identifier</a>,
the range clause is equivalent to the same clause without that identifier.
</p>
</div>

<p>
"range"子句右边的表达式称为<b>range 表达式</b>，它可以是一个允许<a href="#接收操作符">接受操作</a>
的数组、数组指针、切片、字符串、映射或信道。就赋值来说，若存在左边的操作数，则它必须为
<a href="#地址操作符">可寻址的</a>或映射下标表达式；它们表示迭代变量。若 range 表达式为信道，
则最多只允有一个迭代变量，否则可多于两个。若最后一个迭代变量为
<a href="#空白标识符">空白标识符</a>，则 range 子句等价于无该标识符的相同子句。
</p>

<div class="english">
<p>
The range expression <code>x</code> is evaluated once before beginning the loop,
with one exception: if at most one iteration variable is present and
<code>len(x)</code> is <a href="#Length_and_capacity">constant</a>,
the range expression is not evaluated.
</p>

<p>
Function calls on the left are evaluated once per iteration.
For each iteration, iteration values are produced as follows
if the respective iteration variables are present:
</p>

<pre class="grammar">
Range expression                          1st value          2nd value

array or slice  a  [n]E, *[n]E, or []E    index    i  int    a[i]       E
string          s  string type            index    i  int    see below  rune
map             m  map[K]V                key      k  K      m[k]       V
channel         c  chan E, &lt;-chan E       element  e  E
</pre>

<ol>
<li>
For an array, pointer to array, or slice value <code>a</code>, the index iteration
values are produced in increasing order, starting at element index 0.
If at most one iteration variable is present, the range loop produces
iteration values from 0 up to <code>len(a)-1</code> and does not index into the array
or slice itself. For a <code>nil</code> slice, the number of iterations is 0.
</li>

<li>
For a string value, the "range" clause iterates over the Unicode code points
in the string starting at byte index 0.  On successive iterations, the index value will be the
index of the first byte of successive UTF-8-encoded code points in the string,
and the second value, of type <code>rune</code>, will be the value of
the corresponding code point.  If the iteration encounters an invalid
UTF-8 sequence, the second value will be <code>0xFFFD</code>,
the Unicode replacement character, and the next iteration will advance
a single byte in the string.
</li>

<li>
The iteration order over maps is not specified
and is not guaranteed to be the same from one iteration to the next.
If a map entry that has not yet been reached is removed during iteration,
the corresponding iteration value will not be produced. If a map entry is
created during iteration, that entry may be produced during the iteration or
may be skipped. The choice may vary for each entry created and from one
iteration to the next.
If the map is <code>nil</code>, the number of iterations is 0.
</li>

<li>
For channels, the iteration values produced are the successive values sent on
the channel until the channel is <a href="#Close">closed</a>. If the channel
is <code>nil</code>, the range expression blocks forever.
</li>
</ol>
</div>

<p>
range 表达式在循环前会求值一次，除了一种情况：若 range 表达式为数组或数组指针，
且最多存在一个迭代变量，此时只有 range 表达式的长度会被求值；若该长度为常量，
那么<a href="#长度与容量">根据定义</a>，range 表达式本身不会被求值。
</p>

<p>
左边的函数调用会在每次迭代时求值一次。对于每一次迭代，若各自的迭代变量存在，那么迭代值按照以下方式产生：
</p>

<pre class="grammar">
Range 表达式                           第一个值            第二个值

数组或切片  a  [n]E、*[n]E 或 []E     下标  i  int        a[i]   E
字符串      s  string type            下标  i  int        见下   rune
映射        m  map[K]V                键    k  K          m[k]   V
信道        c  chan E, &lt;-chan E    元素  e  E
</pre>

<ol>
<li>
对于数组、数组指针或切片值 <code>a</code>，下标迭代值按照递增顺序产生，从元素下标 0 开始。
作为一种特殊情况，若最多有一个迭代变量，则 range 循环提供从 0 到 <code>len(a)-1</code>
的迭代变量而非索引该数组或切片自身。对于 <code>nil</code> 切片，迭代次数为 0。
</li>

<li>
对于字符串值，"range"子句从字节下标 0 开始，遍历该字符串中的 Unicode 码点。在连续迭代中，
其下标值为该字符串中连续 UTF-8 编码码点第一个字节的下标。而类型为 <code>rune</code>
的第二个值为则其相应码点的值。若该迭代遇到无效的 UTF-8 序列，则第二个值将为 Unicode 占位字符
<code>0xFFD</code>，且下一次迭代将推进至此字符串中的单个字节。
</li>

<li>
映射的遍历顺序并不确定且从某一次迭代到下一次并不保证相同。若在迭代过程中移除的映射项尚未受到影响，
则相应的迭代值不会产生。若在迭代过程中创建映射项，则该项可能会在迭代中产生或被跳过。
这种选择可能会改变已经创建的每一个项，并从一次迭代进入到下一次迭代中。
若该映射为 <code>nil</code>，则迭代的次数为 0.
</li>

<li>
对于信道，其迭代值产生为在该信道上发送的连续值，直到该信道被<a href="#关闭">关闭</a>。若该信道为
<code>nil</code>，则 range 表达式将永远阻塞。
</li>
</ol>

<div class="english">
<p>
The iteration values are assigned to the respective
iteration variables as in an <a href="#Assignments">assignment statement</a>.
</p>
</div>

<p>
迭代值在<a href="#赋值">赋值语句</a>中将分别赋予其各自的迭代变量。
</p>

<div class="english">
<p>
The iteration variables may be declared by the "range" clause using a form of
<a href="#Short_variable_declarations">short variable declaration</a>
(<code>:=</code>).
In this case their types are set to the types of the respective iteration values
and their <a href="#Declarations_and_scope">scope</a> is the block of the "for"
statement; they are re-used in each iteration.
If the iteration variables are declared outside the "for" statement,
after execution their values will be those of the last iteration.
</p>

<pre>
var testdata *struct {
	a *[7]int
}
for i, _ := range testdata.a {
	// testdata.a is never evaluated; len(testdata.a) is constant
	// i ranges from 0 to 6
	f(i)
}

var a [10]string
for i, s := range a {
	// type of i is int
	// type of s is string
	// s == a[i]
	g(i, s)
}

var key string
var val interface {}  // value type of m is assignable to val
m := map[string]int{"mon":0, "tue":1, "wed":2, "thu":3, "fri":4, "sat":5, "sun":6}
for key, val = range m {
	h(key, val)
}
// key == last map key encountered in iteration
// val == map[key]

var ch chan Work = producer()
for w := range ch {
	doWork(w)
}

// empty a channel
for range ch {}
</pre>
</div>

<p>
迭代变量可通过"range"子句使用<a href="#短变量声明">短变量声明</a>形式（<code>:=</code>）来声明。
在这种情况下，它们的类型将置为其各自的迭代值，且它们的<a href="#声明与作用域">作用域</a>
在"for"语句块内，它们将在每次迭代时被重用。若迭代变量在"for"语句之外声明，则在每次执行后，
它们的值为最后一次迭代的值。
</p>

<pre>
var testdata *struct {
	a *[7]int
}
for i, _ := range testdata.a {
	// testdata.a 永不会被求值，len(testdata.a)为常量
	// i 从 0 延伸到 6
	f(i)
}

var a [10]string
for i, s := range a {
	// i 的类型为 int
	// s 的类型为 string
	// s == a[i]
	g(i, s)
}

var key string
var val interface {}  // m 值的类型可赋予 val
m := map[string]int{"mon":0, "tue":1, "wed":2, "thu":3, "fri":4, "sat":5, "sun":6}
for key, val = range m {
	h(key, val)
}
// key == 在迭代中遇到的最后一个映射键
// val == map[key]

var ch chan Work = producer()
for w := range ch {
	doWork(w)
}

// 清空一个信道
for range ch {}
</pre>


<div class="english">
<h3 id="Go_statements">Go statements</h3>
</div>

<h3 id="Go语句">Go 语句</h3>

<div class="english">
<p>
A "go" statement starts the execution of a function call
as an independent concurrent thread of control, or <i>goroutine</i>,
within the same address space.
</p>

<pre class="ebnf">
GoStmt = "go" Expression .
</pre>
</div>

<p>
"go"语句将函数调用的执行作为控制独立的并发线程或相同地址空间中的<b>Go程</b>来启动。
</p>

<pre class="ebnf">
Go语句 = "go" 表达式 .
</pre>

<div class="english">
<p>
The expression must be a function or method call; it cannot be parenthesized.
Calls of built-in functions are restricted as for
<a href="#Expression_statements">expression statements</a>.
</p>

<p>
表达式必须为一个函数或方法调用，它不能被括号括住。内建函数调用被限制为<a href="#表达式语句">表达式语句</a>。
</p>

<p>
The function value and parameters are
<a href="#Calls">evaluated as usual</a>
in the calling goroutine, but
unlike with a regular call, program execution does not wait
for the invoked function to complete.
Instead, the function begins executing independently
in a new goroutine.
When the function terminates, its goroutine also terminates.
If the function has any return values, they are discarded when the
function completes.
</p>
</div>

<p>
在调用 Go 程中，函数值与形参<a href="#函数与方法的调用">按照惯例求值</a>，
但不像一般的调用，程序的执行并不等待已被调用的函数完成。取而代之，该函数在一个新的 Go 程中独立执行。
当该函数终止后，其 Go 程也将终止。若该函数拥有任何返回值，它们将在该函数完成后被丢弃。
</p>

<pre>
go Server()
go func(ch chan&lt;- bool) { for { sleep(10); ch &lt;- true }} (c)
</pre>


<div class="english">
<h3 id="Select_statements">Select statements</h3>
</div>

<h3 id="Select语句">Select语句</h3>

<div class="english">
<p>
A "select" statement chooses which of a set of possible
<a href="#Send_statements">send</a> or
<a href="#Receive_operator">receive</a>
operations will proceed.
It looks similar to a
<a href="#Switch_statements">"switch"</a> statement but with the
cases all referring to communication operations.
</p>

<pre class="ebnf">
SelectStmt = "select" "{" { CommClause } "}" .
CommClause = CommCase ":" StatementList .
CommCase   = "case" ( SendStmt | RecvStmt ) | "default" .
RecvStmt   = [ ExpressionList "=" | IdentifierList ":=" ] RecvExpr .
RecvExpr   = Expression .
</pre>
</div>

<p>
"select" 语句选择哪些可进行
<a href="#发送语句">发送</a>或<a href="#接收操作符">接收</a>的操作会被处理。
它看起来与<a href="#Switch语句">"switch"</a> 语句类似，但其 case 为所有涉及到通信的操作。
</p>

<pre class="ebnf">
Select语句 = "select" "{" { 通信子句 } "}" .
通信子句   = 通信情况 ":" 语句列表 .
通信情况   = "case" ( 发送语句 | 接收语句 ) | "default" .
接收语句   = [ 表达式列表 [ "," 标识符列表 ] ( "=" | ":=" ) ] 接收表达式 .
接收表达式 = 表达式 .
</pre>

<div class="english">
<p>
A case with a RecvStmt may assign the result of a RecvExpr to one or
two variables, which may be declared using a
<a href="#Short_variable_declarations">short variable declaration</a>.
The RecvExpr must be a (possibly parenthesized) receive operation.
There can be at most one default case and it may appear anywhere
in the list of cases.
</p>
</div>

<p>
带接收语句的 case 可将接收表达式的结果赋予一或两个变量，该变量可使用
<a href="#短变量声明">短变量声明</a>的形式声明。接收表达式必须为（可能带括号的）
接收操作。最多可以有一个默认 case 且可以出现在 case 列表中的任何地方。
</p>

<div class="english">
<p>
Execution of a "select" statement proceeds in several steps:
</p>
</div>

<p>
"select" 语句的执行过程分为以下几步：
</p>

<div class="english">
<ol>
<li>
For all the cases in the statement, the channel operands of receive operations
and the channel and right-hand-side expressions of send statements are
evaluated exactly once, in source order, upon entering the "select" statement.
The result is a set of channels to receive from or send to,
and the corresponding values to send.
Any side effects in that evaluation will occur irrespective of which (if any)
communication operation is selected to proceed.
Expressions on the left-hand side of a RecvStmt with a short variable declaration
or assignment are not yet evaluated.
</li>

<li>
If one or more of the communications can proceed,
a single one that can proceed is chosen via a uniform pseudo-random selection.
Otherwise, if there is a default case, that case is chosen.
If there is no default case, the "select" statement blocks until
at least one of the communications can proceed.
</li>

<li>
Unless the selected case is the default case, the respective communication
operation is executed.
</li>

<li>
If the selected case is a RecvStmt with a short variable declaration or
an assignment, the left-hand side expressions are evaluated and the
received value (or values) are assigned.
</li>

<li>
The statement list of the selected case is executed.
</li>
</ol>
</div>

<ol>
<li>
对于语句中的所有 case，接收操作的信道操作数和信道，以及右侧发送语句的表达式会在进入
"select" 语句时按照源码的顺序刚好执行一次。其结果为用于接收或发送的信道的集合，
以及对应的用于发送的值。该求值中的任何副作用都与已选择进行处理的通信操作无关
（如果存在的话）。接收语句左侧的短变量声明或赋值表达式尚未求值。
</li>

<li>
若一个或多个通信可以进行，就会按照均匀分布的伪随机数选择其中一个。否则，若存在一个默认
case，就会选择它。若没有默认 case，"select" 语句就会阻塞直到至少一个通信可以进行。
</li>

<li>
除非已选择的 case 为默认 case，否则对应的通信操作就会执行。
</li>

<li>
若选择的 case 为带短变量声明或赋值的接收语句，那么左边的表达式会被求值并被赋予接收的值。
</li>

<li>
已选择的 case 的语句列表会被执行。
</li>
</ol>

<div class="english">
<p>
Since communication on <code>nil</code> channels can never proceed,
a select with only <code>nil</code> channels and no default case blocks forever.
</p>

<pre>
var a []int
var c, c1, c2, c3, c4 chan int
var i1, i2 int
select {
case i1 = &lt;-c1:
	print("received ", i1, " from c1\n")
case c2 &lt;- i2:
	print("sent ", i2, " to c2\n")
case i3, ok := (&lt;-c3):  // same as: i3, ok := &lt;-c3
	if ok {
		print("received ", i3, " from c3\n")
	} else {
		print("c3 is closed\n")
	}
case a[f()] = &lt;-c4:
	// same as:
	// case t := &lt;-c4
	//	a[f()] = t
default:
	print("no communication\n")
}

for {  // send random sequence of bits to c
	select {
	case c &lt;- 0:  // note: no statement, no fallthrough, no folding of cases
	case c &lt;- 1:
	}
}

select {}  // block forever
</pre>
</div>

<p>
由于在 <code>nil</code> 信道上的通信永远不会被处理，因此只带
<code>nil</code> 信道且无默认 case 的 select 会永远阻塞。
</p>

<pre>
var a []int
var c, c1, c2, c3, c4 chan int
var i1, i2 int
select {
case i1 = &lt;-c1:
	print("received ", i1, " from c1\n")
case c2 &lt;- i2:
	print("sent ", i2, " to c2\n")
case i3, ok := (&lt;-c3):  // 等价于 i3, ok := &lt;-c3
	if ok {
		print("received ", i3, " from c3\n")
	} else {
		print("c3 is closed\n")
	}
case a[f()] = &lt;-c4:
	// same as:
	// case t := &lt;-c4
	//	a[f()] = t
default:
	print("no communication\n")
}

for {  // 向 c 发送位的随机序列
	select {
	case c &lt;- 0:  // 注意：没有语句，没有 fallthrough，也没有 case 折叠
	case c &lt;- 1:
	}
}

select {}  // 永远阻塞
</pre>


<div class="english">
<h3 id="Return_statements">Return statements</h3>
</div>

<h3 id="Return语句">Return语句</h3>

<div class="english">
<p>
A "return" statement in a function <code>F</code> terminates the execution
of <code>F</code>, and optionally provides one or more result values.
Any functions <a href="#Defer_statements">deferred</a> by <code>F</code>
are executed before <code>F</code> returns to its caller.
</p>

<pre class="ebnf">
ReturnStmt = "return" [ ExpressionList ] .
</pre>
</div>

<p>
函数 <code>F</code> 中的“return”语句终止 <code>F</code> 的执行，并可选地提供一个或多个返回值。
任何被 <code>F</code> <a href="#Defer语句">推迟</a>的函数会在 <code>F</code>
返回给其调用者前执行。
</p>

<pre class="ebnf">
Return语句 = "return" [ 表达式列表 ] .
</pre>

<div class="english">
<p>
In a function without a result type, a "return" statement must not
specify any result values.
</p>
</div>

<p>
在没有返回类型的函数中，"return"语句不能指定任何返回值。
</p>

<pre>
func noResult() {
	return
}
</pre>

<div class="english">
<p>
There are three ways to return values from a function with a result
type:
</p>

<ol>
	<li>The return value or values may be explicitly listed
		in the "return" statement. Each expression must be single-valued
		and <a href="#Assignability">assignable</a>
		to the corresponding element of the function's result type.
<pre>
func simpleF() int {
	return 2
}

func complexF1() (re float64, im float64) {
	return -7.0, -4.0
}
</pre>
	</li>
	<li>The expression list in the "return" statement may be a single
		call to a multi-valued function. The effect is as if each value
		returned from that function were assigned to a temporary
		variable with the type of the respective value, followed by a
		"return" statement listing these variables, at which point the
		rules of the previous case apply.
<pre>
func complexF2() (re float64, im float64) {
	return complexF1()
}
</pre>
	</li>
	<li>The expression list may be empty if the function's result
		type specifies names for its <a href="#Function_types">result parameters</a>.
		The result parameters act as ordinary local variables
		and the function may assign values to them as necessary.
		The "return" statement returns the values of these variables.
<pre>
func complexF3() (re float64, im float64) {
	re = 7.0
	im = 4.0
	return
}

func (devnull) Write(p []byte) (n int, _ error) {
	n = len(p)
	return
}
</pre>
	</li>
</ol>
</div>

<p>
从具有返回类型的函数返回值的三种方式：
</p>

<ol>
	<li>返回值可在"return"语句中显式地列出。每个表达式必须为单值，
		且<a href="#可赋予">可赋予</a>相应的函数返回类型的元素。
<pre>
func simpleF() int {
	return 2
}

func complexF1() (re float64, im float64) {
	return -7.0, -4.0
}
</pre>
	</li>
	<li>
		"return"语句中的表达式列表可为多值函数的单个调用。
		其效果相当于将该函数返回的每一个值赋予同类型的临时变量，
		并在"return"语句后面列出这些变量，在这点上与前面的情况规则相同。
<pre>
func complexF2() (re float64, im float64) {
	return complexF1()
}
</pre>
	</li>
	<li>
		若函数的返回类型为其<a href="#函数类型">返回形参</a>指定了名字，
		则表达式列表可为空。返回形参的行为如同一般的局部变量，且必要时该函数可向他们赋值。
		"return"语句返回这些变量的值。
<pre>
func complexF3() (re float64, im float64) {
	re = 7.0
	im = 4.0
	return
}

func (devnull) Write(p []byte) (n int, _ error) {
	n = len(p)
	return
}
</pre>
	</li>
</ol>

<div class="english">
<p>
Regardless of how they are declared, all the result values are initialized to
the <a href="#The_zero_value">zero values</a> for their type upon entry to the
function. A "return" statement that specifies results sets the result parameters before
any deferred functions are executed.
</p>
</div>

<p>
无论它们如何声明，在进入该函数时，所有的返回值都会被初始化为该类型的<a href="#零值">零值</a>。
指定了结果的“return”语句会在任何被推迟的函数执行前设置结果形参。
</p>

<div class="english">
<p>
Implementation restriction: A compiler may disallow an empty expression list
in a "return" statement if a different entity (constant, type, or variable)
with the same name as a result parameter is in
<a href="#Declarations_and_scope">scope</a> at the place of the return.
</p>

<pre>
func f(n int) (res int, err error) {
	if _, err := f(n-1); err != nil {
		return  // invalid return statement: err is shadowed
	}
	return
}
</pre>
</div>

<p>
实现限制：若不同的条目以相同的名字作为结果形参出现在返回的<a href="#声明与作用域">作用域</a>内，
那么编译器可能禁止空表达式列表出现在 "return" 语句中。
</p>

<pre>
func f(n int) (res int, err error) {
	if _, err := f(n-1); err != nil {
		return  // 无效的返回语句：err 被屏蔽
	}
	return
}
</pre>

<div class="english">
<h3 id="Break_statements">Break statements</h3>
</div>

<h3 id="Break语句">Break语句</h3>

<div class="english">
<p>
A "break" statement terminates execution of the innermost
<a href="#For_statements">"for"</a>,
<a href="#Switch_statements">"switch"</a>, or
<a href="#Select_statements">"select"</a> statement
within the same function.
</p>

<pre class="ebnf">
BreakStmt = "break" [ Label ] .
</pre>
</div>

<p>
"break"语句终止同函数内最内层的
<a href="#For_statements">"for"</a>、
<a href="#Switch_statements">"switch"</a> 或
<a href="#Select_statements">"select"</a> 语句的执行。
</p>

<pre class="ebnf">
Break语句 = "break" [ 标签 ] .
</pre>

<div class="english">
<p>
If there is a label, it must be that of an enclosing
"for", "switch", or "select" statement,
and that is the one whose execution terminates.
</p>
</div>

<p>
若存在标签，则它必须为闭合的"for"、"switch"或"select"语句，而此执行就会终止。
</p>

<pre>
OuterLoop:
	for i = 0; i &lt; n; i++ {
		for j = 0; j &lt; m; j++ {
			switch a[i][j] {
			case nil:
				state = Error
				break OuterLoop
			case item:
				state = Found
				break OuterLoop
			}
		}
	}
</pre>

<div class="english">
<h3 id="Continue_statements">Continue statements</h3>
</div>

<h3 id="Continue语句">Continue语句</h3>

<div class="english">
<p>
A "continue" statement begins the next iteration of the
innermost <a href="#For_statements">"for" loop</a> at its post statement.
The "for" loop must be within the same function.
</p>

<pre class="ebnf">
ContinueStmt = "continue" [ Label ] .
</pre>
</div>

<p>
"continue"语句在最内层<a href="#For语句">"for" 循环</a>的步进语句处开始下一次迭代。
“for”循环必须在同一函数内。
</p>

<pre class="ebnf">
Continue语句 = "continue" [ 标签 ] .
</pre>

<div class="english">
<p>
If there is a label, it must be that of an enclosing
"for" statement, and that is the one whose execution
advances.
</p>
</div>

<p>
若存在标签，则它必须为闭合的"for"语句，而此执行就会前进。
</p>

<pre>
RowLoop:
	for y, row := range rows {
		for x, data := range row {
			if data == endOfRow {
				continue RowLoop
			}
			row[x] = data + bias(x, y)
		}
	}
</pre>


<div class="english">
<h3 id="Goto_statements">Goto statements</h3>
</div>

<h3 id="Goto语句">Goto语句</h3>

<div class="english">
<p>
A "goto" statement transfers control to the statement with the corresponding label
within the same function.
</p>

<pre class="ebnf">
GotoStmt = "goto" Label .
</pre>
</div>

<p>
"goto"语句用于将控制转移到同函数内与其标签相应的语句。
</p>

<pre class="ebnf">
Goto语句 = "goto" 标签 .
</pre>

<pre>
goto Error
</pre>

<div class="english">
<p>
Executing the "goto" statement must not cause any variables to come into
<a href="#Declarations_and_scope">scope</a> that were not already in scope at the point of the goto.
For instance, this example:
</p>
</div>

<div class="english">
<pre>
	goto L  // BAD
	v := 3
L:
</pre>
</div>

<p>
执行"goto"不能在跳转点处产生任何还未在作用域中的变量来使其进入<a href="#声明与作用域">作用域</a>。
比如，例子：
</p>

<pre>
	goto L  // 这样不好
	v := 3
L:
</pre>

<div class="english">
<p>
is erroneous because the jump to label <code>L</code> skips
the creation of <code>v</code>.
</p>
</div>

<p>
是错误的，因为跳转至标签 <code>L</code> 处将跳过 <code>v</code> 的创建。
</p>

<div class="english">
<p>
A "goto" statement outside a <a href="#Blocks">block</a> cannot jump to a label inside that block.
For instance, this example:
</p>
</div>

<p>
在<a href="#块">块</a>外的"goto"语句不能跳转至该块中的标签。
比如，例子：
</p>

<pre>
if n%2 == 1 {
	goto L1
}
for n &gt; 0 {
	f()
	n--
L1:
	f()
	n--
}
</pre>

<div class="english">
<p>
is erroneous because the label <code>L1</code> is inside
the "for" statement's block but the <code>goto</code> is not.
</p>
</div>

<p>
是错误的，因为标签 <code>L1</code> 在"for"语句的块中而 <code>goto</code> 则不在。
</p>

<div class="english">
<h3 id="Fallthrough_statements">Fallthrough statements</h3>
</div>

<h3 id="Fallthrough语句">Fallthrough语句</h3>

<div class="english">
<p>
A "fallthrough" statement transfers control to the first statement of the
next case clause in an <a href="#Expression_switches">expression "switch" statement</a>.
It may be used only as the final non-empty statement in such a clause.
</p>

<pre class="ebnf">
FallthroughStmt = "fallthrough" .
</pre>
</div>

<p>
"fallthrough"语句将控制转移到<a href="#表达式选择">表达式 "switch" 语句</a>
中下一个 case 子句的第一个语句。它可能只被用作这类子句里最后的非空语句。
</p>

<pre class="ebnf">
Fallthrough语句 = "fallthrough" .
</pre>


<div class="english">
<h3 id="Defer_statements">Defer statements</h3>
</div>

<h3 id="Defer语句">Defer语句</h3>

<div class="english">
<p>
A "defer" statement invokes a function whose execution is deferred
to the moment the surrounding function returns, either because the
surrounding function executed a <a href="#Return_statements">return statement</a>,
reached the end of its <a href="#Function_declarations">function body</a>,
or because the corresponding goroutine is <a href="#Handling_panics">panicking</a>.
</p>

<pre class="ebnf">
DeferStmt = "defer" Expression .
</pre>
</div>

<p>
"defer"语句调用的函数将被推迟到其外围函数返回时执行，不论是因为该外围函数执行了
<a href="#Return语句">return 语句</a>，到达了其<a href="#函数声明">函数体</a>的末尾，
还是因为其对应的 Go 程进入了<a href="#恐慌处理">恐慌过程</a>。
</p>

<pre class="ebnf">
Defer语句 = "defer" 表达式 .
</pre>

<div class="english">
<p>
The expression must be a function or method call; it cannot be parenthesized.
Calls of built-in functions are restricted as for
<a href="#Expression_statements">expression statements</a>.
</p>

<p>
Each time a "defer" statement
executes, the function value and parameters to the call are
<a href="#Calls">evaluated as usual</a>
and saved anew but the actual function is not invoked.
Instead, deferred functions are invoked immediately before
the surrounding function returns, in the reverse order
they were deferred.
If a deferred function value evaluates
to <code>nil</code>, execution <a href="#Handling_panics">panics</a>
when the function is invoked, not when the "defer" statement is executed.
</p>

<p>
For instance, if the deferred function is
a <a href="#Function_literals">function literal</a> and the surrounding
function has <a href="#Function_types">named result parameters</a> that
are in scope within the literal, the deferred function may access and modify
the result parameters before they are returned.
If the deferred function has any return values, they are discarded when
the function completes.
(See also the section on <a href="#Handling_panics">handling panics</a>.)
</p>

<pre>
lock(l)
defer unlock(l)  // unlocking happens before surrounding function returns

// prints 3 2 1 0 before surrounding function returns
for i := 0; i &lt;= 3; i++ {
	defer fmt.Print(i)
}

// f returns 1
func f() (result int) {
	defer func() {
		result++
	}()
	return 0
}
</pre>
</div>

<p>
该表达必须为一个函数或方法调用，它不能被括号括住。内建函数调用被限制为<a href="#表达式语句">表达式语句</a>。
</p>

<p>
"defer"语句每执行一次，它所调用的函数值与形参就会
<a href="#函数与方法的调用">像平时一样求值</a>并重新保存，但实际的函数并不会被调用。
取而代之的是，在外围的函数返回前，被推迟的函数会按照它们被推迟的相反顺序立即执行。
若已推迟函数值求值为 <code>nil</code>，当该函数被调用时就会执行 <a href="#恐慌处理">panic</a>
when the function is invoked, not when the "defer" statement is executed.
</p>

<p>
例如，若被推迟的函数为<a href="#函数字面">函数字面</a>，而其外围函数在其作用域中的函数字面内拥有
<a href="#函数类型">已命名结果形参</a>，则被推迟的函数可在该结果形参被返回前访问并更改。
若被推迟函数拥有任何返回值，则它们会在该函数完成时丢弃。
（另请参阅<a href="#恐慌处理">恐慌处理</a>）一节。
</p>

<pre>
lock(l)
defer unlock(l)  // 解锁在外围函数返回前发生

// 在外围函数返回前打印 3 2 1 0
for i := 0; i &lt;= 3; i++ {
	defer fmt.Print(i)
}

// f 返回 1
func f() (result int) {
	defer func() {
		result++
	}()
	return 0
}
</pre>

<div class="english">
<h2 id="Built-in_functions">Built-in functions</h2>
</div>

<h2 id="内建函数">内建函数</h2>

<div class="english">
<p>
Built-in functions are
<a href="#Predeclared_identifiers">predeclared</a>.
They are called like any other function but some of them
accept a type instead of an expression as the first argument.
</p>
</div>

<p>
内建函数是<a href="#预声明标识符">预声明的</a>。它们可以像其他任何函数一样被调用，
但其中某些函数则接受类型而非表达式来作为第一个实参。
</p>

<div class="english">
<p>
The built-in functions do not have standard Go types,
so they can only appear in <a href="#Calls">call expressions</a>;
they cannot be used as function values.
</p>

<pre class="ebnf">
BuiltinCall = identifier "(" [ BuiltinArgs [ "," ] ] ")" .
BuiltinArgs = Type [ "," ArgumentList ] | ArgumentList .
</pre>
</div>

<p>
内建函数并没有标准的 Go 类型，因此它们只能出现在<a href="#函数与方法的调用">调用表达式</a>中，而不能作为函数值被使用。
</p>

<pre class="ebnf">
内建调用 = 标识符 "(" [ 内建实参 [ "," ] ] ")" .
内建实参 = 类型 [ "," 实参列表 ] | 实参列表 .
</pre>

<div class="english">
<h3 id="Close">Close</h3>
</div>

<h3 id="关闭">关闭</h3>

<div class="english">
<p>
For a channel <code>c</code>, the built-in function <code>close(c)</code>
records that no more values will be sent on the channel.
It is an error if <code>c</code> is a receive-only channel.
Sending to or closing a closed channel causes a <a href="#Run_time_panics">run-time panic</a>.
Closing the nil channel also causes a <a href="#Run_time_panics">run-time panic</a>.
After calling <code>close</code>, and after any previously
sent values have been received, receive operations will return
the zero value for the channel's type without blocking.
The multi-valued <a href="#Receive_operator">receive operation</a>
returns a received value along with an indication of whether the channel is closed.
</p>
</div>

<p>
对于一个信道 <code>c</code>，内建函数 <code>close(c)</code> 标明不再有值会在该信道上发送。
若 <code>c</code> 为只接收信道，则会产生一个错误。向已关闭的信道发送信息或再次关闭它将引发
<a href="#运行时恐慌">运行时恐慌</a>。关闭 <code>nil</code> 信道也会引发<a href="#运行时恐慌">运行时恐慌</a>。
在调用 <code>close</code> 之后，任何以前发送的值都会被接收，接收操作将无阻塞地返回该信道类型的零值。
多值 <a href="#接收操作符">接收操作</a> 会随着一个该信道是否关闭的指示返回一个已接收的值。
</p>


<div class="english">
<h3 id="Length_and_capacity">Length and capacity</h3>
</div>

<h3 id="长度与容量">长度与容量</h3>

<div class="english">
<p>
The built-in functions <code>len</code> and <code>cap</code> take arguments
of various types and return a result of type <code>int</code>.
The implementation guarantees that the result always fits into an <code>int</code>.
</p>

<pre class="grammar">
Call      Argument type    Result

len(s)    string type      string length in bytes
          [n]T, *[n]T      array length (== n)
          []T              slice length
          map[K]T          map length (number of defined keys)
          chan T           number of elements queued in channel buffer

cap(s)    [n]T, *[n]T      array length (== n)
          []T              slice capacity
          chan T           channel buffer capacity
</pre>
</div>

<p>
内建函数 <code>len</code> 与 <code>cap</code> 接受各种类型的实参并返回 <code>int</code> 类型的结果。
该实现保证其结果总符合 <code>int</code> 类型。
</p>

<pre class="grammar">
调用      实参类型         结果

len(s)    string type      字符串的字节长度。
		  [n]T, *[n]T      数组长度（== n）
		  []T              切片长度
		  map[K]T          映射长度（已定义键的数量）
		  chan T           信道缓存中元素队列的长度

cap(s)    [n]T, *[n]T      数组长度（== n）
		  []T              切片容量
		  chan T           信道缓存容量
</pre>

<div class="english">
<p>
The capacity of a slice is the number of elements for which there is
space allocated in the underlying array.
At any time the following relationship holds:
</p>
</div>

<p>
切片的容量为其底层数组中已分配的空间元素的数量。以下关系在任何时候都成立：
</p>

<pre>
0 &lt;= len(s) &lt;= cap(s)
</pre>

<div class="english">
<p>
The length of a <code>nil</code> slice, map or channel is 0.
The capacity of a <code>nil</code> slice or channel is 0.
</p>
</div>

<p>
<code>nil</code> 切片、映射或信道的长度为 0。<code>nil</code> 切片或信道的容量为 0。
</p>

<div class="english">
<p>
The expression <code>len(s)</code> is <a href="#Constants">constant</a> if
<code>s</code> is a string constant. The expressions <code>len(s)</code> and
<code>cap(s)</code> are constants if the type of <code>s</code> is an array
or pointer to an array and the expression <code>s</code> does not contain
<a href="#Receive_operator">channel receives</a> or (non-constant)
<a href="#Calls">function calls</a>; in this case <code>s</code> is not evaluated.
Otherwise, invocations of <code>len</code> and <code>cap</code> are not
constant and <code>s</code> is evaluated.
</p>
</div>

<p>
若 <code>s</code> 为字符串常量，则表达式 <code>len(s)</code> 即为 <a href="#常量">常量</a>。
若 <code>s</code> 的类型为数组或数组指针，且表达式 <code>s</code> 不包含<a href="#接收操作符">信道接收</a>
或（非常量）<a href="#函数与方法的调用">函数调用</a>，则表达式 <code>len(s)</code> 与 <code>cap(s)</code> 即为常量，在这种用情况下，
<code>s</code> 不会被求值。否则，<code>len</code> 与 <code>cap</code> 的调用不为常量，且 <code>s</code> 会被求值。
</p>

<div class="english">
<pre>
const (
	c1 = imag(2i)                    // imag(2i) = 2.0 is a constant
	c2 = len([10]float64{2})         // [10]float64{2} contains no function calls
	c3 = len([10]float64{c1})        // [10]float64{c1} contains no function calls
	c4 = len([10]float64{imag(2i)})  // imag(2i) is a constant and no function call is issued
	c5 = len([10]float64{imag(z)})   // invalid: imag(z) is a (non-constant) function call
)
var z complex128
</pre>
</div>

<pre>
const (
	c1 = imag(2i)                    // imag(2i) = 2.0 为常量
	c2 = len([10]float64{2})         // [10]float64{2} 不包含函数调用
	c3 = len([10]float64{c1})        // [10]float64{c1} 不包含函数调用
	c4 = len([10]float64{imag(2i)})  // imag(2i) 为常量且无函数调用问题
	c5 = len([10]float64{imag(z)})   // 无效：imag(z) 为（非常量）函数调用
)
var z complex128
</pre>

<div class="english">
<h3 id="Allocation">Allocation</h3>
</div>

<h3 id="分配">分配</h3>

<div class="english">
<p>
The built-in function <code>new</code> takes a type <code>T</code>,
allocates storage for a <a href="#Variables">variable</a> of that type
at run time, and returns a value of type <code>*T</code>
<a href="#Pointer_types">pointing</a> to it.
The variable is initialized as described in the section on
<a href="#The_zero_value">initial values</a>.

</p>
</div>

<p>
内建函数 <code>new</code> 接受类型 <code>T</code>，在运行时为该类型的
<a href="#变量">变量</a> 分配空间并返回类型为 <code>*T</code>
的值<a href="#指针类型">指向</a>它。该变量根据§<a href="#零值">初始值</a>一节中的描述来初始化。
</p>

<pre class="grammar">
new(T)
</pre>

<div class="english">
<p>
For instance
</p>
</div>

<p>
例如
</p>

<pre>
type S struct { a int; b float64 }
new(S)
</pre>

<div class="english">
<p>
allocates storage for a variable of type <code>S</code>,
initializes it (<code>a=0</code>, <code>b=0.0</code>),
and returns a value of type <code>*S</code> containing the address
of the location.
</p>
</div>

<p>
将为类型为 <code>S</code> 的变量分配存储、初始化（<code>a=0</code>，<code>b=0.0</code>）并返回类型为
<code>*S</code> 的包含位置地址的值。
</p>

<div class="english">
<h3 id="Making_slices_maps_and_channels">Making slices, maps and channels</h3>
</div>

<h3 id="创建切片、映射与信道">创建切片、映射与信道</h3>

<div class="english">
<p>
The built-in function <code>make</code> takes a type <code>T</code>,
which must be a slice, map or channel type,
optionally followed by a type-specific list of expressions.
It returns a value of type <code>T</code> (not <code>*T</code>).
The memory is initialized as described in the section on
<a href="#The_zero_value">initial values</a>.
</p>

<pre class="grammar">
Call             Type T     Result

make(T, n)       slice      slice of type T with length n and capacity n
make(T, n, m)    slice      slice of type T with length n and capacity m

make(T)          map        map of type T
make(T, n)       map        map of type T with initial space for approximately n elements

make(T)          channel    unbuffered channel of type T
make(T, n)       channel    buffered channel of type T, buffer size n
</pre>
</div>

<p>
内建函数 <code>make</code> 接受的类型 <code>T</code> 必须为切片、映射或信道类型，
可选地跟着一个特殊类型的表达式列表。它返回类型为 <code>T</code>（而非 <code>*T</code>）的值。
其内存根据§<a href="#零值">初始值</a>一节中的描述来初始化。
</p>

<pre class="grammar">
调用             类型 T     结果

make(T, n)       slice      类型为 T，长度为 n，容量为 n 的切片
make(T, n, m)    slice      类型为 T，长度为 n，容量为 m 的切片

make(T)          map        类型为 T 的映射
make(T, n)       map        类型为 T，初始空间为 n 个元素的映射

make(T)          channel    类型为 T 的无缓冲信道
make(T, n)       channel    类型为 T，缓存大小为 n 的带缓冲信道
</pre>

<div class="english">
<p>
Each of the size arguments <code>n</code> and <code>m</code> must be of integer type
or an untyped <a href="#Constants">constant</a>.
A constant size argument must be non-negative and <a href="#Representability">representable</a>
by a value of type <code>int</code>; if it is an untyped constant it is given type <code>int</code>.
If both <code>n</code> and <code>m</code> are provided and are constant, then
<code>n</code> must be no larger than <code>m</code>.
If <code>n</code> is negative or larger than <code>m</code> at run time,
a <a href="#Run_time_panics">run-time panic</a> occurs.
</p>

<pre>
s := make([]int, 10, 100)       // slice with len(s) == 10, cap(s) == 100
s := make([]int, 1e3)           // slice with len(s) == cap(s) == 1000
s := make([]int, 1&lt;&lt;63)         // illegal: len(s) is not representable by a value of type int
s := make([]int, 10, 0)         // illegal: len(s) > cap(s)
c := make(chan int, 10)         // channel with a buffer size of 10
m := make(map[string]int, 100)  // map with initial space for approximately 100 elements
</pre>
</div>

<p>
用于指定大小的实参 <code>n</code> 与 <code>m</code> 必须为整数类型或无类型化的。
<a href="#常量">常量</a>大小的实参必须为非负值，且可表示为 <code>int</code> 类型的值。
若 <code>n</code> 和 <code>m</code> 已给定且为常量，则 <code>n</code> 必不大于
<code>m</code>。若 <code>n</code> 在运行时为负值或大于 <code>m</code>，
就会引发<a href="#运行时恐慌">运行时恐慌</a>。
</p>

<pre>
s := make([]int, 10, 100)       // len(s) == 10，cap(s) == 100 的切片
s := make([]int, 1e3)           // len(s) == cap(s) == 1000 的切片
s := make([]int, 1&lt;&lt;63)         // 非法：len(s) 不能表示为 int 类型的值
s := make([]int, 10, 0)         // 非法：len(s) > cap(s)
c := make(chan int, 10)         // 缓存大小为 10 的信道
m := make(map[string]int, 100)  // 初始空间约为 100 个元素的映射
</pre>

<p>
Calling <code>make</code> with a map type and size hint <code>n</code> will
create a map with initial space to hold <code>n</code> map elements.
The precise behavior is implementation-dependent.
</p>


<div class="english">
<h3 id="Appending_and_copying_slices">Appending to and copying slices</h3>
</div>

<h3 id="追加与复制切片">追加与复制切片</h3>

<div class="english">
<p>
The built-in functions <code>append</code> and <code>copy</code> assist in
common slice operations.
For both functions, the result is independent of whether the memory referenced
by the arguments overlaps.
</p>
</div>

<p>
内建函数 <code>append</code> 与 <code>copy</code> 协助一般的切片操作。对于这两个函数，
无论其内存引用是否与其实参重复，其结果都是独立的。
</p>

<div class="english">
<p>
The <a href="#Function_types">variadic</a> function <code>append</code>
appends zero or more values <code>x</code>
to <code>s</code> of type <code>S</code>, which must be a slice type, and
returns the resulting slice, also of type <code>S</code>.
The values <code>x</code> are passed to a parameter of type <code>...T</code>
where <code>T</code> is the <a href="#Slice_types">element type</a> of
<code>S</code> and the respective
<a href="#Passing_arguments_to_..._parameters">parameter passing rules</a> apply.
As a special case, <code>append</code> also accepts a first argument
assignable to type <code>[]byte</code> with a second argument of
string type followed by <code>...</code>. This form appends the
bytes of the string.
</p>

<pre class="grammar">
append(s S, x ...T) S  // T is the element type of S
</pre>
</div>

<p>
<a href="#函数类型">变参</a>函数 <code>append</code> 追加零个或更多值 <code>x</code> 至 类型为
<code>S</code> 的<code>s</code>，它必须为切片类型，且返回类型为 <code>S</code> 的结果切片，
值 <code>x</code> 被传至类型为 <code>...T</code> 的形参，其中 <code>T</code> 为 <code>S</code>
的<a href="#切片类型">元素类型</a>，且其各自的<a href="#传递实参至...形参">形参传递规则</a>均适用。
作为一个特例，<code>append</code> 也接受第一个实参可赋予类型 <code>[]byte</code>，
且第二个字符串类型的实参后跟 <code>...</code>。此形式追加字符串类型的字节。
</p>

<pre class="grammar">
append(s S, x ...T) S  // T 是类型为 S 的元素
</pre>

<div class="english">
<p>
If the capacity of <code>s</code> is not large enough to fit the additional
values, <code>append</code> allocates a new, sufficiently large underlying
array that fits both the existing slice elements and the additional values.
Otherwise, <code>append</code> re-uses the underlying array.
</p>

<pre>
s0 := []int{0, 0}
s1 := append(s0, 2)                // append a single element     s1 == []int{0, 0, 2}
s2 := append(s1, 3, 5, 7)          // append multiple elements    s2 == []int{0, 0, 2, 3, 5, 7}
s3 := append(s2, s0...)            // append a slice              s3 == []int{0, 0, 2, 3, 5, 7, 0, 0}
s4 := append(s3[3:6], s3[2:]...)   // append overlapping slice    s4 == []int{3, 5, 7, 2, 3, 5, 7, 0, 0}

var t []interface{}
t = append(t, 42, 3.1415, "foo")   //                             t == []interface{}{42, 3.1415, "foo"}

var b []byte
b = append(b, "bar"...)            // append string contents      b == []byte{'b', 'a', 'r' }
</pre>
</div>

<p>
若 <code>s</code> 的容量不足够大以适应附加的值，<code>append</code> 会分配一个新的，
足够大的底层数组以适应现有切片元素与附加的值。否则，<code>append</code> 会重用底层数组。
</p>

<pre>
s0 := []int{0, 0}
s1 := append(s0, 2)                 // 追加单个元素    s1 == []int{0, 0, 2}
s2 := append(s1, 3, 5, 7)           // 追加多个元素    s2 == []int{0, 0, 2, 3, 5, 7}
s3 := append(s2, s0...)             // 追加一个切片    s3 == []int{0, 0, 2, 3, 5, 7, 0, 0}
s4 := append(s3[3:6], s3[2:]...)    // 追加重复切片    s4 == []int{3, 5, 7, 2, 3, 5, 7, 0, 0}

var t []interface{}
t = append(t, 42, 3.1415, "foo")    //                  t == []interface{}{42, 3.1415, "foo"}

var b []byte
b = append(b, "bar"...)             // 追加字符串常量  b == []byte{'b', 'a', 'r' }
</pre>

<div class="english">
<p>
The function <code>copy</code> copies slice elements from
a source <code>src</code> to a destination <code>dst</code> and returns the
number of elements copied.
Both arguments must have <a href="#Type_identity">identical</a> element type <code>T</code> and must be
<a href="#Assignability">assignable</a> to a slice of type <code>[]T</code>.
The number of elements copied is the minimum of
<code>len(src)</code> and <code>len(dst)</code>.
As a special case, <code>copy</code> also accepts a destination argument assignable
to type <code>[]byte</code> with a source argument of a string type.
This form copies the bytes from the string into the byte slice.
</p>
</div>

<p>
函数 <code>copy</code> 将切片元素从来源 <code>src</code> 复制到目标 <code>dst</code>
并返回复制的元素数量。两个实参必须都拥有<a href="#类型标识">相同</a>的元素类型
<code>T</code>，且必须都<a href="#可赋值性">可赋予</a>类型为 <code>[]T</code> 的切片。
被复制的元素数量为 <code>len(src)</code> 与 <code>len(dst)</code> 中最小的那个。
作为一个特例，<code>copy</code> 也接受一个可赋予类型 <code>[]byte</code>
的目标实参以及一个字符串类型的来源实参。此形式从该字符串中复制字节到该字节切片。
</p>

<pre class="grammar">
copy(dst, src []T) int
copy(dst []byte, src string) int
</pre>

<div class="english">
<p>
Examples:
</p>
</div>

<p>
例如：
</p>

<pre>
var a = [...]int{0, 1, 2, 3, 4, 5, 6, 7}
var s = make([]int, 6)
var b = make([]byte, 5)
n1 := copy(s, a[0:])            // n1 == 6, s == []int{0, 1, 2, 3, 4, 5}
n2 := copy(s, s[2:])            // n2 == 4, s == []int{2, 3, 4, 5, 4, 5}
n3 := copy(b, "Hello, World!")  // n3 == 5, b == []byte("Hello")
</pre>


<div class="english">
<h3 id="Deletion_of_map_elements">Deletion of map elements</h3>
</div>

<h3 id="映射元素的删除">映射元素的删除</h3>

<div class="english">
<p>
The built-in function <code>delete</code> removes the element with key
<code>k</code> from a <a href="#Map_types">map</a> <code>m</code>. The
type of <code>k</code> must be <a href="#Assignability">assignable</a>
to the key type of <code>m</code>.
</p>

<pre class="grammar">
delete(m, k)  // remove element m[k] from map m
</pre>
</div>

<p>
内建函数 <code>delete</code> 从<a href="#映射类型">映射</a> <code>m</code>中移除键为 <code>k</code>
的元素。<code>k</code>的类型必须<a href="#可赋值性">可赋予</a> <code>m</code>类型的键。
</p>

<pre class="grammar">
delete(m, k)  // 从映射 m 中移除元素 m[k]
</pre>

<div class="english">
<p>
If the map <code>m</code> is <code>nil</code> or the element <code>m[k]</code>
does not exist, <code>delete</code> is a no-op.
</p>
</div>

<p>
若映射 <code>m</code> 为 <code>nil</code> 或元素 <code>m[k]</code>不存在，则
<code>delete</code> 就是一个空操作。
</p>

<div class="english">
<h3 id="Complex_numbers">Manipulating complex numbers</h3>
</div>

<h3 id="复数操作">复数操作</h3>

<div class="english">
<p>
Three functions assemble and disassemble complex numbers.
The built-in function <code>complex</code> constructs a complex
value from a floating-point real and imaginary part, while
<code>real</code> and <code>imag</code>
extract the real and imaginary parts of a complex value.
</p>
</div>

<p>
三个函数用于组合并分解复数。内建函数 <code>complex</code> 从一个浮点数实部和虚部构造一个复数值。
而 <code>real</code> 和 <code>imag</code> 则提取一个复数值的实部和虚部。
</p>

<pre class="grammar">
complex(realPart, imaginaryPart floatT) complexT
real(complexT) floatT
imag(complexT) floatT
</pre>

<div class="english">
<p>
The type of the arguments and return value correspond.
For <code>complex</code>, the two arguments must be of the same
floating-point type and the return type is the complex type
with the corresponding floating-point constituents:
<code>complex64</code> for <code>float32</code> arguments, and
<code>complex128</code> for <code>float64</code> arguments.
If one of the arguments evaluates to an untyped constant, it is first
<a href="#Conversions">converted</a> to the type of the other argument.
If both arguments evaluate to untyped constants, they must be non-complex
numbers or their imaginary parts must be zero, and the return value of
the function is an untyped complex constant.
</p>

<p>
For <code>real</code> and <code>imag</code>, the argument must be
of complex type, and the return type is the corresponding floating-point
type: <code>float32</code> for a <code>complex64</code> argument, and
<code>float64</code> for a <code>complex128</code> argument.
If the argument evaluates to an untyped constant, it must be a number,
and the return value of the function is an untyped floating-point constant.
</p>
</div>

<p>
实参与返回值的类型一致。对于 <code>complex</code>，两实参必须为相同的浮点类型且其返回类型为
浮点数组成部分一致的复数类型：<code>complex64</code> 对应于 <code>float32</code> 实参，
<code>complex128</code> 对应于 <code>float64</code> 实参。
若其中一个实参求值为无类型化常量，它首先会<a href="#类型转换">转换</a>为其它实参的类型。
若两个实参均求值为无类型化常量，它们必须为非复数或它们的虚部必须为零，该函数的返回值为无类型化复数。
</p>

<p>
对于 <code>real</code> 和 <code>imag</code>，其实参必须为复数类型，
且返回类型为对应的浮点数类型：<code>float32</code> 对应于 <code>complex64</code> 实参，
<code>float64</code> 对应于 <code>complex128</code> 实参。
若该实参求值为无类型化常量，那么它必须为数值，该函数的返回值为无类型化浮点数。
</p>

<div class="english">
<p>
The <code>real</code> and <code>imag</code> functions together form the inverse of
<code>complex</code>, so for a value <code>z</code> of a complex type <code>Z</code>,
<code>z&nbsp;==&nbsp;Z(complex(real(z),&nbsp;imag(z)))</code>.
</p>
</div>

<p>
<code>real</code> 和 <code>imag</code> 函数一起组成了 <code>complex</code> 的反函数，
因此对于复数类型 <code>Z</code> 的值 <code>z</code>，有
<code>z&nbsp;==&nbsp;Z(complex(real(z),&nbsp;imag(z)))</code>。
</p>

<div class="english">
<p>
If the operands of these functions are all constants, the return
value is a constant.
</p>
</div>

<p>
若这些函数的操作数均为常量，则返回值亦为常量。
</p>

<div class="english">
<pre>
var a = complex(2, -2)             // complex128
const b = complex(1.0, -1.4)       // untyped complex constant 1 - 1.4i
x := float32(math.Cos(math.Pi/2))  // float32
var c64 = complex(5, -x)           // complex64
var s uint = complex(1, 0)         // untyped complex constant 1 + 0i can be converted to uint
_ = complex(1, 2&lt;&lt;s)               // illegal: 2 assumes floating-point type, cannot shift
var rl = real(c64)                 // float32
var im = imag(a)                   // float64
const c = imag(b)                  // untyped constant -1.4
_ = imag(3 &lt;&lt; s)                   // illegal: 3 assumes complex type, cannot shift
</pre>
</div>

<pre>
var a = complex(2, -2)             // complex128
const b = complex(1.0, -1.4)       // 无类型化复数常量 1 - 1.4i
x := float32(math.Cos(math.Pi/2))  // float32
var c64 = complex(5, -x)           // complex64
const s uint = complex(1, 0)       // 无类型化复数常量 1 + 0i 可转换为 uint
_ = complex(1, 2&lt;&lt;s)               // 非法：2 为浮点数类型，无法移位
var rl = real(c64)                 // float32
var im = imag(a)                   // float64
const c = imag(b)                  // 无类型化常量 -1.4
_ = imag(3 &lt;&lt; s)                   // 非法：3 视为复数类型，无法移位
</pre>

<div class="english">
<h3 id="Handling_panics">Handling panics</h3>
</div>

<h3 id="恐慌处理">恐慌处理</h3>

<div class="english">
<p> Two built-in functions, <code>panic</code> and <code>recover</code>,
assist in reporting and handling <a href="#Run_time_panics">run-time panics</a>
and program-defined error conditions.
</p>
</div>

<p>
内建函数 <code>panic</code> 和 <code>recover</code>
用于协助报告并处理<a href="#运行时恐慌">运行时恐慌</a>以及由程序定义的错误情况。
</p>

<pre class="grammar">
func panic(interface{})
func recover() interface{}
</pre>

<div class="english">
<p>
While executing a function <code>F</code>,
an explicit call to <code>panic</code> or a <a href="#Run_time_panics">run-time panic</a>
terminates the execution of <code>F</code>.
Any functions <a href="#Defer_statements">deferred</a> by <code>F</code>
are then executed as usual.
Next, any deferred functions run by <code>F's</code> caller are run,
and so on up to any deferred by the top-level function in the executing goroutine.
At that point, the program is terminated and the error
condition is reported, including the value of the argument to <code>panic</code>.
This termination sequence is called <i>panicking</i>.
</p>
</div>

<p>
当执行函数 <code>F</code> 时，一个显式的 <code>panic</code> 调用或<a href="#运行时恐慌">运行时恐慌</a>
均会终止 <code>F</code> 的执行。任何被 <code>F</code> <a href="#Defer语句">推迟</a>的函数都会像往常一样继续执行。
接着，任何被 <code>F</code> 的调用者推迟的函数开始运行，如此继续，直到该执行的Go程中被顶级函数推迟的任何函数均开始运行。
到那时，该程序将被终止，而该错误情况会被报告，包括引发 <code>panic</code> 的实参值。
此终止序列称为<b>恐慌过程</b>。
</p>

<pre>
panic(42)
panic("unreachable")
panic(Error("cannot parse"))
</pre>

<div class="english">
<p>
The <code>recover</code> function allows a program to manage behavior
of a panicking goroutine.
Suppose a function <code>G</code> defers a function <code>D</code> that calls
<code>recover</code> and a panic occurs in a function on the same goroutine in which <code>G</code>
is executing.
When the running of deferred functions reaches <code>D</code>,
the return value of <code>D</code>'s call to <code>recover</code> will be the value passed to the call of <code>panic</code>.
If <code>D</code> returns normally, without starting a new
<code>panic</code>, the panicking sequence stops. In that case,
the state of functions called between <code>G</code> and the call to <code>panic</code>
is discarded, and normal execution resumes.
Any functions deferred by <code>G</code> before <code>D</code> are then run and <code>G</code>'s
execution terminates by returning to its caller.
</p>
</div>

<p>
<code>recover</code> 函数允许程序管理恐慌状态的Go程的行为。
假设函数 <code>G</code> 推迟了一个函数 <code>D</code>，该函数调用了
<code>recover</code>，而执行了 <code>G</code> 的Go程中的函数又引发了恐慌，
那么当被推迟函数的运行到达 <code>D</code> 时，<code>D</code> 调用 <code>recover</code>
的返回值会正常返回，若未开始新的 <code>panic</code>，那么恐慌过程序列就会停止。
在此情况下，<code>G</code> 和 <code>panic</code> 调用之间的函数调用会被丢弃，
然后继续正常执行。任何在 <code>D</code> 之前被 <code>G</code>
推迟的函数继续运行，<code>G</code> 的执行则会因返回给其调用者而终止。
</p>

<div class="english">
<p>
The return value of <code>recover</code> is <code>nil</code> if any of the following conditions holds:
</p>
<ul>
<li>
<code>panic</code>'s argument was <code>nil</code>;
</li>
<li>
the goroutine is not panicking;
</li>
<li>
<code>recover</code> was not called directly by a deferred function.
</li>
</ul>
</div>

<p>
若满足以下任一条件，<code>recover</code> 的返回值即为 <code>nil</code>：
</p>
<ul>
<li>
<code>panic</code> 的实参为 <code>nil</code>；
</li>
<li>
Go程未处于恐慌状态
</li>
<li>
<code>recover</code> 未直接被已推迟函数。
</li>
</ul>

<div class="english">
<p>
The <code>protect</code> function in the example below invokes
the function argument <code>g</code> and protects callers from
run-time panics raised by <code>g</code>.
</p>

<pre>
func protect(g func()) {
	defer func() {
		log.Println("done")  // Println executes normally even if there is a panic
		if x := recover(); x != nil {
			log.Printf("run time panic: %v", x)
		}
	}()
	log.Println("start")
	g()
}
</pre>
</div>

<pre>
func protect(g func()) {
	defer func() {
		log.Println("done")  // 即使有恐慌 Println 也会正常执行
		if x := recover(); x != nil {
			log.Printf("run time panic: %v", x)
		}
	}()
	log.Println("start")
	g()
}
</pre>

<p>
下面例子中的 <code>protect</code> 函数调用函数实参 <code>g</code> 并保护由 <code>g</code>
提升的来自运行时恐慌的调用者。
</p>


<div class="english">
<h3 id="Bootstrapping">Bootstrapping</h3>
</div>

<h3 id="引导">引导</h3>

<div class="english">
<p>
Current implementations provide several built-in functions useful during
bootstrapping. These functions are documented for completeness but are not
guaranteed to stay in the language. They do not return a result.
</p>

<pre class="grammar">
Function   Behavior

print      prints all arguments; formatting of arguments is implementation-specific
println    like print but prints spaces between arguments and a newline at the end
</pre>
</div>

<p>
当前实现提供了几个在引导过程中有用的内建函数。这些函数因完整性而被保留，
但不保证会继续留在该语言中。它们并不返回结果。
</p>

<pre class="grammar">
函数       行为

print      打印所有实参；实参的格式取决于具体实现
println    类似 print，但会在实参之间打印空格并在末尾打印新行
</pre>

<p>
Implementation restriction: <code>print</code> and <code>println</code> need not
accept arbitrary argument types, but printing of boolean, numeric, and string
<a href="#Types">types</a> must be supported.
</p>

<div class="english">
<h2 id="Packages">Packages</h2>
</div>

<h2 id="包">包</h2>

<div class="english">
<p>
Go programs are constructed by linking together <i>packages</i>.
A package in turn is constructed from one or more source files
that together declare constants, types, variables and functions
belonging to the package and which are accessible in all files
of the same package. Those elements may be
<a href="#Exported_identifiers">exported</a> and used in another package.
</p>
</div>

<p>
Go 程序由联系在一起的<b>包</b>构造。包由一个或更多源文件构造转化而来，
源文件与其常量、类型、变量和函数声明一同属于该包，且在相同包的所有文件中它们可互相访问。
这些元素可<a href="#可导出标识符">被导出</a>并用于其它包。
</p>

<div class="english">
<h3 id="Source_file_organization">Source file organization</h3>
</div>

<h3 id="源文件的组织">源文件的组织</h3>

<div class="english">
<p>
Each source file consists of a package clause defining the package
to which it belongs, followed by a possibly empty set of import
declarations that declare packages whose contents it wishes to use,
followed by a possibly empty set of declarations of functions,
types, variables, and constants.
</p>

<pre class="ebnf">
SourceFile       = PackageClause ";" { ImportDecl ";" } { TopLevelDecl ";" } .
</pre>
</div>

<p>
每个源文件都由这些部分构成：首先是一个定义该源文件所属包的包子句，
然后是一个可能为空的声明所需内容所在包的导入声明的集，最后是一个可能为空的函数、
类型、变量与常量声明的集。
</p>

<pre class="ebnf">
源文件 = 包子句 ";" { 导入声明 ";" } { 顶级声明 ";" } .
</pre>

<div class="english">
<h3 id="Package_clause">Package clause</h3>
</div>

<h3 id="包子句">包子句</h3>

<div class="english">
<p>
A package clause begins each source file and defines the package
to which the file belongs.
</p>

<pre class="ebnf">
PackageClause  = "package" PackageName .
PackageName    = identifier .
</pre>
</div>

<p>
包子句起始于每个源文件并定义该文件所属的包。
</p>

<pre class="ebnf">
包子句  = "package" 包名 .
包名    = 标识符 .
</pre>

<div class="english">
<p>
The PackageName must not be the <a href="#Blank_identifier">blank identifier</a>.
</p>
</div>

<p>
包名不能为<a href="#空白标识符">空白标识符</a>.
</p>

<pre>
package math
</pre>

<div class="english">
<p>
A set of files sharing the same PackageName form the implementation of a package.
An implementation may require that all source files for a package inhabit the same directory.
</p>
</div>

<p>
一个文件集通过共享相同的包名来构成包的实现。实现可能要求包的所有源文件放置在同一目录下。
</p>

<div class="english">
<h3 id="Import_declarations">Import declarations</h3>
</div>

<h3 id="导入声明">导入声明</h3>

<div class="english">
<p>
An import declaration states that the source file containing the declaration
depends on functionality of the <i>imported</i> package
(<a href="#Program_initialization_and_execution">§Program initialization and execution</a>)
and enables access to <a href="#Exported_identifiers">exported</a> identifiers
of that package.
The import names an identifier (PackageName) to be used for access and an ImportPath
that specifies the package to be imported.
</p>

<pre class="ebnf">
ImportDecl       = "import" ( ImportSpec | "(" { ImportSpec ";" } ")" ) .
ImportSpec       = [ "." | PackageName ] ImportPath .
ImportPath       = string_lit .
</pre>
</div>

<p>
导入声明陈述了源文件中所包含的声明，这取决于<b>已导入</b>包的功能
（§<a href="#程序初始化与执行">程序初始化与执行</a>），
并使其能够访问该包的<a href="#可导出标识符">可导出</a>标识符。
导入通过命名一个标识符（包名）用于访问，而导入路径则指定可导出的包。
</p>

<pre class="ebnf">
导入声明       = "import" ( 导入指定 | "(" { 导入指定 ";" } ")" ) .
导入指定       = [ "." | 包名 ] 导入路径 .
导入路径       = 字符串字面 .
</pre>

<div class="english">
<p>
The PackageName is used in <a href="#Qualified_identifiers">qualified identifiers</a>
to access exported identifiers of the package within the importing source file.
It is declared in the <a href="#Blocks">file block</a>.
If the PackageName is omitted, it defaults to the identifier specified in the
<a href="#Package_clause">package clause</a> of the imported package.
If an explicit period (<code>.</code>) appears instead of a name, all the
package's exported identifiers declared in that package's
<a href="#Blocks">package block</a> will be declared in the importing source
file's file block and must be accessed without a qualifier.
</p>
</div>

<p>
包名作为<a href="#限定标识符">限定标识符</a>来访问导入的源文件中包的可导出标识符。
它在<a href="#块">文件块</a>中声明。若该包名已省略，则默认由已导入包的包子句中的标识符指定。
若出现一个显式的点号（<code>.</code>）来代替名字，
所有在该包的包块中声明的可导出标识符将在导入源文件的文件块中声明，且无需标识符必能访问。
</p>

<div class="english">
<p>
The interpretation of the ImportPath is implementation-dependent but
it is typically a substring of the full file name of the compiled
package and may be relative to a repository of installed packages.
</p>
</div>

<p>
导入路径的解释取决于具体实现，但它是一个典型的已编译包的完整文件名的子串，且可能是相对于一个已安装包的仓库的。
</p>

<div class="english">
<p>
Implementation restriction: A compiler may restrict ImportPaths to
non-empty strings using only characters belonging to
<a href="http://www.unicode.org/versions/Unicode6.3.0/">Unicode's</a>
L, M, N, P, and S general categories (the Graphic characters without
spaces) and may also exclude the characters
<code>!"#$%&amp;'()*,:;&lt;=&gt;?[\]^`{|}</code>
and the Unicode replacement character U+FFFD.
</p>
</div>

<p>
实现限制：编译器会限制导入路径使用只属于<a href="http://www.unicode.org/versions/Unicode6.3.0/">Unicode</a>
中 L、M、N、P 及 S 一般类别（不带空格的图形字符）中的非空字符串，且不含字符
<code>!"#$%&amp;'()*,:;&lt;=&gt;?[\]^`{|}</code> 以及 Unicode 占位字符 U+FFFD。
</p>

<div class="english">
<p>
Assume we have compiled a package containing the package clause
<code>package math</code>, which exports function <code>Sin</code>, and
installed the compiled package in the file identified by
<code>"lib/math"</code>.
This table illustrates how <code>Sin</code> is accessed in files
that import the package after the
various types of import declaration.
</p>

<pre class="grammar">
Import declaration          Local name of Sin

import   "lib/math"         math.Sin
import m "lib/math"         m.Sin
import . "lib/math"         Sin
</pre>
</div>

<p>
假定我们拥有包含包子句 <code>package math</code> 的已编译包，它导出函数 <code>Sin</code>，
且该包已被安装在标识为<code>"lib/math"</code>的文件中。此表单阐明了在各种类型的导入声明之后，
<code>Sin</code> 在导入该包的文件中如何访问。
</p>

<pre class="grammar">
导入声明                    Sin 的本地名

import   "lib/math"         math.Sin
import m "lib/math"         m.Sin
import . "lib/math"         Sin
</pre>

<div class="english">
<p>
An import declaration declares a dependency relation between
the importing and imported package.
It is illegal for a package to import itself, directly or indirectly,
or to directly import a package without
referring to any of its exported identifiers. To import a package solely for
its side-effects (initialization), use the <a href="#Blank_identifier">blank</a>
identifier as explicit package name:
</p>
</div>

<p>
导入声明用来声明导入包与被导入包之间的从属关系。包直接或间接地导入其自身，
或直接导入一个包而不引用其中任何一个已导出标识符是非法的。
要为包的副作用（初始化）而单独导入它，需使用<a href="#空白标识符">空白</a>标识符作为明确的包名：
</p>

<pre>
import _ "lib/math"
</pre>


<div class="english">
<h3 id="An_example_package">An example package</h3>
</div>

<h3 id="一个例子包">一个例子包</h3>

<div class="english">
<p>
Here is a complete Go package that implements a concurrent prime sieve.
</p>

<pre>
package main

import "fmt"

// Send the sequence 2, 3, 4, … to channel 'ch'.
func generate(ch chan&lt;- int) {
	for i := 2; ; i++ {
		ch &lt;- i  // Send 'i' to channel 'ch'.
	}
}

// Copy the values from channel 'src' to channel 'dst',
// removing those divisible by 'prime'.
func filter(src &lt;-chan int, dst chan&lt;- int, prime int) {
	for i := range src {  // Loop over values received from 'src'.
		if i%prime != 0 {
			dst &lt;- i  // Send 'i' to channel 'dst'.
		}
	}
}

// The prime sieve: Daisy-chain filter processes together.
func sieve() {
	ch := make(chan int)  // Create a new channel.
	go generate(ch)       // Start generate() as a subprocess.
	for {
		prime := &lt;-ch
		fmt.Print(prime, "\n")
		ch1 := make(chan int)
		go filter(ch, ch1, prime)
		ch = ch1
	}
}

func main() {
	sieve()
}
</pre>
</div>

<p>
以下为实现了并发质数筛的完整 Go 包。
</p>

<pre>
package main

import "fmt"

// 将序列 2, 3, 4, … 发送至信道'ch'。
func generate(ch chan&lt;- int) {
	for i := 2; ; i++ {
		ch &lt;- i  // 将 'i' 发送至信道'ch'。
	}
}

// 将值从信道'src'中复制至信道'dst'，
// 移除可被'prime'整除的数。
func filter(src &lt;-chan int, dst chan&lt;- int, prime int) {
	for i := range src {  // 循环遍历从'src'接收的值。
		if i%prime != 0 {
			dst &lt;- i  // 将'i'发送至'dst'。
		}
	}
}

// 质数筛：将过滤器串联在一起处理。
func sieve() {
	ch := make(chan int)  // 创建一个新信道。
	go generate(ch)       // 将 generate()作为子进程开始。
	for {
		prime := &lt;-ch
		fmt.Print(prime, "\n")
		ch1 := make(chan int)
		go filter(ch, ch1, prime)
		ch = ch1
	}
}

func main() {
	sieve()
}
</pre>

<div class="english">
<h2 id="Program_initialization_and_execution">Program initialization and execution</h2>
</div>

<h2 id="程序初始化与执行">程序初始化与执行</h2>

<div class="english">
<h3 id="The_zero_value">The zero value</h3>
</div>

<h3 id="零值">零值</h3>

<div class="english">
<p>
When storage is allocated for a <a href="#Variables">variable</a>,
either through a declaration or a call of <code>new</code>, or when
a new value is created, either through a composite literal or a call
of <code>make</code>,
and no explicit initialization is provided, the variable or value is
given a default value.  Each element of such a variable or value is
set to the <i>zero value</i> for its type: <code>false</code> for booleans,
<code>0</code> for numeric types, <code>""</code>
for strings, and <code>nil</code> for pointers, functions, interfaces, slices, channels, and maps.
This initialization is done recursively, so for instance each element of an
array of structs will have its fields zeroed if no value is specified.
</p>
</div>

<p>
当为<a href="#变量">变量</a>分配存储时，不是通过声明就是通过 <code>new</code> 调用；
或当创建一个新值时，不是通过复合字面就是通过 <code>make</code> 调用。
而在未提供显式的初始化时，变量或值将被赋予一个默认值。每个这样的变量或值的元素将置为该类型的<b>零值</b>：
布尔类型为 <code>false</code>，整数类型为 <code>0</code>，浮点数类型为 <code>0.0</code>，
字符串类型为 <code>""</code>，而指针、函数、接口、切片、信道及映射类型则为 <code>nil</code>。
该初始化递归地完成，例如，对于结构体的数组的每一个元素，若没有值被指定，则将其拥有的字段归零。
</p>

<div class="english">
<p>
These two simple declarations are equivalent:
</p>
</div>

<p>
以下两个简单声明是等价的：
</p>

<pre>
var i int
var i int = 0
</pre>

<div class="english">
<p>
After
</p>
</div>

<p>
在
</p>

<pre>
type T struct { i int; f float64; next *T }
t := new(T)
</pre>

<div class="english">
<p>
the following holds:
</p>
</div>

<p>
之后，以下表达式成立：
</p>

<pre>
t.i == 0
t.f == 0.0
t.next == nil
</pre>

<div class="english">
<p>
The same would also be true after
</p>
</div>

<p>
同样，在
</p>

<pre>
var t T
</pre>

<p>
之后，上面的表达式仍然为真。
</p>

<div class="english">
<h3 id="Package_initialization">Package initialization</h3>
</div>

<h3 id="包初始化">包初始化</h3>

<div class="english">
<p>
Within a package, package-level variables are initialized in
<i>declaration order</i> but after any of the variables
they <i>depend</i> on.
</p>
</div>

<p>
在包中，包级变量在其<b>依赖</b>的变量初始化后按照<b>声明顺序</b>初始化，
</p>

<div class="english">
<p>
More precisely, a package-level variable is considered <i>ready for
initialization</i> if it is not yet initialized and either has
no <a href="#Variable_declarations">initialization expression</a> or
its initialization expression has no dependencies on uninitialized variables.
Initialization proceeds by repeatedly initializing the next package-level
variable that is earliest in declaration order and ready for initialization,
until there are no variables ready for initialization.
</p>
</div>

<p>
更精确地说，包级变量在它尚未初始化或无<a href="#变量声明">初始化表达式</a>
或其初始化表达式无依赖的未初始化变量时才考虑<b>准备初始化</b>。
初始化过程通过重复地初始化下一个在声明顺序中最早的且准备好初始化的包级变量来进行，
直到不再有准备好初始化的变量为止。
</p>

<div class="english">
<p>
If any variables are still uninitialized when this
process ends, those variables are part of one or more initialization cycles,
and the program is not valid.
</p>
</div>

<p>
若初始化过程结束后仍有未初始化的变量，该变量会变为一个或更多初始化循环的一部分，
该程序即为无效的。
</p>

<div class="english">
<p>
The declaration order of variables declared in multiple files is determined
by the order in which the files are presented to the compiler: Variables
declared in the first file are declared before any of the variables declared
in the second file, and so on.
</p>
</div>

<p>
在多个文件中声明的变量的声明顺序由该文件呈现给编译器的顺序决定：
第一个文件中声明的变量会在第二个文件中声明的任何变量前声明，如此继续。
</p>

<div class="english">
<p>
Dependency analysis does not rely on the actual values of the
variables, only on lexical <i>references</i> to them in the source,
analyzed transitively. For instance, if a variable <code>x</code>'s
initialization expression refers to a function whose body refers to
variable <code>y</code> then <code>x</code> depends on <code>y</code>.
Specifically:
</p>
</div>

<p>
依赖分析不会依赖于变量的实际值，只会根据源码中对它们的<b>引用</b>传递性地分析。
例如，若变量 <code>x</code> 的初始化表达式引用了一个函数，其函数体又引用了变量
<code>y</code>，那么 <code>x</code> 依赖于 <code>y</code>。特别地：
</p>

<div class="english">
<ul>
<li>
A reference to a variable or function is an identifier denoting that
variable or function.
</li>

<li>
A reference to a method <code>m</code> is a
<a href="#Method_values">method value</a> or
<a href="#Method_expressions">method expression</a> of the form
<code>t.m</code>, where the (static) type of <code>t</code> is
not an interface type, and the method <code>m</code> is in the
<a href="#Method_sets">method set</a> of <code>t</code>.
It is immaterial whether the resulting function value
<code>t.m</code> is invoked.
</li>

<li>
A variable, function, or method <code>x</code> depends on a variable
<code>y</code> if <code>x</code>'s initialization expression or body
(for functions and methods) contains a reference to <code>y</code>
or to a function or method that depends on <code>y</code>.
</li>
</ul>
</div>

<ul>
<li>
对变量或函数的引用为表示该变量或函数的标识符。
</li>

<li>
对方法 <code>m</code> 的引用为形式为 <code>t.m</code>
的<a href="#方法值">方法值</a>或<a href="#方法表达式">方法表达式</a>，
其中 <code>t</code> 的（静态）类型不为接口类型，且方法 <code>m</code>
在 <code>t</code> 的<a href="#方法集">方法集</a>中。
<code>t.m</code> 被调用后的结果函数值并不重要。
</li>

<li>
若变量、函数或方法 <code>x</code> 的初始化表达式或主体（函数体或方法体）
包含一个对 <code>y</code> 的引用或依赖于 <code>y</code> 的函数或方法，
那么 <code>x</code> 即依赖 <code>y</code>。
</li>
</ul>

<div class="english">
<p>
Dependency analysis is performed per package; only references referring
to variables, functions, and methods declared in the current package
are considered.
</p>
</div>

<p>
依赖分析会为每个包执行，只有引用了在当前包中声明的变量、函数或方法引用才会被考虑。
</p>

<div class="english">
<p>
For example, given the declarations
</p>
</div>

<p>
例如，给定声明
</p>

<pre>
var (
	a = c + b
	b = f()
	c = f()
	d = 3
)

func f() int {
	d++
	return d
}
</pre>

<div class="english">
<p>
the initialization order is <code>d</code>, <code>b</code>, <code>c</code>, <code>a</code>.
</p>
</div>

<p>
那么初始化顺序为 <code>d</code>、<code>b</code>、<code>c</code>、<code>a</code>。
</p>

<div class="english">
<p>
Variables may also be initialized using functions named <code>init</code>
declared in the package block, with no arguments and no result parameters.
</p>
</div>

<p>
变量也可使用包块中声明的名为 <code>init</code> 的函数初始化，该函数无实参和结果形参。
</p>

<pre>
func init() { … }
</pre>

<div class="english">
<p>
Multiple such functions may be defined per package, even within a single
source file. In the package block, the <code>init</code> identifier can
be used only to declare <code>init</code> functions, yet the identifier
itself is not <a href="#Declarations_and_scope">declared</a>. Thus
<code>init</code> functions cannot be referred to from anywhere
in a program.
</p>
</div>

<p>
这样的函数在每个包中都可定义多个，甚至在单个源文件内。在包块中，<code>init</code>
仅能用于声明 <code>init</code> 方法，而标识符本身并非<a href="#声明与作用域">声明</a>，
因此 <code>init</code> 函数并不能在程序中的任何地方引用。
</p>

<div class="english">
<p>
A package with no imports is initialized by assigning initial values
to all its package-level variables followed by calling all <code>init</code>
functions in the order they appear in the source, possibly in multiple files,
as presented to the compiler.
If a package has imports, the imported packages are initialized
before initializing the package itself. If multiple packages import
a package, the imported package will be initialized only once.
The importing of packages, by construction, guarantees that there
can be no cyclic initialization dependencies.
</p>
</div>

<p>
无导入的包在初始化时，会在为所有包级变量赋予初始值后，
按照将包内的多个源码文件呈现给编译器的顺序依次调用其中所有的 <code>init</code> 函数。
若包中存在导入，被导入的包会先于该包初始化。若有多个包导入了一个包，被导入的包只会初始化一次。
根据构造导入的包可保证在初始化中没有循环依赖。
</p>

<div class="english">
<p>
Package initialization&mdash;variable initialization and the invocation of
<code>init</code> functions&mdash;happens in a single goroutine,
sequentially, one package at a time.
An <code>init</code> function may launch other goroutines, which can run
concurrently with the initialization code. However, initialization
always sequences
the <code>init</code> functions: it will not invoke the next one
until the previous one has returned.
</p>
</div>

<p>
包初始化 &mdash;变量初始化与 <code>init</code> 函数的调用 &mdash;连续地发生在单一的 Go 程中，一次一包。
一个 <code>init</code> 函数可能在其它 Go 程中启动，它可以与初始化代码一同运行。然而，初始化总是按顺序执行
<code>init</code> 函数：直到上一个返回后，它才会调用下一个。
</p>

<div class="english">
<p>
To ensure reproducible initialization behavior, build systems are encouraged
to present multiple files belonging to the same package in lexical file name
order to a compiler.
</p>
</div>

<p>
为确保可重现的初始化行为，规范鼓励构建系统将属于同一包中的多个文件按词法文件名顺序呈现给编译器。
</p>


<div class="english">
<h3 id="Program_execution">Program execution</h3>
</div>

<div class="english">
<h3 id="程序执行">程序执行</h3>
</div>

<p>
A complete program is created by linking a single, unimported package
called the <i>main package</i> with all the packages it imports, transitively.
The main package must
have package name <code>main</code> and
declare a function <code>main</code> that takes no
arguments and returns no value.
</p>
</div>

<p>
一个完整的程序通过链接一个单一的、不会被导入的、称为 <b>主包</b> 的，带所有其传递地导入包的包创建。
主包必须拥有包名 <code>main</code> 且声明一个无实参无返回值的函数 <code>main</code>。
</p>

<pre>
func main() { … }
</pre>

<div class="english">
<p>
Program execution begins by initializing the main package and then
invoking the function <code>main</code>.
When that function invocation returns, the program exits.
It does not wait for other (non-<code>main</code>) goroutines to complete.
</p>
</div>

<p>
程序通过初始化主包然后调用函数 <code>main</code> 开始执行。当该函数调用返回后，
程序退出。它不会等待其它（非 <code>main</code>）Go 程完成。
</p>


<div class="english">
<h2 id="Errors">Errors</h2>
</div>

<h2 id="错误">错误</h2>

<div class="english">
<p>
The predeclared type <code>error</code> is defined as
</p>
</div>

<p>
预声明类型 <code>error</code> 定义为
</p>

<pre>
type error interface {
	Error() string
}
</pre>

<div class="english">
<p>
It is the conventional interface for representing an error condition,
with the nil value representing no error.
For instance, a function to read data from a file might be defined:
</p>
</div>

<p>
它是表示一种错误状态的传统接口，用 <code>nil</code> 值表示没有错误。
例如，一个从文件中读取数据的函数可被定义为：
</p>

<pre>
func Read(f *File, b []byte) (n int, err error)
</pre>

<div class="english">
<h2 id="Run_time_panics">Run-time panics</h2>
</div>

<h2 id="运行时恐慌">运行时恐慌</h2>

<div class="english">
<p>
Execution errors such as attempting to index an array out
of bounds trigger a <i>run-time panic</i> equivalent to a call of
the built-in function <a href="#Handling_panics"><code>panic</code></a>
with a value of the implementation-defined interface type <code>runtime.Error</code>.
That type satisfies the predeclared interface type
<a href="#Errors"><code>error</code></a>.
The exact error values that
represent distinct run-time error conditions are unspecified.
</p>

<pre>
package runtime

type Error interface {
	error
	// and perhaps other methods
}
</pre>
</div>

<p>
例如试图索引一个越界的数组这类的执行错误会引发<b>运行时恐慌</b>，它等价于
一个定义实现了接口类型 <code>runtime.Error</code> 的值的内建函数
<a href="#恐慌处理"><code>panic</code></a> 的调用。该类型满足预声明接口类型
<a href="#错误"><code>error</code></a>。表示明显的运行时错误状态的准确错误值是不确定的。
</p>

<pre>
package runtime

type Error interface {
	error
	// 可能还有其它方法
}
</pre>

<div class="english">
<h2 id="System_considerations">System considerations</h2>
</div>

<h2 id="系统考虑">系统考虑</h2>

<div class="english">
<h3 id="Package_unsafe">Package <code>unsafe</code></h3>
</div>

<h3 id="包 unsafe">包 <code>unsafe</code> </h3>

<div class="english">
<p>
The built-in package <code>unsafe</code>, known to the compiler
and accessible through the <a href="#Import_declarations">import path</a> <code>"unsafe"</code>,
provides facilities for low-level programming including operations
that violate the type system. A package using <code>unsafe</code>
must be vetted manually for type safety and may not be portable.
The package provides the following interface:
</p>

<pre class="grammar">
package unsafe

type ArbitraryType int  // shorthand for an arbitrary Go type; it is not a real type
type Pointer *ArbitraryType

func Alignof(variable ArbitraryType) uintptr
func Offsetof(selector ArbitraryType) uintptr
func Sizeof(variable ArbitraryType) uintptr
</pre>
</div>

<p>
编译器已知的内建包 <code>unsafe</code> 为包括违反类型系统操作在内的低级编程提供工具。使用
<code>unsafe</code> 的包为了类型安全必须手动进行审查且可能无法移植。该包提供以下接口：
</p>

<pre class="grammar">
package unsafe

type ArbitraryType int  // 任意 Go 类型的简写，它并非真正的类型
type Pointer *ArbitraryType

func Alignof(variable ArbitraryType) uintptr
func Offsetof(selector ArbitraryType) uintptr
func Sizeof(variable ArbitraryType) uintptr
</pre>

<div class="english">
<p>
A <code>Pointer</code> is a <a href="#Pointer_types">pointer type</a> but a <code>Pointer</code>
value may not be <a href="#Address_operators">dereferenced</a>.
Any pointer or value of <a href="#Types">underlying type</a> <code>uintptr</code> can be converted to
a type of underlying type <code>Pointer</code> and vice versa.
The effect of converting between <code>Pointer</code> and <code>uintptr</code> is implementation-defined.
</p>
</div>

<p>
<code>Pointer</code> 为<a href="#指针类型">指针类型</a>但 <code>Pointer</code>
值可能并未<a href="#地址操作符">解引用</a>。
任何<a href="#类型">基本类型</a>为 <code>uintptr</code> 的指针或值均可转换为底层类型 <code>Pointer</code>，反之亦然。
<code>Pointer</code> 和 <code>uintptr</code> 的转换效果由实现定义。
</p>

<pre>
var f float64
bits = *(*uint64)(unsafe.Pointer(&amp;f))

type ptr unsafe.Pointer
bits = *(*uint64)(ptr(&amp;f))

var p ptr = nil
</pre>

<div class="english">
<p>
The functions <code>Alignof</code> and <code>Sizeof</code> take an expression <code>x</code>
of any type and return the alignment or size, respectively, of a hypothetical variable <code>v</code>
as if <code>v</code> was declared via <code>var v = x</code>.
</p>
</div>

<p>
函数 <code>Alignof</code> 与 <code>Sizeof</code> 接受一个任何类型的表达式 <code>x</code>，
就好像通过 <code>var v = x</code> 声明的变量 <code>v</code> 一样，分别返回其对齐或大小。
</p>

<div class="english">
<p>
The function <code>Offsetof</code> takes a (possibly parenthesized) <a href="#Selectors">selector</a>
<code>s.f</code>, denoting a field <code>f</code> of the struct denoted by <code>s</code>
or <code>*s</code>, and returns the field offset in bytes relative to the struct's address.
If <code>f</code> is an <a href="#Struct_types">embedded field</a>, it must be reachable
without pointer indirections through fields of the struct.
For a struct <code>s</code> with field <code>f</code>:
</p>
</div>

<p>
函数 <code>Offsetof</code> 接受一个（可能带括号的）<a href="#选择器">选择器</a>
<code>s.f</code>，它表示一个由 <code>s</code> 或 <code>*s</code> 表示的结构体的字段 <code>f</code>，
并返回该字段相对于该结构体地址偏移的字节。若 <code>f</code> 是一个<a href="#结构体类型">内嵌字段</a>，
它必须能通过（无指针间接引用的）结构体字段获取。
对于带字段 <code>f</code> 的结构体 <code>s</code> ：
</p>

<pre>
uintptr(unsafe.Pointer(&amp;s)) + unsafe.Offsetof(s.f) == uintptr(unsafe.Pointer(&amp;s.f))
</pre>

<div class="english">
<p>
Computer architectures may require memory addresses to be <i>aligned</i>;
that is, for addresses of a variable to be a multiple of a factor,
the variable's type's <i>alignment</i>.  The function <code>Alignof</code>
takes an expression denoting a variable of any type and returns the
alignment of the (type of the) variable in bytes.  For a variable
<code>x</code>:
</p>
</div>

<p>
计算机架构可能需要内存地址 <b>对齐</b>，即，为使变量的地址为因数的倍数，该变量的类型需要对齐。函数
<code>Alignof</code> 接受一个表示任何类型变量的表达式并返回该（类型的）变量对齐的字节。对于变量 <code>x</code>：
</p>

<pre>
uintptr(unsafe.Pointer(&amp;x)) % unsafe.Alignof(x) == 0
</pre>

<div class="english">
<p>
Calls to <code>Alignof</code>, <code>Offsetof</code>, and
<code>Sizeof</code> are compile-time constant expressions of type <code>uintptr</code>.
</p>
</div>

<p>
调用 <code>Alignof</code>、<code>Offsetof</code> 和 <code>Sizeof</code> 是类型为
<code>uintptr</code> 的编译时常量表达式。
</p>


<div class="english">
<h3 id="Size_and_alignment_guarantees">Size and alignment guarantees</h3>
</div>

<h3 id="大小与对齐保证">大小与对齐保证</h3>

<div class="english">
<p>
For the <a href="#Numeric_types">numeric types</a>, the following sizes are guaranteed:
</p>

<pre class="grammar">
type                                 size in bytes

byte, uint8, int8                     1
uint16, int16                         2
uint32, int32, float32                4
uint64, int64, float64, complex64     8
complex128                           16
</pre>
</div>

<p>
对于<a href="#数值类型">数值类型</a>，以下大小给予保证：
</p>

<pre class="grammar">
类型                               字节大小

byte, uint8, int8                     1
uint16, int16                         2
uint32, int32, float32                4
uint64, int64, float64, complex64     8
complex128                           16
</pre>

<div class="english">
<p>
The following minimal alignment properties are guaranteed:
</p>
<ol>
<li>For a variable <code>x</code> of any type: <code>unsafe.Alignof(x)</code> is at least 1.
</li>

<li>For a variable <code>x</code> of struct type: <code>unsafe.Alignof(x)</code> is the largest of
   all the values <code>unsafe.Alignof(x.f)</code> for each field <code>f</code> of <code>x</code>, but at least 1.
</li>

<li>For a variable <code>x</code> of array type: <code>unsafe.Alignof(x)</code> is the same as
	the alignment of a variable of the array's element type.
</li>
</ol>
</div>

<p>
以下最小对齐属性给予保证：
</p>
<ol>
<li>对于任何类型的变量 <code>x</code>：<code>unsafe.Alignof(x)</code> 至少为 1。
</li>

<li>对于结构体类型的变量 <code>x</code>：对于 <code>x</code> 的每一个字段 <code>f</code>，
   <code>unsafe.Alignof(x)</code> 的值为所有 <code>unsafe.Alignof(x.f)</code> 值中最大的，但至少为 1。
</li>

<li>对于数组类型的变量 <code>x</code>：<code>unsafe.Alignof(x)</code> 与
   <code>unsafe.Alignof(x[0])</code> 相同，但至少为 1。
</li>
</ol>

<div class="english">
<p>
A struct or array type has size zero if it contains no fields (or elements, respectively) that have a size greater than zero. Two distinct zero-size variables may have the same address in memory.
</p>
</div>

<p>
若结构体或数组类型不包含大小大于零的字段或元素，它们的大小即为零。两个不同的零大小变量在内存中可能有相同的地址。
</p><|MERGE_RESOLUTION|>--- conflicted
+++ resolved
@@ -3050,11 +3050,13 @@
 </p>
 
 
-<<<<<<< HEAD
-<div class="english">
-=======
+<div class="english">
 <h3 id="Representability">Representability</h3>
-
+</div>
+
+<h3 id="可表示性">可表示性</h3>
+
+<div class="english">
 <p>
 A <a href="#Constants">constant</a> <code>x</code> is <i>representable</i>
 by a value of type <code>T</code> if one of the following conditions applies:
@@ -3079,7 +3081,32 @@
 <code>float64</code>).
 </li>
 </ul>
-
+</div>
+
+<p>
+若满足以下条件，则<a href="#常量">常量</a> <code>x</code> <b>可表示</b> 为
+<code>T</code> 类型的值：
+</p>
+
+<ul>
+<li>
+<code>x</code> 在由 <code>T</code> 所<a href="#类型">确定</a>的值的集合中。
+</li>
+
+<li>
+<code>T</code> 为浮点类型且 <code>x</code> 可被舍入到 <code>T</code> 的精度而不会溢出。
+舍入遵循 IEEE 754 「舍入到偶数」规则，不过 IEEE 负零会进一步简化为无符号零。
+注意常量值永远不会产生 IEEE 负零、NaN 或无限。
+</li>
+
+<li>
+<code>T</code> 为复数类型，且 <code>x</code> 的<a href="#复数">实虚部</a>
+<code>real(x)</code> 和 <code>imag(x)</code> 可被表示为 <code>T</code>
+的部分类型（<code>float32</code> 或 <code>float64</code>）的值。
+</li>
+</ul>
+
+<div class="english">
 <pre>
 x                   T           x is representable by a value of T because
 
@@ -3106,9 +3133,37 @@
 42i                 float32     (0 + 42i) is not in the set of float32 values
 1e1000              float64     1e1000 overflows to IEEE +Inf after rounding
 </pre>
-
-
->>>>>>> 6c877e5d
+</div>
+
+<pre>
+x                   T           x 可表示为一个 T 类型的值，因为
+
+'a'                 byte        97 属于 byte 值的集合
+97                  rune        rune 是 int32 的别名，且 97 属于 32 位整数值的集合
+"foo"               string      "foo" 属于 string 值的集合
+1024                int16       1024 属于 16 位整数的集合
+42.0                byte        42 属于无符号 8 位整数的集合
+1e10                uint64      10000000000 属于 64 位无符号整数的集合
+2.718281828459045   float32     2.718281828459045 舍入到 2.7182817，它属于 float32 值的集合
+-1e-1000            float64     -1e-1000 舍入到 IEEE -0.0，它进一步简化为 0.0
+0i                  int         0 是一个整数值
+(42 + 0i)           float32     42.0（实部为零）属于 float32 值的集合
+</pre>
+
+<pre>
+x                   T           x 无法表示为一个 T 类型的值，因为
+
+0                   bool        0 不属于布尔值的集合
+'a'                 string      'a' 是一个 rune，它不属于 string 值的集合
+1024                byte        1024 不属于无符号 8 位整数的集合
+-1                  uint16      -1 不属于 16 位无符号整数的集合
+1.1                 int         1.1 不是一个整数值
+42i                 float32     (0 + 42i) 不属于 float32 值的集合
+1e1000              float64     1e1000 舍入后溢出到 IEEE +Inf
+</pre>
+
+
+<div class="english">
 <h2 id="Blocks">Blocks</h2>
 </div>
 
@@ -3553,7 +3608,6 @@
 </div>
 
 <p>
-<<<<<<< HEAD
 若该类型存在，所有常量都将获得该类型实现，且该表达式对于该类型必须是
 <a href="#可赋值性">可赋值</a>的。若该类型被省略，则该常量将获得其对应表达式的具体类型。
 若该表达式值为无类型化<a href="#常量">常量</a>，则其余已声明无类型化常量与该常量标识符表示其常量值。
@@ -3574,11 +3628,7 @@
 <div class="english">
 <p>
 Within a parenthesized <code>const</code> declaration list the
-expression list may be omitted from any but the first declaration.
-=======
-Within a parenthesized <code>const</code> declaration list the
 expression list may be omitted from any but the first ConstSpec.
->>>>>>> 6c877e5d
 Such an empty list is equivalent to the textual substitution of the
 first preceding non-empty expression list and its type if any.
 Omitting the list of expressions is therefore equivalent to
@@ -3603,7 +3653,7 @@
 </div>
 
 <p>
-在 <code>const</code> 后括号中的声明列表，除第一句声明外，任何表达式列表都可省略。
+在 <code>const</code> 后括号中的声明列表中，除第一个 ConstSpec 外，任何表达式列表都可省略。
 若前面第一个非空表达式有类型，那么这样的空列表等价于该表达式原文和类型的代换。
 因此，省略表达式的列表等价于重复前面的列表。其标识符的数量必须与上一个表达式的数量相等。
 连同 <a href="#Iota"><code>iota</code> 常量生成器</a>，该机制允许轻量级连续值声明：
@@ -7606,52 +7656,14 @@
 as for non-constant <code>x</code>.
 </p>
 
-<<<<<<< HEAD
-<ul>
-	<li>
-	<code>x</code> is representable by a value of type <code>T</code>.
-	</li>
-	<li>
-	<code>x</code> is a floating-point constant,
-	<code>T</code> is a floating-point type,
-	and <code>x</code> is representable by a value
-	of type <code>T</code> after rounding using
-	IEEE 754 round-to-even rules, but with an IEEE <code>-0.0</code>
-	further rounded to an unsigned <code>0.0</code>.
-	The constant <code>T(x)</code> is the rounded value.
-	</li>
-	<li>
-	<code>x</code> is an integer constant and <code>T</code> is a
-	<a href="#String_types">string type</a>.
-	The <a href="#Conversions_to_and_from_a_string_type">same rule</a>
-	as for non-constant <code>x</code> applies in this case.
-	</li>
-</ul>
-</div>
-
-<p>
-<a href="#常量">常量</a>值 <code>x</code> 在以下情况下可转换为类型 <code>T</code>：
-</p>
-
-<ul>
-	<li>
-	<code>x</code> 可表示为类型为 <code>T</code> 的值。
-	</li>
-	<li>
-	<code>x</code> 为浮点数常量，<code>T</code> 为浮点数类型且
-	<code>x</code> 在使用“IEEE 754 舍入到偶数”规则后可表示成类型为
-	<code>T</code> 的值，除了 IEEE <code>-0.0</code> 进一步舍入为 <code>0.0</code>。
-	常量 <code>T(x)</code> 为舍入后的值。
-	</li>
-	<li>
-	<code>x</code> 为整数常量且 <code>T</code> 为 <a href="#字符串类型">字符串类型</a>。
-	这种情况下<a href="#字符串类型的转换">同样的规则</a>对于非常量 <code>x</code> 也适用。
-	</li>
-</ul>
-
-<div class="english">
-=======
->>>>>>> 6c877e5d
+<p>
+当<a href="#常量">常量</a>值 <code>x</code> <a href="#可表示性">可表示</a>为一个
+<code>T</code> 类型的值时，<code>x</code> 可转换为类型 <code>T</code>。
+作为一个特殊情况，整数常量 <code>x</code> 可作为非常量 <code>x</code> 使用
+<a href="#字符串类型的转换">同一规则</a>被转换为<a href="#字符串类型">字符串类型</a>。
+</p>
+
+<div class="english">
 <p>
 Converting a constant yields a typed constant as result.
 </p>
@@ -8178,7 +8190,6 @@
 </div>
 
 <p>
-<<<<<<< HEAD
 常量除法或求余的除数必不能为零：
 </p>
 
@@ -8188,11 +8199,8 @@
 
 <div class="english">
 <p>
-The values of <i>typed</i> constants must always be accurately representable as values
-=======
 The values of <i>typed</i> constants must always be accurately
 <a href="#Representability">representable</a> by values
->>>>>>> 6c877e5d
 of the constant type. The following constant expressions are illegal:
 </p>
 
@@ -8206,7 +8214,8 @@
 </div>
 
 <p>
-<b>类型化</b>常量的值必须总是可作为该常量类型的值被准确地表示。以下为非法常量表达式：
+<b>带类型</b>常量的值必须总是可被精确地<a href="#可表示性">表示</a>为该常量类型的值。
+以下为非法常量表达式：
 </p>
 
 <pre>
@@ -9432,7 +9441,6 @@
 </div>
 
 <p>
-<<<<<<< HEAD
 类型选择监视可包含一个<a href="#短变量声明">短变量声明</a>。
 当使用此形式时，变量会在每个子句的<a href="#块">隐式块</a>中类型选择情况的末尾处声明。
 在 case 列表刚好只有一个类型的子句中，该变量即拥有此类型；否则，该变量拥有在类型选择监视中表达式的类型。
@@ -9440,20 +9448,16 @@
 
 <div class="english">
 <p>
-The type in a case may be <a href="#Predeclared_identifiers"><code>nil</code></a>;
-that case is used when the expression in the TypeSwitchGuard
-=======
 Instead of a type, a case may use the predeclared identifier
 <a href="#Predeclared_identifiers"><code>nil</code></a>;
 that case is selected when the expression in the TypeSwitchGuard
->>>>>>> 6c877e5d
 is a <code>nil</code> interface value.
 There may be at most one <code>nil</code> case.
 </p>
 </div>
 
 <p>
-case 中的类型可为 <a href="#预声明标识符"><code>nil</code></a>，
+除类型外，case 也可为 <a href="#预声明标识符"><code>nil</code></a>，
 这种情况在类型选择监视中的表达式为 <code>nil</code> 接口值时使用。
 此处最多有一种 <code>nil</code> 的情况。
 </p>
