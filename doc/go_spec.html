<!--{
	"Title": "Go 编程语言规范",
	"Subtitle": "版本：2016 年 9 月 1 日  译者：Oling Cat",
	"Path": "/ref/spec"
}-->

<!--{
	"Title": "The Go Programming Language Specification",
	"Subtitle": "Version of May 9, 2017",
	"Path": "/ref/spec"
}-->

<div class="english">
<h2 id="Introduction">Introduction</h2>
</div>

<h2 id="引言">引言</h2>

<div class="english">
<p>
This is a reference manual for the Go programming language. For
more information and other documents, see <a href="/">golang.org</a>.
</p>
</div>

<p>
这是一份关于 Go 语言的参考手册。欲获取更多信息与文档，
请访问 <a href="/">go-zh.org</a>。
</p>

<div class="english">
<p>
Go is a general-purpose language designed with systems programming
in mind. It is strongly typed and garbage-collected and has explicit
support for concurrent programming.  Programs are constructed from
<i>packages</i>, whose properties allow efficient management of
dependencies. The existing implementations use a traditional
compile/link model to generate executable binaries.
</p>
</div>

<p>
Go 是通用型的编程语言，它为系统编程而设计。它是强类型化的语言，具有垃圾回收机制，
并显式支持并发编程。程序由<b>包</b>构造，以此来提供高效的依赖管理功能。
既有实现使用传统的“编译 - 链接”模型，生成可执行的二进制文件。
</p>

<div class="english">
<p>
The grammar is compact and regular, allowing for easy analysis by
automatic tools such as integrated development environments.
</p>
</div>

<p>
其语法紧凑而规则，便于 IDE 等自动化工具分析。
</p>

<div class="english">
<h2 id="Notation">Notation</h2>
</div>

<h2 id="记法">记法</h2>

<div class="english">
<p>
The syntax is specified using Extended Backus-Naur Form (EBNF):
</p>

<pre class="grammar">
Production  = production_name "=" [ Expression ] "." .
Expression  = Alternative { "|" Alternative } .
Alternative = Term { Term } .
Term        = production_name | token [ "…" token ] | Group | Option | Repetition .
Group       = "(" Expression ")" .
Option      = "[" Expression "]" .
Repetition  = "{" Expression "}" .
</pre>
</div>

<p>
语法使用扩展巴克斯-诺尔范式（EBNF）定义：
</p>

<pre class="grammar">
生成式 = 生成式名 "=" [ 表达式 ] "." .
表达式 = 选择项 { "|" 选择项 } .
选择项 = 条目 { 条目 } .
条目   = 生成式名 | 标记 [ "…" 标记 ] | 分组 | 可选项 | 重复项 .
分组   = "(" 表达式 ")" .
可选项 = "[" 表达式 "]" .
重复项 = "{" 表达式 "}" .
</pre>

<div class="english">
<p>
Productions are expressions constructed from terms and the following
operators, in increasing precedence:
</p>

<pre class="grammar">
|   alternation
()  grouping
[]  option (0 or 1 times)
{}  repetition (0 to n times)
</pre>
</div>

<p>
生成式由表达式构造，表达式通过术语及以下操作符构造，自上而下优先级递增（低=&gt;高）：
</p>

<pre class="grammar">
|   选择
()  分组
[]  可选（0 或 1 次）
{}  重复（0 到 n 次）
</pre>

<div class="english">
<p>
Lower-case production names are used to identify lexical tokens.
Non-terminals are in CamelCase. Lexical tokens are enclosed in
double quotes <code>""</code> or back quotes <code>``</code>.
</p>
</div>

<p>
小写生成式名用于标识词法标记。非最终（Non-terminals）词法标记使用驼峰记法（CamelCase）。
位于双引号 <code>""</code> 或反引号 <code>``</code> 内的即为词法标记。
</p>

<div class="english">
<p>
The form <code>a … b</code> represents the set of characters from
<code>a</code> through <code>b</code> as alternatives. The horizontal
ellipsis <code>…</code> is also used elsewhere in the spec to informally denote various
enumerations or code snippets that are not further specified. The character <code>…</code>
(as opposed to the three characters <code>...</code>) is not a token of the Go
language.
</p>
</div>

<p>
形式 <code>a … b</code> 表示把从 <code>a</code> 到 <code>b</code> 的字符集作为选择项。
横向省略号 <code>…</code> 也在本文档中非正式地表示各种列举或简略的代码片断。
单个字符 <code>…</code>（不同于三个字符 <code>...</code>）并非 Go 语言本身的标记。
</p>

<div class="english">
<h2 id="Source_code_representation">Source code representation</h2>
</div>

<h2 id="源码的表示">源码的表示</h2>

<div class="english">
<p>
Source code is Unicode text encoded in
<a href="http://en.wikipedia.org/wiki/UTF-8">UTF-8</a>. The text is not
canonicalized, so a single accented code point is distinct from the
same character constructed from combining an accent and a letter;
those are treated as two code points.  For simplicity, this document
will use the unqualified term <i>character</i> to refer to a Unicode code point
in the source text.
</p>
</div>

<p>
源码为采用 <a href="http://en.wikipedia.org/wiki/UTF-8">UTF-8</a> 编码的 Unicode 文本，
其文本并未标准化。因此单个带变音符号的码点不同于结合了字母与变音符号的字符结构，
它们应视作两个码点。为简单起见，本文档将使用非正式的术语<b>字符</b>在源文本中指代 Unicode 码点。
</p>

<div class="english">
<p>
Each code point is distinct; for instance, upper and lower case letters
are different characters.
</p>
</div>

<p>
每个码点都是不同的，例如，大写与小写的字母就是不同的字符。
</p>

<div class="english">
<p>
Implementation restriction: For compatibility with other tools, a
compiler may disallow the NUL character (U+0000) in the source text.
</p>
</div>

<p>
实现限制：为兼容其它工具，编译器会阻止字符 NUL（U+0000）出现在源码文本中。
</p>

<div class="english">
<p>
Implementation restriction: For compatibility with other tools, a
compiler may ignore a UTF-8-encoded byte order mark
(U+FEFF) if it is the first Unicode code point in the source text.
A byte order mark may be disallowed anywhere else in the source.
</p>
</div>

<p>
实现限制：为兼容其它工具，若 UTF-8 编码的字节序标记（U+FEFF）为源文本中的第一个
Unicode 码点，那么编译器就会忽略它。字节序标记不允许在源文件中的其它任何地方出现。
</p>

<div class="english">
<h3 id="Characters">Characters</h3>
</div>

<h3 id="字符">字符</h3>

<div class="english">
<p>
The following terms are used to denote specific Unicode character classes:
</p>
</div>

<p>
具体的 Unicode 字符类别由以下术语表示：
</p>

<div class="english">
<pre class="ebnf">
newline        = /* the Unicode code point U+000A */ .
unicode_char   = /* an arbitrary Unicode code point except newline */ .
unicode_letter = /* a Unicode code point classified as "Letter" */ .
unicode_digit  = /* a Unicode code point classified as "Number, decimal digit" */ .
</pre>
</div>

<pre class="ebnf">
换行符      = /* 即 Unicode 码点 U+000A */ .
Unicode字符 = /* 除换行符以外的任意 Unicode 码点 */ .
Unicode字母 = /* 类型为“字母”的 Unicode 码点 */ .
Unicode数字 = /* 类型为“数值，十进制数字”的 Unicode 码点 */ .
</pre>

<div class="english">
<p>
In <a href="http://www.unicode.org/versions/Unicode8.0.0/">The Unicode Standard 8.0</a>,
Section 4.5 "General Category" defines a set of character categories.
Go treats all characters in any of the Letter categories Lu, Ll, Lt, Lm, or Lo
as Unicode letters, and those in the Number category Nd as Unicode digits.
</p>
</div>

<p>
在<a href="http://www.unicode.org/versions/Unicode8.0.0/">Unicode 标准 8.0</a>，
章节 4.5“一般类别”中定义了字符集类别。其中类别 Lu，Ll，Lt，Lm 及 Lo 被视为
Unicode 字母，类别 Nd 被视为 Unicode 数字。
</p>

<div class="english">
<h3 id="Letters_and_digits">Letters and digits</h3>
</div>

<h3 id="字母和数字">字母和数字</h3>

<div class="english">
<p>
The underscore character <code>_</code> (U+005F) is considered a letter.
</p>
</div>

<p>
下划线字符 <code>_</code>（U+005F）被视为一个字母。
</p>

<div class="english">
<pre class="ebnf">
letter        = unicode_letter | "_" .
decimal_digit = "0" … "9" .
octal_digit   = "0" … "7" .
hex_digit     = "0" … "9" | "A" … "F" | "a" … "f" .
</pre>
</div>

<pre class="ebnf">
字母         = Unicode字母 | "_" .
十进制数字   = "0" … "9" .
八进制数字   = "0" … "7" .
十六进制数字 = "0" … "9" | "A" … "F" | "a" … "f" .
</pre>

<div class="english">
<h2 id="Lexical_elements">Lexical elements</h2>
</div>

<h2 id="词法元素">词法元素</h2>

<div class="english">
<h3 id="Comments">Comments</h3>
</div>

<h3 id="注释">注释</h3>

<div class="english">
<p>
Comments serve as program documentation. There are two forms:
</p>
</div>

<p>
注释会作为程序文档，它们有两种形式：
</p>

<div class="english">
<ol>
<li>
<i>Line comments</i> start with the character sequence <code>//</code>
and stop at the end of the line.
</li>
<li>
<i>General comments</i> start with the character sequence <code>/*</code>
and stop with the first subsequent character sequence <code>*/</code>.
</li>
</ol>
</div>

<ol>
<li>
<b>行注释</b>以字符序列 <code>//</code> 开始，至行尾结束。
</li>
<li>
<b>块注释</b>以字符序列 <code>/*</code> 开始，至其后的第一处字符序列
<code>*/</code> 结束。
</li>
</ol>

<div class="english">
<p>
A comment cannot start inside a <a href="#Rune_literals">rune</a> or
<a href="#String_literals">string literal</a>, or inside a comment.
A general comment containing no newlines acts like a space.
Any other comment acts like a newline.
</p>
</div>

<p>
注释不能从 <a href="#Rune_literals">符文</a> 或
<a href="#String_literals">字符串字面</a> 中开始，也不能在其它注释中。
不包含换行符的块注释视作一个空格，其余任何注释均视做一个换行符。
</p>


<div class="english">
<h3 id="Tokens">Tokens</h3>
</div>

<h3 id="标记">标记</h3>

<div class="english">
<p>
Tokens form the vocabulary of the Go language.
There are four classes: <i>identifiers</i>, <i>keywords</i>, <i>operators
and punctuation</i>, and <i>literals</i>.  <i>White space</i>, formed from
spaces (U+0020), horizontal tabs (U+0009),
carriage returns (U+000D), and newlines (U+000A),
is ignored except as it separates tokens
that would otherwise combine into a single token. Also, a newline or end of file
may trigger the insertion of a <a href="#Semicolons">semicolon</a>.
While breaking the input into tokens,
the next token is the longest sequence of characters that form a
valid token.
</p>
</div>

<p>
标记构成 Go 语言的词汇。它有四种类型：<b>标识符</b>，<b>关键字</b>，
<b>运算符与分隔符</b>以及<b>字面</b>。<b>空白符</b>包括空格（U+0020），
横向制表符（U+0009），回车符（U+000D）和换行符（U+000A），除非用它们来分隔会结合成单个的标记，
否则将被忽略。此外，换行符或 EOF（文件结束符）会触发<a href="#分号">分号</a>的插入。
当把输入分解为标记时，可形成有效标记的最长字符序列将作为下一个标记。
</p>


<div class="english">
<h3 id="Semicolons">Semicolons</h3>
</div>

<h3 id="分号">分号</h3>

<div class="english">
<p>
The formal grammar uses semicolons <code>";"</code> as terminators in
a number of productions. Go programs may omit most of these semicolons
using the following two rules:
</p>
</div>

<p>
正式语法使用分号 <code>";"</code> 作为一些生成式的终止符。Go 程序会使用以下两条规则来省略大多数分号：
</p>

<div class="english">
<ol>
<li>
<p>
When the input is broken into tokens, a semicolon is automatically inserted
into the token stream immediately after a line's final token if that token is
</p>
<ul>
	<li>an
	    <a href="#Identifiers">identifier</a>
	</li>

	<li>an
	    <a href="#Integer_literals">integer</a>,
	    <a href="#Floating-point_literals">floating-point</a>,
	    <a href="#Imaginary_literals">imaginary</a>,
	    <a href="#Rune_literals">rune</a>, or
	    <a href="#String_literals">string</a> literal
	</li>

	<li>one of the <a href="#Keywords">keywords</a>
	    <code>break</code>,
	    <code>continue</code>,
	    <code>fallthrough</code>, or
	    <code>return</code>
	</li>

	<li>one of the <a href="#Operators_and_punctuation">operators and punctuation</a>
	    <code>++</code>,
	    <code>--</code>,
	    <code>)</code>,
	    <code>]</code>, or
	    <code>}</code>
	</li>
</ul>
</li>

<li>
To allow complex statements to occupy a single line, a semicolon
may be omitted before a closing <code>")"</code> or <code>"}"</code>.
</li>
</ol>
</div>

<ol>
<li>
<p>
When the input is broken into tokens, a semicolon is automatically inserted
into the token stream immediately after a line's final token if that token is
</p>
<p>
当输入被分解成标记时，若该行的最后一个标记为以下之一，那么分号就会在该标记之后立即自动插入：
</p>
<ul>
	<li>
		<a href="#标识符">标识符</a>
	</li>

	<li>
		<a href="#整数">整数</a>，
		<a href="#浮点数">浮点数</a>，
		<a href="#虚数">虚数</a>，
		<a href="#符文">符文</a>或
		<a href="#字符串">字符串</a>字面
	</li>

	<li><a href="#关键字">关键字</a>
		<code>break</code>，
		<code>continue</code>，
		<code>fallthrough</code> 或
		<code>return</code>
	</li>

	<li><a href="#运算符与分隔符">运算符与分隔符</a>
		<code>++</code>，
		<code>--</code>，
		<code>)</code>，
		<code>]</code> 或
		<code>}</code>
	</li>
</ul>
</li>

<li>
为允许复合语句占据单行，闭合的 <code>")"</code> 或 <code>"}"</code> 之前的分号可以省略。
</li>
</ol>

<div class="english">
<p>
To reflect idiomatic use, code examples in this document elide semicolons
using these rules.
</p>
</div>

<p>
为符合习惯用法，本文档中的代码示例将使用这些规则省略分号。
</p>


<div class="english">
<h3 id="Identifiers">Identifiers</h3>
</div>

<h3 id="标识符">标识符</h3>

<div class="english">
<p>
Identifiers name program entities such as variables and types.
An identifier is a sequence of one or more letters and digits.
The first character in an identifier must be a letter.
</p>
<pre class="ebnf">
identifier = letter { letter | unicode_digit } .
</pre>
</div>

<p>
标识符被用来命名程序实体，例如变量和类型。一个标识符由一个或多个字母和数字组成。
标识符的第一个字符必须是字母。
</p>
<pre class="ebnf">
标识符 = 字母 { 字母 | Unicode数字 } .
</pre>
<pre>
a
_x9
ThisVariableIsExported
αβ
</pre>

<div class="english">
<p>
Some identifiers are <a href="#Predeclared_identifiers">predeclared</a>.
</p>
</div>

<p>
有些标识符是<a href="#预声明标识符">预声明</a>的。
</p>


<div class="english">
<h3 id="Keywords">Keywords</h3>
</div>

<h3 id="关键字">关键字</h3>

<div class="english">
<p>
The following keywords are reserved and may not be used as identifiers.
</p>
</div>

<p>
以下为保留关键字，不能用作标识符。
</p>

<pre class="grammar">
break        default      func         interface    select
case         defer        go           map          struct
chan         else         goto         package      switch
const        fallthrough  if           range        type
continue     for          import       return       var
</pre>

<<<<<<< HEAD
<div class="english">
<h3 id="Operators_and_Delimiters">Operators and Delimiters</h3>
</div>

<h3 id="运算符与分隔符">运算符与分隔符</h3>
=======
<h3 id="Operators_and_punctuation">Operators and punctuation</h3>
>>>>>>> d64c4909

<div class="english">
<p>
The following character sequences represent <a href="#Operators">operators</a>
(including <a href="#assign_op">assignment operators</a>) and punctuation:
</p>
</div>

<p>
以下字符序列表示<a href="#运算符">运算符</a>，分隔符和其它特殊标记：
</p>

<pre class="grammar">
+    &amp;     +=    &amp;=     &amp;&amp;    ==    !=    (    )
-    |     -=    |=     ||    &lt;     &lt;=    [    ]
*    ^     *=    ^=     &lt;-    &gt;     &gt;=    {    }
/    &lt;&lt;    /=    &lt;&lt;=    ++    =     :=    ,    ;
%    &gt;&gt;    %=    &gt;&gt;=    --    !     ...   .    :
     &amp;^          &amp;^=
</pre>

<div class="english">
<h3 id="Integer_literals">Integer literals</h3>
</div>

<h3 id="整数字面">整数字面</h3>

<div class="english">
<p>
An integer literal is a sequence of digits representing an
<a href="#Constants">integer constant</a>.
An optional prefix sets a non-decimal base: <code>0</code> for octal, <code>0x</code> or
<code>0X</code> for hexadecimal.  In hexadecimal literals, letters
<code>a-f</code> and <code>A-F</code> represent values 10 through 15.
</p>
<pre class="ebnf">
int_lit     = decimal_lit | octal_lit | hex_lit .
decimal_lit = ( "1" … "9" ) { decimal_digit } .
octal_lit   = "0" { octal_digit } .
hex_lit     = "0" ( "x" | "X" ) hex_digit { hex_digit } .
</pre>
</div>

<p>
整数字面由数字序列组成，代表<a href="#常量">整数常量</a> 。非十进制数由这些前缀定义：
<code>0</code> 为八进制数前缀，<code>0x</code> 或 <code>0X</code> 为十六进制数前缀。
在十六进制数字面中，字母 <code>a-f</code> 或 <code>A-F</code> 表示值 10 到 15。
</p>
<pre class="ebnf">
整数字面       = 十进制数字面 | 八进制数字面 | 十六进制数字面 .
十进制数字面   = ( "1" … "9" ) { 十进制数字 } .
八进制数字面   = "0" { 八进制数字 } .
十六进制数字面 = "0" ( "x" | "X" ) 十六进制数字 { 十六进制数字 } .
</pre>

<pre>
42
0600
0xBadFace
170141183460469231731687303715884105727
</pre>

<div class="english">
<h3 id="Floating-point_literals">Floating-point literals</h3>
</div>

<h3 id="浮点数字面">浮点数字面</h3>

<div class="english">
<p>
A floating-point literal is a decimal representation of a
<a href="#Constants">floating-point constant</a>.
It has an integer part, a decimal point, a fractional part,
and an exponent part.  The integer and fractional part comprise
decimal digits; the exponent part is an <code>e</code> or <code>E</code>
followed by an optionally signed decimal exponent.  One of the
integer part or the fractional part may be elided; one of the decimal
point or the exponent may be elided.
</p>
<pre class="ebnf">
float_lit = decimals "." [ decimals ] [ exponent ] |
            decimals exponent |
            "." decimals [ exponent ] .
decimals  = decimal_digit { decimal_digit } .
exponent  = ( "e" | "E" ) [ "+" | "-" ] decimals .
</pre>
</div>

<p>
浮点数字面由十进制<a href="#常量">浮点常量</a>表示。
它由整数部分，小数点，小数部分和指数部分构成。整数部分与小数部分由十进制数字组成；
指数部分由一个 <code>e</code> 或 <code>E</code> 紧跟一个带可选正负号的十进制指数构成。
整数部分或小数部分可以省略；小数点或指数亦可省略。
</p>
<pre class="ebnf">
浮点数字面 = 十进制数 "." [ 十进制数 ] [ 指数 ] |
			 十进制指数 |
			 "." 十进制数 [ 指数 ] .
十进制数   = 十进制数字 { 十进制数字 } .
指数       = ( "e" | "E" ) [ "+" | "-" ] 十进制数 .
</pre>

<pre>
0.
72.40
072.40  // == 72.40
2.71828
1.e+0
6.67428e-11
1E6
.25
.12345E+5
</pre>

<div class="english">
<h3 id="Imaginary_literals">Imaginary literals</h3>
</div>

<h3 id="虚数字面">虚数字面</h3>

<div class="english">
<p>
An imaginary literal is a decimal representation of the imaginary part of a
<a href="#Constants">complex constant</a>.
It consists of a
<a href="#Floating-point_literals">floating-point literal</a>
or decimal integer followed
by the lower-case letter <code>i</code>.
</p>
<pre class="ebnf">
imaginary_lit = (decimals | float_lit) "i" .
</pre>
</div>

<p>
虚数字面由十进制<a href="#常量">复数常量</a>的虚部表示。
它由<a href="#浮点数字面">浮点数字面</a>或十进制整数紧跟小写字母 <code>i</code> 构成。
</p>
<pre class="ebnf">
虚数字面 = (十进制数 | 浮点数字面) "i" .
</pre>

<pre>
0i
011i  // == 11i
0.i
2.71828i
1.e+0i
6.67428e-11i
1E6i
.25i
.12345E+5i
</pre>


<div class="english">
<h3 id="Rune_literals">Rune literals</h3>
</div>

<h3 id="符文字面">符文字面</h3>

<div class="english">
<p>
A rune literal represents a <a href="#Constants">rune constant</a>,
an integer value identifying a Unicode code point.
A rune literal is expressed as one or more characters enclosed in single quotes,
as in <code>'x'</code> or <code>'\n'</code>.
Within the quotes, any character may appear except newline and unescaped single
quote. A single quoted character represents the Unicode value
of the character itself,
while multi-character sequences beginning with a backslash encode
values in various formats.
</p>
</div>

<p>
符文字面由一个<a href="#常量">符文常量</a>表示，一个整数值确定一个 Unicode 码点。
一个符文字面由围绕在单引号中的一个或更多字符表示。通常一个 Unicode 码点作为一个或更多字符围绕在单引号中，
例如 <code>'x'</code> 或 <code>'\n'</code>。
在引号内，除换行符和未转义的单引号之外，任何字符都可出现。引号内的单个字符通常代表该字符的 Unicode 值自身，
而以反斜杠开头的多字符序列则会编码为不同的形式。
</p>

<div class="english">
<p>
The simplest form represents the single character within the quotes;
since Go source text is Unicode characters encoded in UTF-8, multiple
UTF-8-encoded bytes may represent a single integer value.  For
instance, the literal <code>'a'</code> holds a single byte representing
a literal <code>a</code>, Unicode U+0061, value <code>0x61</code>, while
<code>'ä'</code> holds two bytes (<code>0xc3</code> <code>0xa4</code>) representing
a literal <code>a</code>-dieresis, U+00E4, value <code>0xe4</code>.
</p>
</div>

<p>
最简单的形式就是引号内只有一个字符；由于 Go 源码文本是 UTF-8 编码的 Unicode 字符，
多个 UTF-8 编码的字节就可以表示为一个单一的整数值。例如，字面 <code>'a'</code> 包含一个字节，
表示一个字面 <code>a</code>；Unicode 字符 U+0061，值为 <code>0x61</code>，而 <code>'ä'</code>
则包含两个字节（<code>0xc3</code> <code>0xa4</code>），表示一个字面 <code>分音符-a</code>，
Unicode 字符 U+00E4，值 <code>0xe4</code>。
</p>

<div class="english">
<p>
Several backslash escapes allow arbitrary values to be encoded as
ASCII text.  There are four ways to represent the integer value
as a numeric constant: <code>\x</code> followed by exactly two hexadecimal
digits; <code>\u</code> followed by exactly four hexadecimal digits;
<code>\U</code> followed by exactly eight hexadecimal digits, and a
plain backslash <code>\</code> followed by exactly three octal digits.
In each case the value of the literal is the value represented by
the digits in the corresponding base.
</p>
</div>

<p>
反斜杠转义允许用 ASCII 文本来编码任意值。将整数值表示为数字常量有四种方法：
<code>\x</code> 紧跟两个十六进制数字；<code>\u</code> 紧跟四个十六进制数字；
<code>\U</code> 紧跟八个十六进制数字；单个 <code>\</code> 紧跟三个八进制数字。
在任何情况下，字面值都是其相应进制的数字表示的值。
</p>

<div class="english">
<p>
Although these representations all result in an integer, they have
different valid ranges.  Octal escapes must represent a value between
0 and 255 inclusive.  Hexadecimal escapes satisfy this condition
by construction. The escapes <code>\u</code> and <code>\U</code>
represent Unicode code points so within them some values are illegal,
in particular those above <code>0x10FFFF</code> and surrogate halves.
</p>
</div>

<p>
尽管这些表示方式都会产生整数，其有效范围却不相同。八进制转义只能表示 0 到 255 之间的值。
十六进制转义则视其结构而定。转义符 <code>\u</code> 和 <code>\U</code> 表示 Unicode 码点，
因此其中的一些值是非法的，特别是那些大于 <code>0x10FFFF</code> 的值和半替代值。
</p>

<div class="english">
<p>
After a backslash, certain single-character escapes represent special values:
</p>
<pre class="grammar">
\a   U+0007 alert or bell
\b   U+0008 backspace
\f   U+000C form feed
\n   U+000A line feed or newline
\r   U+000D carriage return
\t   U+0009 horizontal tab
\v   U+000b vertical tab
\\   U+005c backslash
\'   U+0027 single quote  (valid escape only within rune literals)
\"   U+0022 double quote  (valid escape only within string literals)
</pre>
</div>

<p>
在反斜杠后，某些单字符转义表示特殊值：
</p>
<pre class="grammar">
\a   U+0007 警报或铃声
\b   U+0008 退格
\f   U+000C 换页
\n   U+000A 换行
\r   U+000D 回车
\t   U+0009 横向制表
\v   U+000b 纵向制表
\\   U+005c 反斜杠
\'   U+0027 单引号（仅在符文字面中有效）
\"   U+0022 双引号（仅在字符串字面中有效）
</pre>

<div class="english">
<p>
All other sequences starting with a backslash are illegal inside rune literals.
</p>
<pre class="ebnf">
rune_lit         = "'" ( unicode_value | byte_value ) "'" .
unicode_value    = unicode_char | little_u_value | big_u_value | escaped_char .
byte_value       = octal_byte_value | hex_byte_value .
octal_byte_value = `\` octal_digit octal_digit octal_digit .
hex_byte_value   = `\` "x" hex_digit hex_digit .
little_u_value   = `\` "u" hex_digit hex_digit hex_digit hex_digit .
big_u_value      = `\` "U" hex_digit hex_digit hex_digit hex_digit
                           hex_digit hex_digit hex_digit hex_digit .
escaped_char     = `\` ( "a" | "b" | "f" | "n" | "r" | "t" | "v" | `\` | "'" | `"` ) .
</pre>

<pre>
'a'
'ä'
'本'
'\t'
'\000'
'\007'
'\377'
'\x07'
'\xff'
'\u12e4'
'\U00101234'
'\''         // rune literal containing single quote character
'aa'         // illegal: too many characters
'\xa'        // illegal: too few hexadecimal digits
'\0'         // illegal: too few octal digits
'\uDFFF'     // illegal: surrogate half
'\U00110000' // illegal: invalid Unicode code point
</pre>
</div>

<p>
在符文字面中，所有其它以反斜杠开始的序列都是非法的。
</p>
<pre class="ebnf">
符文字面       = "'" ( Unicode值 | 字节值 ) "'" .
Unicode值      = Unicode字符 | 小Unicode值 | 大Unicode值 | 转义字符 .
字节值         = 八进制字节值 | 十六进制字节值 .
八进制字节值   = `\` 八进制数字 八进制数字 八进制数字 .
十六进制字节值 = `\` "x" 十六进制数字 十六进制数字 .
小Unicode值    = `\` "u" 十六进制数字 十六进制数字 十六进制数字 十六进制数字 .
大Unicode值    = `\` "U" 十六进制数字 十六进制数字 十六进制数字 十六进制数字
						 十六进制数字 十六进制数字 十六进制数字 十六进制数字 .
转义字符       = `\` ( "a" | "b" | "f" | "n" | "r" | "t" | "v" | `\` | "'" | `"` ) .
</pre>

<pre>
'a'
'ä'
'本'
'\t'
'\000'
'\007'
'\377'
'\x07'
'\xff'
'\u12e4'
'\U00101234'
'\''         // 包含单引号字符的符文字面
'aa'         // 非法：太多字符
'\xa'        // 非法：太少 16 进制数字
'\0'         // 非法：太少 8 进制数字
'\uDFFF'     // 非法：半代理值
'\U00110000' // 非法：无效的 Unicode 码点
</pre>


<div class="english">
<h3 id="String_literals">String literals</h3>
</div>

<h3 id="字符串字面">字符串字面</h3>

<div class="english">
<p>
A string literal represents a <a href="#Constants">string constant</a>
obtained from concatenating a sequence of characters. There are two forms:
raw string literals and interpreted string literals.
</p>
</div>

<p>
字符串字面表示<a href="#常量">字符串常量</a>，可通过连结字符序列获得。
它有两种形式：原始字符串字面和解译字符串字面。
</p>

<div class="english">
<p>
Raw string literals are character sequences between back quotes
<code>``</code>.  Within the quotes, any character is legal except
back quote. The value of a raw string literal is the
string composed of the uninterpreted (implicitly UTF-8-encoded) characters
between the quotes;
in particular, backslashes have no special meaning and the string may
contain newlines.
Carriage return characters ('\r') inside raw string literals
are discarded from the raw string value.
</p>
</div>

<p>
原始字符串字面为反引号 <code>``</code> 之间的字符序列。在该引号内，
除反引号外的任何字符都是合法的。原始字符串字面的值为此引号之间的无解译（隐式 UTF-8 编码的）字符组成的字符串；
另外，反斜杠没有特殊意义且字符串可包含换行符。原始字符串字面中的回车符（'\r'）将会从原始字符串的值中丢弃。
</p>

<div class="english">
<p>
Interpreted string literals are character sequences between double
quotes, as in <code>&quot;bar&quot;</code>.
Within the quotes, any character may appear except newline and unescaped double quote.
The text between the quotes forms the
value of the literal, with backslash escapes interpreted as they
are in <a href="#Rune_literals">rune literals</a> (except that <code>\'</code> is illegal and
<code>\"</code> is legal), with the same restrictions.
The three-digit octal (<code>\</code><i>nnn</i>)
and two-digit hexadecimal (<code>\x</code><i>nn</i>) escapes represent individual
<i>bytes</i> of the resulting string; all other escapes represent
the (possibly multi-byte) UTF-8 encoding of individual <i>characters</i>.
Thus inside a string literal <code>\377</code> and <code>\xFF</code> represent
a single byte of value <code>0xFF</code>=255, while <code>ÿ</code>,
<code>\u00FF</code>, <code>\U000000FF</code> and <code>\xc3\xbf</code> represent
the two bytes <code>0xc3</code> <code>0xbf</code> of the UTF-8 encoding of character
U+00FF.
</p>

<pre class="ebnf">
string_lit             = raw_string_lit | interpreted_string_lit .
raw_string_lit         = "`" { unicode_char | newline } "`" .
interpreted_string_lit = `"` { unicode_value | byte_value } `"` .
</pre>

<pre>
`abc`                // same as "abc"
`\n
\n`                  // same as "\\n\n\\n"
"\n"
"\""                 // same as `"`
"Hello, world!\n"
"日本語"
"\u65e5本\U00008a9e"
"\xff\u00FF"
"\uD800"             // illegal: surrogate half
"\U00110000"         // illegal: invalid Unicode code point
</pre>
</div>

<p>
解译字符串字面为双引号 <code>&quot;bar&quot;</code> 之间的字符序列。
在该引号内，除换行符和未转义双引号外的任何字符均可出现。引号内的文本形成字面的值，
反斜杠转义序列如同在<a href="#符文字面">符文字面</a>中一样以相同的限制被解译
（其中<code>\'</code>是非法的，而 <code>\"</code> 是合法的）。
三位八进制（<code>\</code><i>nnn</i>）和两位十六进制（<code>\x</code><i>nn</i>）
转义表示字符串值的独立<b>字节</b>；其它转义符表示（可多字节）UTF-8 编码的独立<b>字符</b>。
因此在字符串字面中，<code>\377</code> 和 <code>\xFF</code> 表示值为 <code>0xFF</code>=255 的单个字节，
而<code>ÿ</code>、<code>\u00FF</code>、<code>\U000000FF</code> 和 <code>\xc3\xbf</code>
则表示 UTF-8 编码的字符 U+00FF 的两个字节<code>0xc3</code> <code>0xbf</code>。
</p>

<pre class="ebnf">
字符串字面     = 原始字符串字面 | 解译字符串字面 .
原始字符串字面 = "`" { Unicode字符 | 换行符 } "`" .
解译字符串字面 = `"` { Unicode值 | 字节值 } `"` .
</pre>

<pre>
`abc`                // 等价于 "abc"
`\n
\n`                  // 等价于 "\\n\n\\n"
"\n"
"\""                 // 等价于 `"`
"Hello, world!\n"
"日本語"
"\u65e5本\U00008a9e"
"\xff\u00FF"
"\uD800"             // 非法：半代理值
"\U00110000"         // 非法：无效的 Unicode 码点
</pre>

<div class="english">
<p>
These examples all represent the same string:
</p>

<pre>
"日本語"                                 // UTF-8 input text
`日本語`                                 // UTF-8 input text as a raw literal
"\u65e5\u672c\u8a9e"                    // the explicit Unicode code points
"\U000065e5\U0000672c\U00008a9e"        // the explicit Unicode code points
"\xe6\x97\xa5\xe6\x9c\xac\xe8\xaa\x9e"  // the explicit UTF-8 bytes
</pre>
</div>

<p>
这些例子都表示相同的字符串：
</p>

<pre>
"日本語"                                // UTF-8 输入的文本
`日本語`                                // UTF-8 输入的原始字面文本
"\u65e5\u672c\u8a9e"                    // 显式的 Unicode 码点
"\U000065e5\U0000672c\U00008a9e"        // 显式的 Unicode 码点
"\xe6\x97\xa5\xe6\x9c\xac\xe8\xaa\x9e"  // 显式的 UTF-8 字节
</pre>

<div class="english">
<p>
If the source code represents a character as two code points, such as
a combining form involving an accent and a letter, the result will be
an error if placed in a rune literal (it is not a single code
point), and will appear as two code points if placed in a string
literal.
</p>
</div>

<p>
如果源码将两个码点表示为一个字符，例如包含着重号和字母的结合形式，
那么将它放置在符文字面中就会产生一个错误（它不是单一码点），而放置在字符串字面中则会显示为两个码点。
</p>

<div class="english">
<h2 id="Constants">Constants</h2>
</div>

<h2 id="常量">常量</h2>

<div class="english">
<p>There are <i>boolean constants</i>,
<i>rune constants</i>,
<i>integer constants</i>,
<i>floating-point constants</i>, <i>complex constants</i>,
and <i>string constants</i>. Rune, integer, floating-point,
and complex constants are
collectively called <i>numeric constants</i>.
</p>
</div>

<p>
常量包含<b>布尔常量</b>，<b>符文常量</b>，
<b>整数常量</b>，<b>浮点数常量</b>，
<b>复数常量</b>和<b>字符串常量</b>。
符文，整数，浮点数和复数常量统称为<b>数值常量</b>。
</p>

<div class="english">
<p>
A constant value is represented by a
<a href="#Rune_literals">rune</a>,
<a href="#Integer_literals">integer</a>,
<a href="#Floating-point_literals">floating-point</a>,
<a href="#Imaginary_literals">imaginary</a>,
or
<a href="#String_literals">string</a> literal,
an identifier denoting a constant,
a <a href="#Constant_expressions">constant expression</a>,
a <a href="#Conversions">conversion</a> with a result that is a constant, or
the result value of some built-in functions such as
<code>unsafe.Sizeof</code> applied to any value,
<code>cap</code> or <code>len</code> applied to
<a href="#Length_and_capacity">some expressions</a>,
<code>real</code> and <code>imag</code> applied to a complex constant
and <code>complex</code> applied to numeric constants.
The boolean truth values are represented by the predeclared constants
<code>true</code> and <code>false</code>. The predeclared identifier
<a href="#Iota">iota</a> denotes an integer constant.
</p>
</div>

<p>
常量的值可由
<a href="#符文字面">符文</a>，
<a href="#整数字面">整数</a>，
<a href="#浮点数字面">浮点数</a>，
<a href="#虚数字面">虚数</a> 或
<a href="#字符串字面">字符串</a>字面表示，
一个标识符可代表一个常量，一个<a href="#常量表达式">常量表达式</a>，
一个结果为常量的<a href="#类型转换">类型转换</a>，或一些内建函数的返回值。
例如 <code>unsafe.Sizeof</code> 作用于任何值时产生的值，
<code>cap</code> 或 <code>len</code> 作用于<a href="#长度与容量">一些表达式</a>时产生的值，
<code>real</code> 和 <code>imag</code> 作用于复数常量时产生的值，以及
<code>complex</code> 作用于数值常量所产生的值。
布尔值由预声明的常量 <code>true</code> 和 <code>false</code> 来表示。
预声明标识符 <a href="#Iota">iota</a> 表示一个整数常量。
</p>

<div class="english">
<p>
In general, complex constants are a form of
<a href="#Constant_expressions">constant expression</a>
and are discussed in that section.
</p>
</div>

<p>
通常，复数常量的形式为
<a href="#常量表达式">常量表达式</a>，这一点将在该节中讨论。
</p>

<div class="english">
<p>
Numeric constants represent exact values of arbitrary precision and do not overflow.
Consequently, there are no constants denoting the IEEE-754 negative zero, infinity,

<p>
数值常量可表示任意精度的精确值而不会溢出，因此也就没有表示 IEEE-754 负零和无限的常量。
</p>

<div class="english">
<p>
Constants may be <a href="#Types">typed</a> or <i>untyped</i>.
Literal constants, <code>true</code>, <code>false</code>, <code>iota</code>,
and certain <a href="#Constant_expressions">constant expressions</a>
containing only untyped constant operands are untyped.
</p>
</div>

<p>
常量可以是<a href="#类型">类型化</a>的或<b>无类型化</b>的。字面常量，<code>true</code>，<code>false</code>，
<code>iota</code> 和某些只包含无类型化操作数的<a href="#常量表达式">常量表达式</a>是无类型化的。
</p>

<div class="english">
<p>
A constant may be given a type explicitly by a <a href="#Constant_declarations">constant declaration</a>
or <a href="#Conversions">conversion</a>, or implicitly when used in a
<a href="#Variable_declarations">variable declaration</a> or an
<a href="#Assignments">assignment</a> or as an
operand in an <a href="#Expressions">expression</a>.
It is an error if the constant value
cannot be represented as a value of the respective type.
For instance, <code>3.0</code> can be given any integer or any
floating-point type, while <code>2147483648.0</code> (equal to <code>1&lt;&lt;31</code>)
can be given the types <code>float32</code>, <code>float64</code>, or <code>uint32</code> but
not <code>int32</code> or <code>string</code>.
</p>
</div>

<p>
常量可由<a href="#常量声明">常量声明</a>或<a href="#类型转换">类型转换</a>显式地赋予其类型，
也可由<a href="#变量声明">变量声明</a>或<a href="#赋值">赋值</a>以及作为
<a href="#表达式">表达式</a>中的操作数隐式地赋予其类型。若常量的值不能由其类型表示就会产生一个错误。
例如，<code>3.0</code> 可赋予任何整数或浮点数类型的常量，而 <code>2147483648.0</code>
（等价于 <code>1&lt;&lt;31</code>）则只能赋予 <code>float32</code>, <code>float64</code>
或 <code>uint32</code> 类型的常量，而不能赋予 <code>int32</code> 或 <code>string</code>类型的常量。
</p>

<div class="english">
<p>
An untyped constant has a <i>default type</i> which is the type to which the
constant is implicitly converted in contexts where a typed value is required,
for instance, in a <a href="#Short_variable_declarations">short variable declaration</a>
such as <code>i := 0</code> where there is no explicit type.
The default type of an untyped constant is <code>bool</code>, <code>rune</code>,
<code>int</code>, <code>float64</code>, <code>complex128</code> or <code>string</code>
respectively, depending on whether it is a boolean, rune, integer, floating-point,
complex, or string constant.
</p>
</div>

<p>
无类型化的常量有一个<b>默认类型</b>，也就是当上下文中需要类型化常量时通过隐式转换出来的类型，
例如在 <code>i := 0</code> 这种无显示类型的 <a href="#短变量声明">短变量声明</a>中。
无类型化常量的默认类型分别为 <code>bool</code>、<code>rune</code>、<code>int</code>、
<code>float64</code>、<code>complex128</code> 或 <code>string</code>
之一，取决于它是布尔值、符文、整数、浮点数、复数还是字符串常量。
</p>

<div class="english">
<p>
Implementation restriction: Although numeric constants have arbitrary
precision in the language, a compiler may implement them using an
internal representation with limited precision.  That said, every
implementation must:
</p>
<ul>
	<li>Represent integer constants with at least 256 bits.</li>

	<li>Represent floating-point constants, including the parts of
	    a complex constant, with a mantissa of at least 256 bits
	    and a signed binary exponent of at least 16 bits.</li>

	<li>Give an error if unable to represent an integer constant
	    precisely.</li>

	<li>Give an error if unable to represent a floating-point or
	    complex constant due to overflow.</li>

	<li>Round to the nearest representable constant if unable to
	    represent a floating-point or complex constant due to limits
	    on precision.</li>
</ul>
<p>
These requirements apply both to literal constants and to the result
of evaluating <a href="#Constant_expressions">constant
expressions</a>.
</p>
</div>

<p>
实现限制：尽管数值常量在该语言中可拥有任意精度，
但编译器可能使用其有限精度的内部表示来实现它们。即，每个实现必须：
</p>
<ul>
	<li>使用至少 256 位表示整数常量。</li>

	<li>使用至少 256 位表示浮点常量，包括复数常量及尾数部分；
		使用至少 32 位表示指数符号。</li>

	<li>若无法精确表示一个整数常量，则给出一个错误。</li>

	<li>若由于溢出而无法表示一个浮点或复数常量，则给出一个错误。</li>

	<li>若由于精度限制而无法表示一个浮点或复数常量，则舍入为最近似的可表示常量。</li>
</ul>
<p>
这些要求适用于字面常量和<a href="#常量表达式">常量表达式</a>的求值结果。
</p>

<div class="english">
<p>
A variable is a storage location for holding a <i>value</i>.
The set of permissible values is determined by the
variable's <i><a href="#Types">type</a></i>.
</p>
</div>

<p>
变量是用于保存<b>值</b>的存储位置。允许值的集合由变量的<b><a href="#类型">类型</a></b>确定。
</p>

<div class="english">
<p>
A <a href="#Variable_declarations">variable declaration</a>
or, for function parameters and results, the signature
of a <a href="#Function_declarations">function declaration</a>
or <a href="#Function_literals">function literal</a> reserves
storage for a named variable.

Calling the built-in function <a href="#Allocation"><code>new</code></a>
or taking the address of a <a href="#Composite_literals">composite literal</a>
allocates storage for a variable at run time.
Such an anonymous variable is referred to via a (possibly implicit)
<a href="#Address_operators">pointer indirection</a>.
</p>
</div>

<p>
<a href="#变量声明">变量声明</a>以及<a href="#函数声明">函数声明</a>或
<a href="#函数字面">函数字面</a>的签名（用于表示函数的形参和结果）
为已命名变量保留了存储。

调用内建函数 <a href="#分配"><code>new</code></a>或获取<a href="#复合字面">复合字面</a>
的地址会在运行时为变量分配存储。匿名变量通过（可能为隐式的）<a href="#指针操作符">指针重定向</a>来引用。
</p>

<div class="english">
<p>
<i>Structured</i> variables of <a href="#Array_types">array</a>, <a href="#Slice_types">slice</a>,
and <a href="#Struct_types">struct</a> types have elements and fields that may
be <a href="#Address_operators">addressed</a> individually. Each such element
acts like a variable.
</p>
</div>

<p>
<a href="#数组类型">数组</a>、<a href="#切片类型">切片</a>和<a href="#结构体类型">结构体</a>
类型的<b>结构化</b>变量拥有可独立<a href="#地址操作符">寻址</a>的元素和字段。
每个这种元素的行为和用法均与变量相同。
</p>

<div class="english">
<p>
The <i>static type</i> (or just <i>type</i>) of a variable is the
type given in its declaration, the type provided in the
<code>new</code> call or composite literal, or the type of
an element of a structured variable.
Variables of interface type also have a distinct <i>dynamic type</i>,
which is the concrete type of the value assigned to the variable at run time
(unless the value is the predeclared identifier <code>nil</code>,
which has no type).
The dynamic type may vary during execution but values stored in interface
variables are always <a href="#Assignability">assignable</a>
to the static type of the variable.
</p>
</div>

<p>
变量的<b>静态类型</b>（或只说<b>类型</b>）就是它在声明时给定的类型，或者在
<code>new</code> 调用时提供的类型或复合字面，或者结构化变量的元素的类型。
接口类型的变量还有个独特的<b>动态类型</b>，它是在运行时赋予变量的值的具体类型
（除非该值为预声明的标识符 <code>nil</code>，它没有类型）。动态类型在执行过程中可能会改变，
但存储在接口变量中的值总是<a href="#可赋值性">可赋予</a>静态类型的变量的。
</p>

<div class="english">
<pre>
var x interface{}  // x is nil and has static type interface{}
var v *T           // v has value nil, static type *T
x = 42             // x has value 42 and dynamic type int
x = v              // x has value (*T)(nil) and dynamic type *T
</pre>
</div>

<pre>
var x interface{}  // x 为 nil 且拥有静态类型 interface{}
var v *T           // v 拥有值 nil 和静态类型 *T
x = 42             // x 拥有值 42 和动态类型 int
x = v              // x 拥有值 (*T)(nil) 和动态类型 *T
</pre>

<div class="english">
<p>
A variable's value is retrieved by referring to the variable in an
<a href="#Expressions">expression</a>; it is the most recent value
<a href="#Assignments">assigned</a> to the variable.
If a variable has not yet been assigned a value, its value is the
<a href="#The_zero_value">zero value</a> for its type.
</p>
</div>

<p>
A variable's value is retrieved by referring to the variable in an
<a href="#Expressions">expression</a>; it is the most recent value
<a href="#Assignments">assigned</a> to the variable.
变量的值可通过在<a href="#表达式">表达式</a>中引用变量取得。若变量尚未赋值，
其值即为其类型的<a href="#零值">零值</a>。
</p>


<div class="english">
<h2 id="Types">Types</h2>
</div>

<h2 id="类型">类型</h2>

<div class="english">
<p>
A type determines a set of values together with operations and methods specific
to those values. A type may be denoted by a <i>type name</i>, if it has one,
or specified using a <i>type literal</i>, which composes a type from existing types.
</p>

<pre class="ebnf">
Type      = TypeName | TypeLit | "(" Type ")" .
TypeName  = identifier | QualifiedIdent .
TypeLit   = ArrayType | StructType | PointerType | FunctionType | InterfaceType |
	    SliceType | MapType | ChannelType .
</pre>
</div>

<p>
类型决定值的集合与该类型值特定的操作。已命名类型可通过（或许为<a href="#限定标识符">限定的</a>）
<b>类型名</b>指定；未命名类型可通过<b>类型字面</b>指定，它将根据既有的类型组成新的类型。
</p>

<pre class="ebnf">
类型     = 类型名 | 类型字面 | "(" 类型 ")" .
类型名   = 标识符 | 限定标识符 .
类型字面 = 数组类型 | 结构体类型 | 指针类型 | 函数类型 | 接口类型 |
		   切片类型 | 映射类型 | 信道类型 .
</pre>

<div class="english">
<p>
Named instances of the boolean, numeric, and string types are
<a href="#Predeclared_identifiers">predeclared</a>.
Other named types are introduced with <a href="#Type_declarations">type declarations</a>.
<i>Composite types</i>&mdash;array, struct, pointer, function,
interface, slice, map, and channel types&mdash;may be constructed using
type literals.
</p>
</div>

<p>
布尔值，数值与字符串类型的实例的命名是<a href="#预声明标识符">预声明</a>的。
数组，结构体，指针，函数，接口，切片，映射和信道这些<b>复合类型</b>可由类型字面构造。
</p>

<div class="english">
<p>
Each type <code>T</code> has an <i>underlying type</i>: If <code>T</code>
is one of the predeclared boolean, numeric, or string types, or a type literal,
the corresponding underlying
type is <code>T</code> itself. Otherwise, <code>T</code>'s underlying type
is the underlying type of the type to which <code>T</code> refers in its
<a href="#Type_declarations">type declaration</a>.
</p>
</div>

<p>
每个类型 <code>T</code> 都有一个<b>基本类型</b>：若 <code>T</code>
为预声明的布尔、数值或字符串类型或者类型字面，其相应的基本类型为 <code>T</code>
本身。否则，<code>T</code>的基本类型为其<a href="#类型声明">类型声明</a>中所依据类型的基本类型。
</p>

<pre>
type (
	A1 = string
	A2 = A1
)

type (
	B1 string
	B2 B1
	B3 []B1
	B4 B3
)
</pre>

<div class="english">
<p>
The underlying type of <code>string</code>, <code>A1</code>, <code>A2</code>, <code>B1</code>,
and <code>B2</code> is <code>string</code>.
The underlying type of <code>[]B1</code>, <code>B3</code>, and <code>B4</code> is <code>[]B1</code>.
</p>
</div>

<p>
以上 <code>string</code>，<code>T1</code> 和 <code>T2</code> 的基本类型为 <code>string</code>。
<code>[]T1</code>，<code>T3</code> 和 <code>T4</code> 的基本类型为 <code>[]T1</code> 。
</p>

<div class="english">
<h3 id="Method_sets">Method sets</h3>
</div>

<h3 id="方法集">方法集</h3>

<div class="english">
<p>
A type may have a <i>method set</i> associated with it.
The method set of an <a href="#Interface_types">interface type</a> is its interface.
The method set of any other type <code>T</code> consists of all
<a href="#Method_declarations">methods</a> declared with receiver type <code>T</code>.
The method set of the corresponding <a href="#Pointer_types">pointer type</a> <code>*T</code>
is the set of all methods declared with receiver <code>*T</code> or <code>T</code>
(that is, it also contains the method set of <code>T</code>).
Further rules apply to structs containing embedded fields, as described
in the section on <a href="#Struct_types">struct types</a>.
Any other type has an empty method set.
In a method set, each method must have a
<a href="#Uniqueness_of_identifiers">unique</a>
non-<a href="#Blank_identifier">blank</a> <a href="#MethodName">method name</a>.
</p>
</div>

<p>
类型可拥有一个与其相关联的<b>方法集</b>。
<a href="#接口类型">接口类型</a>的方法集为其接口。其它任意类型 <code>T</code> 的方法集由所有以接收者类型
<code>T</code> 声明的方法组成。与<a href="#指针类型">指针类型</a> <code>*T</code> 相应的方法集为所有以接收者 <code>*T</code> 或 <code>T</code>
声明的方法的集（就是说，它也包含 <code>T</code> 的方法集）。根据<a href="#结构体类型">结构体类型</a>一节的描述，
更进一步的规则也适用于包含匿名字段的结构体。任何其它类型都有一个空方法集。
在方法集中，每个方法都必须有<a href="#标识符的唯一性">唯一</a>的非<a href="#空白标识符">空白</a><a href="#方法名">方法名</a>。
</p>

<div class="english">
<p>
The method set of a type determines the interfaces that the
type <a href="#Interface_types">implements</a>
and the methods that can be <a href="#Calls">called</a>
using a receiver of that type.
</p>
</div>

<p>
一个类型的方法集决定了它所<a href="#接口类型">实现</a>的接口
以及可使用该类型接收者<a href="#函数与方法的调用">调用</a>的方法。
</p>

<div class="english">
<h3 id="Boolean_types">Boolean types</h3>
</div>

<h3 id="布尔类型">布尔类型</h3>

<div class="english">
<p>
A <i>boolean type</i> represents the set of Boolean truth values
denoted by the predeclared constants <code>true</code>
and <code>false</code>. The predeclared boolean type is <code>bool</code>.
</p>
</div>

<p>
<b>布尔类型</b>表示由预声明常量 <code>true</code> 和 <code>false</code> 所代表的布尔值的集。
预声明的布尔类型为 <code>bool</code>。
</p>

<div class="english">
<h3 id="Numeric_types">Numeric types</h3>
</div>

<h3 id="数值类型">数值类型</h3>

<div class="english">
<p>
A <i>numeric type</i> represents sets of integer or floating-point values.
The predeclared architecture-independent numeric types are:
</p>

<pre class="grammar">
uint8       the set of all unsigned  8-bit integers (0 to 255)
uint16      the set of all unsigned 16-bit integers (0 to 65535)
uint32      the set of all unsigned 32-bit integers (0 to 4294967295)
uint64      the set of all unsigned 64-bit integers (0 to 18446744073709551615)

int8        the set of all signed  8-bit integers (-128 to 127)
int16       the set of all signed 16-bit integers (-32768 to 32767)
int32       the set of all signed 32-bit integers (-2147483648 to 2147483647)
int64       the set of all signed 64-bit integers (-9223372036854775808 to 9223372036854775807)

float32     the set of all IEEE-754 32-bit floating-point numbers
float64     the set of all IEEE-754 64-bit floating-point numbers

complex64   the set of all complex numbers with float32 real and imaginary parts
complex128  the set of all complex numbers with float64 real and imaginary parts

byte        alias for uint8
rune        alias for int32
</pre>
</div>

<p>
<b>数值类型</b>表示整数值和浮点数值的集。
架构无关的预声明数值类型为：
</p>

<pre class="grammar">
uint8       所有无符号  8 位整数集（0 到 255）
uint16      所有无符号 16 位整数集（0 到 65535）
uint32      所有无符号 32 位整数集（0 到 4294967295）
uint64      所有无符号 64 位整数集（0 到 18446744073709551615）

int8        所有带符号  8 位整数集（-128 到 127）
int16       所有带符号 16 位整数集（-32768 到 32767）
int32       所有带符号 32 位整数集（-2147483648 到 2147483647）
int64       所有带符号 64 位整数集（-9223372036854775808 到 9223372036854775807）

float32     所有 IEEE-754 32 位浮点数集
float64     所有 IEEE-754 64 位浮点数集

complex64   所有带 float32 实部和虚部的复数集
complex128  所有带 float64 实部和虚部的复数集

byte        uint8 的别名
rune        int32 的别名
</pre>

<div class="english">
<p>
The value of an <i>n</i>-bit integer is <i>n</i> bits wide and represented using
<a href="http://en.wikipedia.org/wiki/Two's_complement">two's complement arithmetic</a>.
</p>
</div>

<p>
<i>n</i> 位的整数值是 <i>n</i> 位宽的，它使用
<a href="http://en.wikipedia.org/wiki/Two's_complement">二进制补码运算</a>表示。
</p>

<div class="english">
<p>
There is also a set of predeclared numeric types with implementation-specific sizes:
</p>

<pre class="grammar">
uint     either 32 or 64 bits
int      same size as uint
uintptr  an unsigned integer large enough to store the uninterpreted bits of a pointer value
</pre>
</div>

<p>
大小取决于具体实现的预声明数值类型：
</p>

<pre class="grammar">
uint     32 或 64 位
int      大小与 uint 相同
uintptr  大到足以存储指针值无解释位的无符号整数
</pre>

<div class="english">
<p>
To avoid portability issues all numeric types are distinct except
<code>byte</code>, which is an alias for <code>uint8</code>, and
<code>rune</code>, which is an alias for <code>int32</code>.
Conversions
are required when different numeric types are mixed in an expression
or assignment. For instance, <code>int32</code> and <code>int</code>
are not the same type even though they may have the same size on a
particular architecture.
</p>
</div>

<p>
为避免可移植性问题，除 <code>byte</code> 为 <code>uint8</code> 的别名以及
<code>rune</code> 为 <code>int32</code> 的别名外，所有数值类型都是不同的。
当不同的数值类型混合在一个表达式或赋值操作中时，必须进行类型转换。
例如，<code>int32</code> 与 <code>int</code> 是不同的类型，
尽管它们在特定架构上可能有相同的大小。
</p>

<div class="english">
<h3 id="String_types">String types</h3>
</div>

<h3 id="字符串类型">字符串类型</h3>

<div class="english">
<p>
A <i>string type</i> represents the set of string values.
A string value is a (possibly empty) sequence of bytes.
Strings are immutable: once created,
it is impossible to change the contents of a string.
The predeclared string type is <code>string</code>.
</p>
</div>

<p>
<b>字符串类型</b>表示字符串值的集。字符串的值为（可能为空的）字节序列。字符串是不可变的：
一旦被创建，字符串的内容就不能更改。预声明的字符串类型为 <code>string</code>。
</p>

<div class="english">
<p>
The length of a string <code>s</code> (its size in bytes) can be discovered using
the built-in function <a href="#Length_and_capacity"><code>len</code></a>.
The length is a compile-time constant if the string is a constant.
A string's bytes can be accessed by integer <a href="#Index_expressions">indices</a>
0 through <code>len(s)-1</code>.
It is illegal to take the address of such an element; if
<code>s[i]</code> is the <code>i</code>'th byte of a
string, <code>&amp;s[i]</code> is invalid.
</p>
</div>

<p>
字符串 <code>s</code> 的长度（即其字节大小）可使用内建函数
<a href="#长度与容量"><code>len</code></a> 获取。若该字符串为常量，则其长度即为编译时常量。
字符串的字节可通过整数（§<a href="#下标">下标</a>）0 至 <code>len(s)-1</code> 访问。
获取这样一个元素的地址是非法的；若 <code>s[i]</code> 为字符串的第 <code>i</code>
个字节，<code>&amp;s[i]</code> 就是无效的。
</p>


<div class="english">
<h3 id="Array_types">Array types</h3>
</div>

<h3 id="数组类型">数组类型</h3>

<div class="english">
<p>
An array is a numbered sequence of elements of a single
type, called the element type.
The number of elements is called the length and is never
negative.
</p>

<pre class="ebnf">
ArrayType   = "[" ArrayLength "]" ElementType .
ArrayLength = Expression .
ElementType = Type .
</pre>
</div>

<p>
数组是单一类型元素的编号序列，该单一类型称为元素类型。元素的数量称为长度且为非负数。
</p>

<pre class="ebnf">
数组类型 = "[" 数组长度 "]" 元素类型 .
数组长度 = 表达式 .
元素类型 = 类型 .
</pre>

<div class="english">
<p>
The length is part of the array's type; it must evaluate to a
non-negative <a href="#Constants">constant</a> representable by a value
of type <code>int</code>.
The length of array <code>a</code> can be discovered
using the built-in function <a href="#Length_and_capacity"><code>len</code></a>.
The elements can be addressed by integer <a href="#Index_expressions">indices</a>
0 through <code>len(a)-1</code>.
Array types are always one-dimensional but may be composed to form
multi-dimensional types.
</p>

<pre>
[32]byte
[2*N] struct { x, y int32 }
[1000]*float64
[3][5]int
[2][2][2]float64  // same as [2]([2]([2]float64))
</pre>
</div>

<p>
长度是数组类型的一部分，其求值结果必须可表示为 <code>int</code> 类型的非负<a href="#常量">常量</a>。
数组 <code>a</code> 的长度可使用内建函数 <a href="#长度与容量"><code>len</code></a>获取，
其元素可通过整数<a href="#下标表达式">下标</a> 0 到 <code>len(a)-1</code> 寻址。
数组类型总是一维的，但可组合构成多维的类型。
</p>

<pre>
[32]byte
[2*N] struct { x, y int32 }
[1000]*float64
[3][5]int
[2][2][2]float64  // 等价于[2]([2]([2]float64))
</pre>

<div class="english">
<h3 id="Slice_types">Slice types</h3>
</div>

<h3 id="切片类型">切片类型</h3>

<div class="english">
<p>
A slice is a descriptor for a contiguous segment of an <i>underlying array</i> and
provides access to a numbered sequence of elements from that array.
A slice type denotes the set of all slices of arrays of its element type.
The value of an uninitialized slice is <code>nil</code>.
</p>

<pre class="ebnf">
SliceType = "[" "]" ElementType .
</pre>
</div>

<p>
切片是其<b>底层数组</b>上连续一段的描述符，它提供了访问此数组的元素的编号序列。
切片类型表示元素类型为数组的所有切片的集。未初始化切片的值为 <code>nil</code>。
</p>

<pre class="ebnf">
切片类型 = "[" "]" 元素类型 .
</pre>

<div class="english">
<p>
Like arrays, slices are indexable and have a length.  The length of a
slice <code>s</code> can be discovered by the built-in function
<a href="#Length_and_capacity"><code>len</code></a>; unlike with arrays it may change during
execution.  The elements can be addressed by integer <a href="#Index_expressions">indices</a>
0 through <code>len(s)-1</code>.  The slice index of a
given element may be less than the index of the same element in the
underlying array.
</p>
</div>

<p>
类似于数组，切片是可索引的且拥有一个长度。切片 <code>s</code> 的长度可通过内建函数
<a href="#长度与容量"><code>len</code></a>获取；不同于数组的是，切片可在执行过程中被改变，
其元素可通过整数（§<a href="#下标表达式">下标</a>） 0 到 <code>len(s)-1</code> 寻址。
给定元素的切片下标可能小于它在其底层数组中的下标。
</p>

<div class="english">
<p>
A slice, once initialized, is always associated with an underlying
array that holds its elements.  A slice therefore shares storage
with its array and with other slices of the same array; by contrast,
distinct arrays always represent distinct storage.
</p>
</div>

<p>
切片一旦初始化，就总是伴随着一个包含其元素的底层数组。
因此，切片与其数组及其它本数组的切片共享存储；
与此相反，不同的数组总是表示其不同的存储。
</p>

<div class="english">
<p>
The array underlying a slice may extend past the end of the slice.
The <i>capacity</i> is a measure of that extent: it is the sum of
the length of the slice and the length of the array beyond the slice;
a slice of length up to that capacity can be created by
<a href="#Slice_expressions"><i>slicing</i></a> a new one from the original slice.
The capacity of a slice <code>a</code> can be discovered using the
built-in function <a href="#Length_and_capacity"><code>cap(a)</code></a>.
</p>
</div>

<p>
切片的底层数组可扩展其切片的结尾。<b>容量</b>是该扩展的量度：
它是切片的长度和切片往后数组的长度之和；长度达到其容量的切片可通过从原切片
<a href="#切片表达式"><b>切下</b></a>一个新的来创建。
切片 <code>a</code> 的容量可使用内建函数 <a href="#长度与容量"><code>cap(a)</code></a> 获取。
</p>

<div class="english">
<p>
A new, initialized slice value for a given element type <code>T</code> is
made using the built-in function
<a href="#Making_slices_maps_and_channels"><code>make</code></a>,
which takes a slice type
and parameters specifying the length and optionally the capacity:
</p>
</div>

<p>
给定元素类型 <code>T</code> 的一个新的，已初始化的切片值使用内建函数
<a href="#创建切片、映射与信道"><code>make</code></a>创建，
它需要一个切片类型和指定其长度与可选容量的形参。
</p>

<pre>
make([]T, length)
make([]T, length, capacity)
</pre>

<div class="english">
<p>
A slice created with <code>make</code> always allocates a new, hidden array
to which the returned slice value refers. That is, executing
</p>
</div>

<p>
通过 <code>make</code> 创建的切片总是分配一个新的、隐藏的数组，该数组被返回的切片值所引用。即，执行
</p>

<pre>
make([]T, length, capacity)
</pre>

<div class="english">
<p>
produces the same slice as allocating an array and <a href="#Slice_expressions">slicing</a>
it, so these two expressions are equivalent:
</p>
</div>

<p>
产生切片与分配数组后再<a href="#切片表达式">切下</a>它相同，因此这两个表达式是等价的：
</p>

<pre>
make([]int, 50, 100)
new([100]int)[0:50]
</pre>

<div class="english">
<p>
Like arrays, slices are always one-dimensional but may be composed to construct
higher-dimensional objects.
With arrays of arrays, the inner arrays are, by construction, always the same length;
however with slices of slices (or arrays of slices), the inner lengths may vary dynamically.
Moreover, the inner slices must be initialized individually.
</p>
</div>

<p>
类似于数组，切片总是一维的，但可组合构造更高维的对象。
元素为数组的数组，根据其构造，其内部数组的长度始终相同；
然而元素为切片的切片（或元素为数组的切片），其内部长度会动态地改变。
此外，其内部的切片必须单独进行初始化。
</p>

<div class="english">
<h3 id="Struct_types">Struct types</h3>
</div>

<h3 id="结构体类型">结构体类型</h3>

<div class="english">
<p>
A struct is a sequence of named elements, called fields, each of which has a
name and a type. Field names may be specified explicitly (IdentifierList) or
implicitly (EmbeddedField).
Within a struct, non-<a href="#Blank_identifier">blank</a> field names must
be <a href="#Uniqueness_of_identifiers">unique</a>.
</p>

<pre class="ebnf">
StructType    = "struct" "{" { FieldDecl ";" } "}" .
FieldDecl     = (IdentifierList Type | EmbeddedField) [ Tag ] .
EmbeddedField = [ "*" ] TypeName .
Tag           = string_lit .
</pre>

<pre>
// An empty struct.
struct {}

// A struct with 6 fields.
struct {
	x, y int
	u float32
	_ float32  // padding
	A *[]int
	F func()
}
</pre>
</div>

<p>
结构体是已命名的元素序列，被称为字段，其中每一个元素都有一个名字和类型。
字段名可显示地指定（标识符列表）或隐式地指定（匿名字段）。
在结构体中，非<a href="#空白标识符">空白</a>字段名必须是<a href="#标识符的唯一性">唯一</a>的。
</p>

<pre class="ebnf">
结构体类型 = "struct" "{" { 字段声明 ";" } "}" .
字段声明 = (标识符列表 类型 | 匿名字段) [ 标注 ] .
匿名字段 = [ "*" ] 类型名 .
标注     = 字符串字面 .
</pre>

<pre>
// 空结构体
struct {}

// 带 6 个字段的结构体
struct {
	x, y int
	u float32
	_ float32  // 填充
	A *[]int
	F func()
}
</pre>

<div class="english">
<p>
A field declared with a type but no explicit field name is called an <i>embedded field</i>.
An embedded field must be specified as
a type name <code>T</code> or as a pointer to a non-interface type name <code>*T</code>,
and <code>T</code> itself may not be
a pointer type. The unqualified type name acts as the field name.
</p>

<pre>
// A struct with four embedded fields of types T1, *T2, P.T3 and *P.T4
struct {
	T1        // field name is T1
	*T2       // field name is T2
	P.T3      // field name is T3
	*P.T4     // field name is T4
	x, y int  // field names are x and y
}
</pre>
</div>

<p>
通过有类型而无显式字段名声明的字段为<b>匿名字段</b>，亦称为<b>嵌入式</b>字段或该结构体中此种类型的嵌入。
这种字段类型必须作为一个类型名 <code>T</code> 或一个非接口类型名的指针 <code>*T</code>来实现，
且 <code>T</code> 本身不能为指针类型。未限定类型名的行为类似于字段名。
</p>

<pre>
// 带有类型为 T1、*T2、P.T3 和 *P.T4 的四个匿名字段的结构体
struct {
	T1        // 字段名为 T1
	*T2       // 字段名为 T2
	P.T3      // 字段名为 T3
	*P.T4     // 字段名为 T4
	x, y int  // 字段名为 x 和 y
}
</pre>

<div class="english">
<p>
The following declaration is illegal because field names must be unique
in a struct type:
</p>

<pre>
struct {
	T     // conflicts with embedded field *T and *P.T
	*T    // conflicts with embedded field T and *P.T
	*P.T  // conflicts with embedded field T and *T
}
</pre>
</div>

<p>
以下为非法声明，因为字段名在结构体类型中必须是唯一的：
</p>

<pre>
struct {
	T     // 与匿名字段 *T 及 *P.T 相冲突
	*T    // 与匿名字段 T 及 *P.T 相冲突
	*P.T  // 与匿名字段 T 及 *T 相冲突
}
</pre>

<div class="english">
<p>
A field or <a href="#Method_declarations">method</a> <code>f</code> of an
embedded field in a struct <code>x</code> is called <i>promoted</i> if
<code>x.f</code> is a legal <a href="#Selectors">selector</a> that denotes
that field or method <code>f</code>.
</p>
</div>

<p>
在结构体 <code>x</code> 中，若 <code>x.f</code> 为表示字段或<a href="#方法声明">方法</a>
<code>f</code> 的合法<a href="#选择器">选择器</a>，则匿名字段的字段或方法 <code>f</code>
即为<b>已提升</b>的。
</p>

<div class="english">
<p>
Promoted fields act like ordinary fields
of a struct except that they cannot be used as field names in
<a href="#Composite_literals">composite literals</a> of the struct.
</p>
</div>

<p>
已提升字段除了不能用作该结构体<a href="#复合字面">复合字面</a>中的字段名外，
其行为如同结构体的一般字段。
</p>

<div class="english">
<p>
Given a struct type <code>S</code> and a type named <code>T</code>,
promoted methods are included in the method set of the struct as follows:
</p>
<ul>
	<li>
	If <code>S</code> contains an embedded field <code>T</code>,
	the <a href="#Method_sets">method sets</a> of <code>S</code>
	and <code>*S</code> both include promoted methods with receiver
	<code>T</code>. The method set of <code>*S</code> also
	includes promoted methods with receiver <code>*T</code>.
	</li>

	<li>
	If <code>S</code> contains an embedded field <code>*T</code>,
	the method sets of <code>S</code> and <code>*S</code> both
	include promoted methods with receiver <code>T</code> or
	<code>*T</code>.
	</li>
</ul>
</div>

<p>
给定结构体类型 <code>S</code> 与名为 <code>T</code> 的类型，包含在结构体方法集中的已提升方法如下：
</p>
<ul>
	<li>
	若 <code>S</code> 包含一个匿名字段 <code>T</code>，则 <code>S</code> 与 <code>*S</code>
	的<a href="#方法集">方法集</a>均包含带接收者 <code>T</code> 的已提升方法。<code>*S</code>
	的方法集也包含带接收者 <code>*T</code> 的已提升方法。
	</li>

	<li>
	若 <code>S</code> 包含匿名字段 <code>*T</code>，则 <code>S</code> 与 <code>*S</code>
	的方法集均包含带接收者 <code>T</code> 或 <code>*T</code> 的已提升方法。
	</li>
</ul>

<div class="english">
<p>
A field declaration may be followed by an optional string literal <i>tag</i>,
which becomes an attribute for all the fields in the corresponding
field declaration. An empty tag string is equivalent to an absent tag.
The tags are made visible through a <a href="/pkg/reflect/#StructTag">reflection interface</a>
and take part in <a href="#Type_identity">type identity</a> for structs
but are otherwise ignored.
</p>

<pre>
struct {
	x, y float64 ""  // an empty tag string is like an absent tag
	name string  "any string is permitted as a tag"
	_    [4]byte "ceci n'est pas un champ de structure"
}

// A struct corresponding to a TimeStamp protocol buffer.
// The tag strings define the protocol buffer field numbers;
// they follow the convention outlined by the reflect package.
struct {
	microsec  uint64 `protobuf:"1"`
	serverIP6 uint64 `protobuf:"2"`
}
</pre>
</div>

<p>
字段声明可后跟一个可选的字符串字面<b>标注</b>，成为所有相应字段声明中字段的属性。
空标注字符串等价于没有标注。标注可通过 <a href="/pkg/reflect/#StructTag">反射接口</a> 获得，
并成为结构体的<a href="#类型标识">类型标识</a>的一部分，其它情况下会被忽略。

</p>
struct {
	x, y float64 ""  // 空标注字符串相当于没有标注
	name string  "任何字符串都允许作为标注"
	_    [4]byte "这不是一个结构体字段"
}

// 一个对应于时间戳协议缓冲的结构体.
// 标注字符串定义了协议缓冲的字段号，它们遵循 reflect 包所用的约定。
struct {
	microsec  uint64 `protobuf:"1"`
	serverIP6 uint64 `protobuf:"2"`
}
</pre>

<div class="english">
<h3 id="Pointer_types">Pointer types</h3>
</div>

<h3 id="指针类型">指针类型</h3>

<div class="english">
<p>
A pointer type denotes the set of all pointers to <a href="#Variables">variables</a> of a given
type, called the <i>base type</i> of the pointer.
The value of an uninitialized pointer is <code>nil</code>.
</p>

<pre class="ebnf">
PointerType = "*" BaseType .
BaseType    = Type .
</pre>
</div>

<p>
指针类型表示一个所有给定类型<a href="#变量">变量</a>的指针的集，称为指针的<b>基础类型</b>。
未初始化的指针的值为 <code>nil</code>。
</p>

<pre class="ebnf">
指针类型 = "*" 基础类型 .
基础类型 = 类型 .
</pre>

<pre>
*Point
*[4]int
</pre>

<div class="english">
<h3 id="Function_types">Function types</h3>
</div>

<h3 id="函数类型">函数类型</h3>

<div class="english">
<p>
A function type denotes the set of all functions with the same parameter
and result types. The value of an uninitialized variable of function type
is <code>nil</code>.
</p>

<pre class="ebnf">
FunctionType   = "func" Signature .
Signature      = Parameters [ Result ] .
Result         = Parameters | Type .
Parameters     = "(" [ ParameterList [ "," ] ] ")" .
ParameterList  = ParameterDecl { "," ParameterDecl } .
ParameterDecl  = [ IdentifierList ] [ "..." ] Type .
</pre>
</div>

<p>
函数类型表示所有带相同形参和返回类型的集。未初始化的函数类型变量的的值为 <code>nil</code>。
</p>

<pre class="ebnf">
函数类型 = "func" 签名 .
签名     = 形参 [ 结果 ] .
结果     = 形参 | 类型 .
形参     = "(" [ 形参列表 [ "," ] ] ")" .
形参列表 = 形参声明 { "," 形参声明 } .
形参声明 = [ 标识符列表 ] [ "..." ] 类型 .
</pre>

<div class="english">
<p>
Within a list of parameters or results, the names (IdentifierList)
must either all be present or all be absent. If present, each name
stands for one item (parameter or result) of the specified type and
all non-<a href="#Blank_identifier">blank</a> names in the signature
must be <a href="#Uniqueness_of_identifiers">unique</a>.
If absent, each type stands for one item of that type.
Parameter and result
lists are always parenthesized except that if there is exactly
one unnamed result it may be written as an unparenthesized type.
</p>
</div>

<p>
在形参或结果的列表中，其名称（标识符列表）必须都存在或都不存在。
若存在，则每个名称代表一个指定类型的项（形参或结果），所有在签名中的非
<a href="#空白标识符">空白</a>名称必须是<a href="#标识符的唯一性">唯一</a>的。
若不存在，则每个类型代表一个此类型的项。若恰好有一个未命名的值，它可能写作一个不加括号的类型，
除此之外，形参和结果的列表总是在括号中。
</p>

<div class="english">
<p>
The final incoming parameter in a function signature may have
a type prefixed with <code>...</code>.
A function with such a parameter is called <i>variadic</i> and
may be invoked with zero or more arguments for that parameter.
</p>
</div>

<p>
函数签名中加入的最后一个形参可能有一个带 <code>...</code> 前缀的类型。
带这样形参的函数被称为<b>变参函数</b>，它可接受零个或多个实参。
</p>

<pre>
func()
func(x int) int
func(a, _ int, z float32) bool
func(a, b int, z float32) (bool)
func(prefix string, values ...int)
func(a, b int, z float64, opt ...interface{}) (success bool)
func(int, int, float64) (float64, *[]int)
func(n int) func(p *T)
</pre>


<div class="english">
<h3 id="Interface_types">Interface types</h3>
</div>

<h3 id="接口类型">接口类型</h3>

<div class="english">
<p>
An interface type specifies a <a href="#Method_sets">method set</a> called its <i>interface</i>.
A variable of interface type can store a value of any type with a method set
that is any superset of the interface. Such a type is said to
<i>implement the interface</i>.
The value of an uninitialized variable of interface type is <code>nil</code>.
</p>

<pre class="ebnf">
InterfaceType      = "interface" "{" { MethodSpec ";" } "}" .
MethodSpec         = MethodName Signature | InterfaceTypeName .
MethodName         = identifier .
InterfaceTypeName  = TypeName .
</pre>
</div>

<p>
接口类型指定一个称为<b>接口</b>的 <a href="#方法集">方法集</a>。
接口类型变量可存储任何带方法集类型的值，该方法集为此接口的超集。
这种类型表示<b>实现此接口</b>。未初始化的接口类型变量的值为 <code>nil</code>。
</p>

<pre class="ebnf">
接口类型   = "interface" "{" { 方法实现 ";" } "}" .
方法实现   = 方法名 签名 | 接口类型名 .
方法名     = 标识符 .
接口类型名 = 类型名 .
</pre>

<div class="english">
<p>
As with all method sets, in an interface type, each method must have a
<a href="#Uniqueness_of_identifiers">unique</a>
non-<a href="#Blank_identifier">blank</a> name.
</p>

<pre>
// A simple File interface
interface {
	Read(b Buffer) bool
	Write(b Buffer) bool
	Close()
}
</pre>
</div>

<p>
对于所有的方法集，在一个接口类型中，每个方法必须有<a href="#标识符的唯一性">唯一的非
</a><a href="#空白标识符">空白</a>名字。
</p>

<pre>
// 一个简单的 File 接口
interface {
	Read(b Buffer) bool
	Write(b Buffer) bool
	Close()
}
</pre>

<div class="english">
<p>
More than one type may implement an interface.
For instance, if two types <code>S1</code> and <code>S2</code>
have the method set
</p>
</div>

<p>
不止一个类型可实现同一接口。例如，若两个类型 <code>S1</code> 和 <code>S2</code> 拥有方法集
</p>

<pre>
func (p T) Read(b Buffer) bool { return … }
func (p T) Write(b Buffer) bool { return … }
func (p T) Close() { … }
</pre>

<div class="english">
<p>
(where <code>T</code> stands for either <code>S1</code> or <code>S2</code>)
then the <code>File</code> interface is implemented by both <code>S1</code> and
<code>S2</code>, regardless of what other methods
<code>S1</code> and <code>S2</code> may have or share.
</p>
</div>

<p>
（其中 <code>T</code> 代表 <code>S1</code> 或 <code>S2</code>）
那么 <code>File</code> 接口都将被 <code>S1</code> 和 <code>S2</code>所实现，
不论如何，方法 <code>S1</code> 和 <code>S2</code> 都会拥有或共享它。
</p>

<div class="english">
<p>
A type implements any interface comprising any subset of its methods
and may therefore implement several distinct interfaces. For
instance, all types implement the <i>empty interface</i>:
</p>
</div>

<p>
类型可实现任何接口，包括任何其方法的子集，因此可能实现几个不同的接口。
例如，所有类型都实现了<b>空接口</b>：
</p>

<pre>
interface{}
</pre>

<div class="english">
<p>
Similarly, consider this interface specification,
which appears within a <a href="#Type_declarations">type declaration</a>
to define an interface called <code>Locker</code>:
</p>
</div>

<p>
同样，考虑此接口的实现，它出现在<a href="#类型声明">类型声明</a>
中以定义一个名为 <code>Locker</code> 的接口：
</p>

<pre>
type Locker interface {
	Lock()
	Unlock()
}
</pre>

<div class="english">
<p>
If <code>S1</code> and <code>S2</code> also implement
</p>
</div>

<p>
若 <code>S1</code> 和 <code>S2</code> 也实现
</p>

<pre>
func (p T) Lock() { … }
func (p T) Unlock() { … }
</pre>

<div class="english">
<p>
they implement the <code>Locker</code> interface as well
as the <code>File</code> interface.
</p>
</div>

<p>
它们不仅会实现 <code>Locker</code> 还会实现 <code>File</code> 接口
</p>

<div class="english">
<p>
An interface <code>T</code> may use a (possibly qualified) interface type
name <code>E</code> in place of a method specification. This is called
<i>embedding</i> interface <code>E</code> in <code>T</code>; it adds
all (exported and non-exported) methods of <code>E</code> to the interface
<code>T</code>.
</p>

<pre>
type ReadWriter interface {
	Read(b Buffer) bool
	Write(b Buffer) bool
}

type File interface {
	ReadWriter  // same as adding the methods of ReadWriter
	Locker      // same as adding the methods of Locker
	Close()
}

type LockedFile interface {
	Locker
	File        // illegal: Lock, Unlock not unique
	Lock()      // illegal: Lock not unique
}
</pre>
</div>

<p>
一个接口 <code>T</code> 可通过包含一个（可能被限制的）名为 <code>E</code>
的接口类型来代替方法的指定。这称为在 <code>T</code> 中<b>嵌入</b>接口
<code>E</code>，它会将 <code>E</code> 中所有（已导出和未导出的）方法添加到接口
<code>T</code> 中。
</p>

<pre>
type ReadWriter interface {
	Read(b Buffer) bool
	Write(b Buffer) bool
}

type File interface {
	ReadWriter  // 等价于添加了 ReadWriter 的方法
	Locker      // 等价于添加了 Locker 的方法
	Close()
}

type LockedFile interface {
	Locker
	File        // 非法：Lock、Unlock 不唯一
	Lock()      // 非法：Lock 不唯一
}
</pre>

<div class="english">
<p>
An interface type <code>T</code> may not embed itself
or any interface type that embeds <code>T</code>, recursively.
</p>

<pre>
// illegal: Bad cannot embed itself
type Bad interface {
	Bad
}

// illegal: Bad1 cannot embed itself using Bad2
type Bad1 interface {
	Bad2
}
type Bad2 interface {
	Bad1
}
</pre>
</div>

<p>
接口类型 <code>T</code> 不能嵌入其自身或任何递归地嵌入 <code>T</code> 的接口类型。
</p>

<pre>
// 非法：Bad 不能嵌入其自身
type Bad interface {
	Bad
}

// 非法：Bad1 不能通过 Bad2 嵌入其自身
type Bad1 interface {
	Bad2
}
type Bad2 interface {
	Bad1
}
</pre>

<div class="english">
<h3 id="Map_types">Map types</h3>
</div>

<h3 id="映射类型">映射类型</h3>

<div class="english">
<p>
A map is an unordered group of elements of one type, called the
element type, indexed by a set of unique <i>keys</i> of another type,
called the key type.
The value of an uninitialized map is <code>nil</code>.
</p>

<pre class="ebnf">
MapType     = "map" "[" KeyType "]" ElementType .
KeyType     = Type .
</pre>
</div>

<p>
映射是一个同种类型元素的无序组，该类型称为元素类型；
映射通过另一类型唯一的<b>键</b>集索引，该类型称为键类型。
未初始化的映射值为 <code>nil</code>。
</p>

<pre class="ebnf">
映射类型    = "map" "[" 键类型 "]" 元素类型 .
键类型      = 类型 .
</pre>

<div class="english">
<p>
The <a href="#Comparison_operators">comparison operators</a>
<code>==</code> and <code>!=</code> must be fully defined
for operands of the key type; thus the key type must not be a function, map, or
slice.
If the key type is an interface type, these
comparison operators must be defined for the dynamic key values;
failure will cause a <a href="#Run_time_panics">run-time panic</a>.

</p>
</div>

<p>
<a href="#比较操作符">比较操作符</a> <code>==</code> 和 <code>!=</code>
必须由键类型的操作数完全定义；因此键类型不能是函数，映射或切片。
若该键类型为接口类型，这些比较运算符必须由动态键值定义；
失败将导致一个 <a href="#运行时恐慌">运行时恐慌</a>.
</p>

<pre>
map[string]int
map[*T]struct{ x, y float64 }
map[string]interface{}
</pre>

<div class="english">
<p>
The number of map elements is called its length.
For a map <code>m</code>, it can be discovered using the
built-in function <a href="#Length_and_capacity"><code>len</code></a>
and may change during execution. Elements may be added during execution
using <a href="#Assignments">assignments</a> and retrieved with
<a href="#Index_expressions">index expressions</a>; they may be removed with the
<a href="#Deletion_of_map_elements"><code>delete</code></a> built-in function.
</p>
</div>

<p>
元素的数量称为长度。
对于映射 <code>m</code>，其长度可使用内建函数 <a href="#长度与容量"><code>len</code></a>
获取并可在执行时更改。元素可在执行时使用<a href="#赋值">赋值</a>来添加并通过
<a href="#下标表达式">下标表达式</a> 来检索；它们也可通过内建函数
<a href="#映射元素的删除"><code>delete</code></a> 删除。
</p>

<div class="english">
<p>
A new, empty map value is made using the built-in
function <a href="#Making_slices_maps_and_channels"><code>make</code></a>,
which takes the map type and an optional capacity hint as arguments:
</p>
</div>

<p>
一个新的，空的映射值使用内建函数 <a href="#创建切片、映射与信道"><code>make</code></a> 创建，
它使该映射类型和可选容量作为实参提示：
</p>

<pre>
make(map[string]int)
make(map[string]int, 100)
</pre>

<div class="english">
<p>
The initial capacity does not bound its size:
maps grow to accommodate the number of items
stored in them, with the exception of <code>nil</code> maps.
A <code>nil</code> map is equivalent to an empty map except that no elements
may be added.
</p>
</div>

<p>
初始容量不能限定它的大小：映射通过增长来适应存储在其中的项数，除了 <code>nil</code> 映射以外。
一个 <code>nil</code> 映射等价于一个空映射，只是 <code>nil</code> 映射不能添加元素。
</p>

<div class="english">
<h3 id="Channel_types">Channel types</h3>
</div>

<h3 id="信道类型">信道类型</h3>

<div class="english">
<p>
A channel provides a mechanism for
<a href="#Go_statements">concurrently executing functions</a>
to communicate by
<a href="#Send_statements">sending</a> and
<a href="#Receive_operator">receiving</a>
values of a specified element type.
The value of an uninitialized channel is <code>nil</code>.
</p>

<pre class="ebnf">
ChannelType = ( "chan" | "chan" "&lt;-" | "&lt;-" "chan" ) ElementType .
</pre>
</div>

<p>
信道为<a href="#Go语句">并发地执行函数 </a>提供了一种机制，
通过<a href="#发送语句">发送</a>和<a href="#接收操作符">接受</a>具体元素类型的值来通信。
未初始化的信道值为 <code>nil</code>。
</p>

<pre class="ebnf">
信道类型 = ( "chan" [ "chan" "&lt;-" ] | "&lt;-" "chan" ) 元素类型 .
</pre>

<div class="english">
<p>
The optional <code>&lt;-</code> operator specifies the channel <i>direction</i>,
<i>send</i> or <i>receive</i>. If no direction is given, the channel is
<i>bidirectional</i>.
A channel may be constrained only to send or only to receive by
<a href="#Conversions">conversion</a> or <a href="#Assignments">assignment</a>.
</p>

<pre>
chan T          // can be used to send and receive values of type T
chan&lt;- float64  // can only be used to send float64s
&lt;-chan int      // can only be used to receive ints
</pre>
</div>

<p>
可选的 <code>&lt;-</code> 操作符指定信道的<b>方向</b>，<b>发送</b>或<b>接收</b>。
若没有给定方向，那么该信道就是<b>双向的</b>。
信道可通过<a href="#类型转换">类型转换</a> 或 <a href="#赋值">赋值</a>被强制为只发送或只接收。
</p>

<pre>
chan T          // 可以被用来发送和接收类型 T 的值
chan&lt;- float64  // 只能被用来发送浮点数
&lt;-chan int      // 只能被用来接收整数
</pre>

<div class="english">
<p>
The <code>&lt;-</code> operator associates with the leftmost <code>chan</code>
possible:
</p>

<pre>
chan&lt;- chan int    // same as chan&lt;- (chan int)
chan&lt;- &lt;-chan int  // same as chan&lt;- (&lt;-chan int)
&lt;-chan &lt;-chan int  // same as &lt;-chan (&lt;-chan int)
chan (&lt;-chan int)
</pre>
</div>

<p>
<code>&lt;-</code> 操作符结合最左边的 <code>chan</code> 可能的方式：
</p>

<pre>
chan&lt;- chan int    // 等价于 chan&lt;- (chan int)
chan&lt;- &lt;-chan int  // 等价于 chan&lt;- (&lt;-chan int)
&lt;-chan &lt;-chan int  // 等价于 &lt;-chan (&lt;-chan int)
chan (&lt;-chan int)
</pre>

<div class="english">
<p>
A new, initialized channel
value can be made using the built-in function
<a href="#Making_slices_maps_and_channels"><code>make</code></a>,
which takes the channel type and an optional <i>capacity</i> as arguments:
</p>
</div>

<p>
一个新的，已初始化的信道值可使用内建函数 <a href="#创建切片、映射与信道"><code>make</code></a> 创建，
它接受信道类型和一个可选的<b>容量</b>作为实参：
</p>

<pre>
make(chan int, 100)
</pre>

<div class="english">
<p>
The capacity, in number of elements, sets the size of the buffer in the channel.
If the capacity is zero or absent, the channel is unbuffered and communication
succeeds only when both a sender and receiver are ready. Otherwise, the channel
is buffered and communication succeeds without blocking if the buffer
is not full (sends) or not empty (receives).
A <code>nil</code> channel is never ready for communication.
</p>
</div>

<p>
容量根据元素的数量设置信道中缓存的大小。若容量为零或缺失，则信道为无缓冲的，
且仅当发送者和接收者均已准备就绪时通信才会成功；否则，信道即为带缓冲的，
且当缓冲未满（发送）或非空（接收）时，通信操作无阻塞成功。
<code>nil</code> 信道永远不会准备好通信。
</p>

<div class="english">
<p>
A channel may be closed with the built-in function
<a href="#Close"><code>close</code></a>.
The multi-valued assignment form of the
<a href="#Receive_operator">receive operator</a>
reports whether a received value was sent before
the channel was closed.
</p>
</div>

<p>
信道可通过内建函数 <a href="#关闭"><code>close</code></a> 关闭；
<a href="#接收操作符">接收操作符</a>的多值赋值形式可在信道关闭前
报告接收的值是否已发送。
</p>

<div class="english">
<p>
A single channel may be used in
<a href="#Send_statements">send statements</a>,
<a href="#Receive_operator">receive operations</a>,
and calls to the built-in functions
<a href="#Length_and_capacity"><code>cap</code></a> and
<a href="#Length_and_capacity"><code>len</code></a>
by any number of goroutines without further synchronization.
Channels act as first-in-first-out queues.
For example, if one goroutine sends values on a channel
and a second goroutine receives them, the values are
received in the order sent.
</p>
</div>

<p>
单个信道可在<a href="#发送语句">发送语句</a>和<a href="#接收操作符">接收操作符</a>中使用，
且可由任意数量的Go程对其调用内建函数 <a href="#长度与容量"><code>cap</code></a>
和 <a href="#长度与容量"><code>len</code></a> 而无需进一步的同步。
信道可充当先进先出的队列。例如，若Go程在信道上发送了一些值，而第二个信道接收了它们，
那么这些值会按照发送的顺序来接收。
</p>

<div class="english">
<h2 id="Properties_of_types_and_values">Properties of types and values</h2>
</div>

<h2 id="类型与值的性质">类型与值的性质</h2>

<div class="english">
<h3 id="Type_identity">Type identity</h3>
</div>

<h3 id="类型标识">类型标识</h3>

<div class="english">
<p>
Two types are either <i>identical</i> or <i>different</i>.
</p>
</div>

<p>
两个类型若非<b>相同</b>即为<b>不同</b>。
</p>

<div class="english">
<p>
A <a href="#Type_definitions">defined type</a> is always different from any other type.
Otherwise, two types are identical if their <a href="#Types">underlying</a> type literals are
structurally equivalent; that is, they have the same literal structure and corresponding
components have identical types. In detail:
</p>

<ul>
	<li>Two array types are identical if they have identical element types and
	    the same array length.</li>

	<li>Two slice types are identical if they have identical element types.</li>

	<li>Two struct types are identical if they have the same sequence of fields,
	    and if corresponding fields have the same names, and identical types,
	    and identical tags.
	    <a href="#Exported_identifiers">Non-exported</a> field names from different
	    packages are always different.</li>

	<li>Two pointer types are identical if they have identical base types.</li>

	<li>Two function types are identical if they have the same number of parameters
	    and result values, corresponding parameter and result types are
	    identical, and either both functions are variadic or neither is.
	    Parameter and result names are not required to match.</li>

	<li>Two interface types are identical if they have the same set of methods
	    with the same names and identical function types.
	    <a href="#Exported_identifiers">Non-exported</a> method names from different
	    packages are always different. The order of the methods is irrelevant.</li>

	<li>Two map types are identical if they have identical key and value types.</li>

	<li>Two channel types are identical if they have identical value types and
	    the same direction.</li>
</ul>
</div>

<p>
若两个<a href="#类型">已命名类型</a>的类型名源自相同的<a href="#类型声明">类型实现</a>，它们就是相同的。
一个已命名类型和一个<a href="#类型">未命名类型</a>总不相同。若两个未命名类型其相应的类型字面相同，
那么它们的类型相同，即，它们的字面结构是否相同且其相应的组件类型是否相同。细节详述：
</p>

<ul>
	<li>若两个数组类型其元素类型相同且长度相同，那么它们的类型相同。</li>

	<li>若两个切片类型其元素类型相同，那么它们的类型相同。</li>

	<li>若两个结构体类型其字段序列相同，相应字段名相同，类型相同，标注相同，那么它们的类型相同。
		两个匿名字段其名字被认为相同。出自不同包的小写字段名总不相同。</li>

	<li>若两个指针类型其基础类型相同，那么它们的类型相同。</li>

	<li>若两个函数类型其形参个数相同，返回值相同，相应形参类型相同，返回值类型相同，
		两函数都可变或都不可变，那么它们的类型相同。形参和返回值名无需匹配。</li>

	<li>若两个接口类型其方法集相同，名字相同，函数类型相同，那么它们的类型相同。
		出自不同包的小写方法名总不相同。两接口类型是否相同与方法的次序无关。</li>

	<li>若两个映射类型其键值类型相同，那么它们的类型相同。</li>

	<li>若两个信道类型其值类型相同，方向相同，那么它们的类型相同。</li>
</ul>

<div class="english">
<p>
Given the declarations
</p>
</div>

<p>
给定声明
</p>

<pre>
type (
	A0 = []string
	A1 = A0
	A2 = struct{ a, b int }
	A3 = int
	A4 = func(A3, float64) *A0
	A5 = func(x int, _ float64) *[]string
)

type (
	B0 A0
	B1 []string
	B2 struct{ a, b int }
	B3 struct{ a, c int }
	B4 func(int, float64) *B0
	B5 func(x int, y float64) *A1
)

type	C0 = B0
</pre>

<div class="english">
<p>
these types are identical:
</p>

<pre>
A0, A1, and []string
A2 and struct{ a, b int }
A3 and int
A4, func(int, float64) *[]string, and A5

B0, B0, and C0
[]int and []int
struct{ a, b *T5 } and struct{ a, b *T5 }
func(x int, y float64) *[]string, func(int, float64) (result *[]string), and A5
</pre>
</div>

<p>
这些类型是相同的：
</p>

<pre>
T0 和 T0
[]int 和 []int
struct{ a, b *T5 } 和 struct{ a, b *T5 }
func(x int, y float64) *[]string 和 func(int, float64) (result *[]string)
</pre>

<div class="english">
<p>
<code>B0</code> and <code>B1</code> are different because they are new types
created by distinct <a href="#Type_definitions">type definitions</a>;
<code>func(int, float64) *B0</code> and <code>func(x int, y float64) *[]string</code>
are different because <code>B0</code> is different from <code>[]string</code>.
</p>
</div>

<p>
<code>T0</code> 和 <code>T1</code> 是不同的，因为它们由不同声明的类型命名；
<code>func(int, float64) *T0</code> 和 <code>func(x int, y float64) *[]string</code> 是不同的，
因为 <code>T0</code> 不同于 <code>[]string</code>。
</p>


<div class="english">
<h3 id="Assignability">Assignability</h3>
</div>

<h3 id="可赋值性">可赋值性</h3>

<div class="english">
<p>
A value <code>x</code> is <i>assignable</i> to a <a href="#Variables">variable</a> of type <code>T</code>
("<code>x</code> is assignable to <code>T</code>") in any of these cases:
</p>

<ul>
<li>
<code>x</code>'s type is identical to <code>T</code>.
</li>
<li>
<code>x</code>'s type <code>V</code> and <code>T</code> have identical
<a href="#Types">underlying types</a> and at least one of <code>V</code>
or <code>T</code> is not a <a href="#Type_definitions">defined</a> type.
</li>
<li>
<code>T</code> is an interface type and
<code>x</code> <a href="#Interface_types">implements</a> <code>T</code>.
</li>
<li>
<code>x</code> is a bidirectional channel value, <code>T</code> is a channel type,
<code>x</code>'s type <code>V</code> and <code>T</code> have identical element types,
and at least one of <code>V</code> or <code>T</code> is not a defined type.
</li>
<li>
<code>x</code> is the predeclared identifier <code>nil</code> and <code>T</code>
is a pointer, function, slice, map, channel, or interface type.
</li>
<li>
<code>x</code> is an untyped <a href="#Constants">constant</a> representable
by a value of type <code>T</code>.
</li>
</ul>
</div>

<p>
在下列情况下，值 <code>x</code><b>可赋予</b>类型为 <code>T</code> 的<a href="#变量">变量</a>
（"<code>x</code> 可赋予 <code>T</code>"）：
</p>

<ul>
<li>
当 <code>x</code> 的类型和 <code>T</code> 相同时。
</li>
<li>
当 <code>x</code> 的类型 <code>V</code> 和 <code>T</code> 有相同的
<a href="#类型">底层类型</a> 且在 <code>V</code> 或 <code>T</code> 中至少有一个不是<a href="#类型">已命名类型</a>时。
<li>
当 <code>T</code> 为接口类型且 <code>x</code> <a href="#接口类型">实现</a>了 <code>T</code>时。
</li>
<li>
当 <code>x</code> 为双向信道值、<code>T</code> 为信道类型、
<code>x</code> 的类型 <code>V</code> 和 <code>T</code> 的元素类型相同且在
<code>V</code> 或 <code>T</code> 中至少有一个不是已命名类型时。
</li>
<li>
当 <code>x</code> 为预声明标识符 <code>nil</code> 且 <code>T</code>
为指针、函数、切片、映射、通道或接口类型时。
</li>
<li>
当 <code>x</code> 为无类型化，可通过类型 <code>T</code> 的值来表示的 <a href="#常量">常量</a>时。
</li>
</ul>

<div class="english">
<p>
Any value may be assigned to the <a href="#Blank_identifier">blank identifier</a>.
</p>
</div>

<p>
任何类型都可赋予<a href="#空白标识符">空白标识符</a>.
</p>


<div class="english">
<h2 id="Blocks">Blocks</h2>
</div>

<h2 id="块">块</h2>

<div class="english">
<p>
A <i>block</i> is a possibly empty sequence of declarations and statements
within matching brace brackets.
</p>

<pre class="ebnf">
Block = "{" StatementList "}" .
StatementList = { Statement ";" } .
</pre>

<p>
<b>块</b>为一对大括号括住的，可能为空的一系列声明和语句。
</p>

<pre class="ebnf">
块 = "{" 语句列表 "}" .
语句列表 = { 语句 ";" } .
</pre>

<div class="english">
<p>
In addition to explicit blocks in the source code, there are implicit blocks:
</p>

<ol>
	<li>The <i>universe block</i> encompasses all Go source text.</li>

	<li>Each <a href="#Packages">package</a> has a <i>package block</i> containing all
	    Go source text for that package.</li>

	<li>Each file has a <i>file block</i> containing all Go source text
	    in that file.</li>

	<li>Each <a href="#If_statements">"if"</a>,
	    <a href="#For_statements">"for"</a>, and
	    <a href="#Switch_statements">"switch"</a>
	    statement is considered to be in its own implicit block.</li>

	<li>Each clause in a <a href="#Switch_statements">"switch"</a>
	    or <a href="#Select_statements">"select"</a> statement
	    acts as an implicit block.</li>
</ol>
</div>

<p>
除显式源码块外，还有隐式块：
</p>

<ol>
	<li><b>全域块</b>包含所有的 Go 源码文本。</li>

	<li>每个<a href="#包">包</a>都有包含其所有 Go 源码文本的<b>包块</b>。</li>

	<li>每个文件都有包含其所有 Go 源码文本的<b>文件块</b>。</li>

	<li>每个 <a href="#If语句">if</a>、<a href="#For语句">for</a> 和
		<a href="#Switch语句">switch</a> 语句都被视为处于其自身的隐式块中。</li>

	<li>每个 <a href="#Switch语句">switch</a> 或 <a href="#Select语句">select</a>
		语句中的子句其行为如同隐式块。</li>
</ol>

<div class="english">
<p>
Blocks nest and influence <a href="#Declarations_and_scope">scoping</a>.
</p>
</div>

<p>
块可嵌套并会影响<a href="#声明与作用域">作用域</a>。
</p>


<div class="english">
<h2 id="Declarations_and_scope">Declarations and scope</h2>
</div>

<h2 id="声明与作用域">声明与作用域</h2>

<div class="english">
<p>
A <i>declaration</i> binds a non-<a href="#Blank_identifier">blank</a> identifier to a
<a href="#Constant_declarations">constant</a>,
<a href="#Type_declarations">type</a>,
<a href="#Variable_declarations">variable</a>,
<a href="#Function_declarations">function</a>,
<a href="#Labeled_statements">label</a>, or
<a href="#Import_declarations">package</a>.
Every identifier in a program must be declared.
No identifier may be declared twice in the same block, and
no identifier may be declared in both the file and package block.
</p>

<p>
The <a href="#Blank_identifier">blank identifier</a> may be used like any other identifier
in a declaration, but it does not introduce a binding and thus is not declared.
In the package block, the identifier <code>init</code> may only be used for
<a href="#Package_initialization"><code>init</code> function</a> declarations,
and like the blank identifier it does not introduce a new binding.
</p>

<pre class="ebnf">
Declaration   = ConstDecl | TypeDecl | VarDecl .
TopLevelDecl  = Declaration | FunctionDecl | MethodDecl .
</pre>
</div>

<p>
声明可将非<a href="#空白标识符">空白</a>标识符绑定到一个<a href="#常量声明">常量</a>、
<a href="#类型声明">类型</a>、<a href="#变量声明">变量</a>、<a href="#函数声明">函数</a>、
<a href="#标签语句">标签</a>或<a href="#导入声明">包</a>。
在程序中，每个标识符都必须被声明。同一标识符不能在同一块中声明两次，且在文件与包块中不能同时声明。
</p>

<p>
<a href="#空白标识符">空白标识符</a>可像其它标识符一样在声明中使用，但由于它不会引入绑定，
因此也就视作未声明的。在包块中，标识符 <code>init</code> 仅能用作
<a href="#包初始化"><code>init</code> 函数</a>声明，且与空白标识符一样不会引入新的绑定。
</p>

<pre class="ebnf">
声明 = 常量声明 | 类型声明 | 变量声明 .
顶级声明 = 声明 | 函数声明 | 方法声明 .
</pre>

<div class="english">
<p>
The <i>scope</i> of a declared identifier is the extent of source text in which
the identifier denotes the specified constant, type, variable, function, label, or package.
</p>
</div>

<p>
已声明标识符的<b>作用域</b>即为该标识符所表示的具体常量、类型、变量、函数、标签或包在源文本中的作用范围。
</p>

<div class="english">
<p>
Go is lexically scoped using <a href="#Blocks">blocks</a>:
</p>

<ol>
	<li>The scope of a <a href="#Predeclared_identifiers">predeclared identifier</a> is the universe block.</li>

	<li>The scope of an identifier denoting a constant, type, variable,
	    or function (but not method) declared at top level (outside any
	    function) is the package block.</li>

	<li>The scope of the package name of an imported package is the file block
	    of the file containing the import declaration.</li>

	<li>The scope of an identifier denoting a method receiver, function parameter,
	    or result variable is the function body.</li>

	<li>The scope of a constant or variable identifier declared
	    inside a function begins at the end of the ConstSpec or VarSpec
	    (ShortVarDecl for short variable declarations)
	    and ends at the end of the innermost containing block.</li>

	<li>The scope of a type identifier declared inside a function
	    begins at the identifier in the TypeSpec
	    and ends at the end of the innermost containing block.</li>
</ol>
</div>

<p>
Go 使用<a href="#块">块</a>表示词法作用域：
</p>

<ol>
	<li><a href="#预声明标识符">预声明标识符</a>的作用域为全域块。</li>

	<li>在顶级（即在任何函数之外）声明的表示常量、类型、变量或函数
		（而非方法）的标识符其作用域为该包块。</li>

	<li>已导入包的包名作用域为包含该导入声明的文件块。</li>

	<li>表示方法接收器、函数形参或返回值变量的标识符，其作用域为该函数体。</li>

	<li>在函数中声明为常量或变量的标识符，其作用域始于该函数中具体常量实现或变量实现
		（ShortVarDecl 表示短变量声明）的结尾，止于最内部包含块的结尾。</li>

	<li>在函数中声明为类型的标识符，其作用域始于该函数中具体类型实现的标识符，
		止于最内部包含块的结尾。</li>
</ol>

<div class="english">
<p>
An identifier declared in a block may be redeclared in an inner block.
While the identifier of the inner declaration is in scope, it denotes
the entity declared by the inner declaration.
</p>
</div>

<p>
在块中声明的标识符可在其内部块中重新声明。
当其内部声明的标识符在作用域中时，即表示其实体在该内部声明中声明。
</p>

<div class="english">
<p>
The <a href="#Package_clause">package clause</a> is not a declaration; the package name
does not appear in any scope. Its purpose is to identify the files belonging
to the same <a href="#Packages">package</a> and to specify the default package name for import
declarations.
</p>
</div>

<p>
<a href="#包子句">包子句</a>并非声明；包名不会出现在任何作用域中。
其目的是为了识别该文件是否属于相同的<a href="#包">包</a>并为导入声明指定默认包名。
</p>


<div class="english">
<h3 id="Label_scopes">Label scopes</h3>
</div>

<h3 id="标签作用域">标签作用域</h3>

<div class="english">
<p>
Labels are declared by <a href="#Labeled_statements">labeled statements</a> and are
used in the <a href="#Break_statements">"break"</a>,
<a href="#Continue_statements">"continue"</a>, and
<a href="#Goto_statements">"goto"</a> statements.
It is illegal to define a label that is never used.
In contrast to other identifiers, labels are not block scoped and do
not conflict with identifiers that are not labels. The scope of a label
is the body of the function in which it is declared and excludes
the body of any nested function.
</p>
</div>

<p>
标签通过<a href="#标签语句">标签语句</a>声明，并用于
<a href="#Break语句">break</a>、<a href="#Continue语句">continue</a>
和 <a href="#Goto语句">goto</a> 语句。
定义不会使用的标签是非法的。与其它标识符相反，标签并不限定作用域且与非标签标识符并不冲突。
标签的作用域为除任何嵌套函数体外其声明的函数体。
</p>


<div class="english">
<h3 id="Blank_identifier">Blank identifier</h3>
</div>

<h3 id="空白标识符">空白标识符</h3>

<div class="english">
<p>
The <i>blank identifier</i> is represented by the underscore character <code>_</code>.
It serves as an anonymous placeholder instead of a regular (non-blank)
identifier and has special meaning in <a href="#Declarations_and_scope">declarations</a>,
as an <a href="#Operands">operand</a>, and in <a href="#Assignments">assignments</a>.
</p>
</div>

<p>
<b>空白标识符</b>用下划线字符 <code>_</code> 表示。它作为匿名占位符而非普通的（非空）标识符，
在<a href="#声明与作用域">声明</a>中，作为<a href="#操作数">操作数</a>以及在<a href="#赋值">赋值</a>中有特殊的意义，
</p>


<div class="english">
<h3 id="Predeclared_identifiers">Predeclared identifiers</h3>
</div>

<h3 id="预声明标识符">预声明标识符</h3>

<div class="english">
<p>
The following identifiers are implicitly declared in the
<a href="#Blocks">universe block</a>:
</p>
<pre class="grammar">
Types:
	bool byte complex64 complex128 error float32 float64
	int int8 int16 int32 int64 rune string
	uint uint8 uint16 uint32 uint64 uintptr

Constants:
	true false iota

Zero value:
	nil

Functions:
	append cap close complex copy delete imag len
	make new panic print println real recover
</pre>
</div>

<p>
在<a href="#块">全域块</a>中，以下标识符是隐式声明的：
</p>

<pre class="grammar">
类型：
	bool byte complex64 complex128 error float32 float64
	int int8 int16 int32 int64 rune string
	uint uint8 uint16 uint32 uint64 uintptr

常量：
	true false iota

零值：
	nil

函数：
	append cap close complex copy delete imag len
	make new panic print println real recover
</pre>


<div class="english">
<h3 id="Exported_identifiers">Exported identifiers</h3>
</div>

<h3 id="可导出标识符">可导出标识符</h3>

<div class="english">
<p>
An identifier may be <i>exported</i> to permit access to it from another package.
An identifier is exported if both:
</p>
<ol>
	<li>the first character of the identifier's name is a Unicode upper case
	letter (Unicode class "Lu"); and</li>
	<li>the identifier is declared in the <a href="#Blocks">package block</a>
	or it is a <a href="#Struct_types">field name</a> or
	<a href="#MethodName">method name</a>.</li>
</ol>
<p>
All other identifiers are not exported.
</p>
</div>

<p>
标识符可被<b>导出</b>以允许从另一个包访问。同时符合以下条件即为可导出标识符：
</p>

<ol>
	<li>标识符名的第一个字符为 Unicode 大写字母（Unicode 类别“Lu”）；且</li>
	<li>该标识符在<a href="#块">包块</a>中已声明或为<a href="#结构体类型">字段名</a>或
	<a href="#方法名">方法名</a>。</li>
</ol>
<p>
其它所有标识符均为未导出的。
</p>


<div class="english">
<h3 id="Uniqueness_of_identifiers">Uniqueness of identifiers</h3>
</div>

<h3 id="标识符的唯一性">标识符的唯一性</h3>

<div class="english">
<p>
Given a set of identifiers, an identifier is called <i>unique</i> if it is
<i>different</i> from every other in the set.
Two identifiers are different if they are spelled differently, or if they
appear in different <a href="#Packages">packages</a> and are not
<a href="#Exported_identifiers">exported</a>. Otherwise, they are the same.
</p>
</div>

<p>
给定一个标识符集，若其中一个标识符<b>不同于</b>该集中的任一标识符，那么它就是<b>唯一的</b>。
若两个标识符拼写不同，或它们出现在不同的<a href="#包">包</a>中且未
<a href="可导出标识符">导出</a>，那么它们就是不同的。否则，它们就是相同的。
</p>

<div class="english">
<h3 id="Constant_declarations">Constant declarations</h3>
</div>

<h3 id="常量声明">常量声明</h3>

<div class="english">
<p>
A constant declaration binds a list of identifiers (the names of
the constants) to the values of a list of <a href="#Constant_expressions">constant expressions</a>.
The number of identifiers must be equal
to the number of expressions, and the <i>n</i>th identifier on
the left is bound to the value of the <i>n</i>th expression on the
right.
</p>

<pre class="ebnf">
ConstDecl      = "const" ( ConstSpec | "(" { ConstSpec ";" } ")" ) .
ConstSpec      = IdentifierList [ [ Type ] "=" ExpressionList ] .

IdentifierList = identifier { "," identifier } .
ExpressionList = Expression { "," Expression } .
</pre>
</div>

<p>
常量声明将一个标识符（即常量名）列表绑定至一个<a href="#常量表达式">常量表达式</a>列表的值。
标识符的数量必须与表达式的数量相等，且左边第 <i>n</i> 个标识符会绑定至右边的第 <i>n</i> 个表达式的值。
</p>

<pre class="ebnf">
常量声明   = "const" ( 常量实现 | "(" { 常量实现 ";" } ")" ) .
常量实现   = 标识符列表 [ [ 类型 ] "=" 表达式列表 ] .

标识符列表 = 标识符 { "," 标识符 } .
表达式列表 = 表达式 { "," 表达式 } .
</pre>

<div class="english">
<p>
If the type is present, all constants take the type specified, and
the expressions must be <a href="#Assignability">assignable</a> to that type.
If the type is omitted, the constants take the
individual types of the corresponding expressions.
If the expression values are untyped <a href="#Constants">constants</a>,
the declared constants remain untyped and the constant identifiers
denote the constant values. For instance, if the expression is a
floating-point literal, the constant identifier denotes a floating-point
constant, even if the literal's fractional part is zero.
</p>

<pre>
const Pi float64 = 3.14159265358979323846
const zero = 0.0         // untyped floating-point constant
const (
	size int64 = 1024
	eof        = -1  // untyped integer constant
)
const a, b, c = 3, 4, "foo"  // a = 3, b = 4, c = "foo", untyped integer and string constants
const u, v float32 = 0, 3    // u = 0.0, v = 3.0
</pre>
</div>

<p>
若该类型存在，所有常量都将获得该类型实现，且该表达式对于该类型必须是
<a href="#可赋值性">可赋值</a>的。若该类型被省略，则该常量将获得其对应表达式的具体类型。
若该表达式值为无类型化<a href="#常量">常量</a>，则其余已声明无类型化常量与该常量标识符表示其常量值。
例如，若该表达式为浮点数字面，则该常量标识符表示一个浮点数常量，即使该字面的小数部分为零。
</p>

<pre>
const Pi float64 = 3.14159265358979323846
const zero = 0.0       // 无类型化浮点常量
const (
	size int64 = 1024
	eof        = -1    // 无类型化整数常量
)
const a, b, c = 3, 4, "foo"  // a = 3, b = 4, c = "foo", 无类型化整数和字符串常量
const u, v float32 = 0, 3    // u = 0.0, v = 3.0
</pre>

<div class="english">
<p>
Within a parenthesized <code>const</code> declaration list the
expression list may be omitted from any but the first declaration.
Such an empty list is equivalent to the textual substitution of the
first preceding non-empty expression list and its type if any.
Omitting the list of expressions is therefore equivalent to
repeating the previous list.  The number of identifiers must be equal
to the number of expressions in the previous list.
Together with the <a href="#Iota"><code>iota</code> constant generator</a>
this mechanism permits light-weight declaration of sequential values:
</p>

<pre>
const (
	Sunday = iota
	Monday
	Tuesday
	Wednesday
	Thursday
	Friday
	Partyday
	numberOfDays  // this constant is not exported
)
</pre>
</div>

<p>
在 <code>const</code> 后括号中的声明列表，除第一句声明外，任何表达式列表都可省略。
若前面第一个非空表达式有类型，那么这样的空列表等价于该表达式原文和类型的代换。
因此，省略表达式的列表等价于重复前面的列表。其标识符的数量必须与上一个表达式的数量相等。
连同 <a href="#Iota"><code>iota</code> 常量生成器</a>，该机制允许轻量级连续值声明：
</p>

<pre>
const (
	Sunday = iota
	Monday
	Tuesday
	Wednesday
	Thursday
	Friday
	Partyday
	numberOfDays  // 该常量未导出
)
</pre>


<h3 id="Iota">Iota</h3>

<div class="english">
<p>
Within a <a href="#Constant_declarations">constant declaration</a>, the predeclared identifier
<code>iota</code> represents successive untyped integer <a href="#Constants">
constants</a>. It is reset to 0 whenever the reserved word <code>const</code>
appears in the source and increments after each <a href="#ConstSpec">ConstSpec</a>.
It can be used to construct a set of related constants:
</p>

<pre>
const ( // iota is reset to 0
	c0 = iota  // c0 == 0
	c1 = iota  // c1 == 1
	c2 = iota  // c2 == 2
)

const ( // iota is reset to 0
	a = 1 &lt;&lt; iota  // a == 1
	b = 1 &lt;&lt; iota  // b == 2
	c = 3          // c == 3  (iota is not used but still incremented)
	d = 1 &lt;&lt; iota  // d == 8
)

const ( // iota is reset to 0
	u         = iota * 42  // u == 0     (untyped integer constant)
	v float64 = iota * 42  // v == 42.0  (float64 constant)
	w         = iota * 42  // w == 84    (untyped integer constant)
)

const x = iota  // x == 0  (iota has been reset)
const y = iota  // y == 0  (iota has been reset)
</pre>
</div>

<p>
在<a href="#常量声明">常量声明</a>中预声明标识符 <code>iota</code> 表示连续的无类型化整数
<a href="#常量">常量</a>。每当保留字 <code>const</code> 出现在源码中和每个
<a href="#常量实现">常量实现</a>增量后，它都会被重置为 0。它可被用来构造相关常量的集：
</p>

<pre>
const ( // iota 重置为 0
	c0 = iota  // c0 == 0
	c1 = iota  // c1 == 1
	c2 = iota  // c2 == 2
)

const ( // iota 重置为 0
	a = 1 &lt;&lt; iota  // a == 1
	b = 1 &lt;&lt; iota  // b == 2
	c = 3          // c == 3  （iota 未使用但仍在递增）
	d = 1 &lt;&lt; iota  // d == 8
)

const ( // iota 重置为 0
	u         = iota * 42  // u == 0     （无类型化整数常量）
	v float64 = iota * 42  // v == 42.0  （float64 常量）
	w         = iota * 42  // w == 84    （无类型化整数常量）
)

const x = iota  // x == 0  （iota 已重置）
const y = iota  // y == 0  （iota 已重置）
</pre>

<div class="english">
<p>
Within an ExpressionList, the value of each <code>iota</code> is the same because
it is only incremented after each ConstSpec:
</p>

<pre>
const (
	bit0, mask0 = 1 &lt;&lt; iota, 1&lt;&lt;iota - 1  // bit0 == 1, mask0 == 0
	bit1, mask1                           // bit1 == 2, mask1 == 1
	_, _                                  // skips iota == 2
	bit3, mask3                           // bit3 == 8, mask3 == 7
)
</pre>
</div>

<p>
在表达式列表中，每个 <code>iota</code> 的值都相同，因为它只在每个常量实现后增量。
</p>

<pre>
const (
	bit0, mask0 = 1 &lt;&lt; iota, 1&lt;&lt;iota - 1  // bit0 == 1, mask0 == 0
	bit1, mask1                           // bit1 == 2, mask1 == 1
	_, _                                  // 跳过 iota == 2
	bit3, mask3                           // bit3 == 8, mask3 == 7
)
</pre>

<div class="english">
<p>
This last example exploits the implicit repetition of the
last non-empty expression list.
</p>
</div>

<p>
最后一个例子采用上一个非空表达式列表的隐式副本。
</p>


<div class="english">
<h3 id="Type_declarations">Type declarations</h3>
</div>

<h3 id="类型声明">类型声明</h3>

<div class="english">
<p>
A type declaration binds an identifier, the <i>type name</i>, to a <a href="#Types">type</a>.
Type declarations come in two forms: alias declarations and type definitions.
<p>

<pre class="ebnf">
TypeDecl = "type" ( TypeSpec | "(" { TypeSpec ";" } ")" ) .
TypeSpec = AliasDecl | TypeDef .
</pre>

<h4 id="Alias_declarations">Alias declarations</h4>

<p>
An alias declaration binds an identifier to the given type.
</p>

<pre class="ebnf">
AliasDecl = identifier "=" Type .
</pre>
</div>

<p>
类型声明将标识符，即<b>类型名</b>绑定至一个与现存类型有相同的
<a href="#类型">底层类型</a>的新类型，现有类型定义的操作也会为该新类型定义。
新的类型<a href="#类型标识">不同</a>于现有类型。
</p>

<pre class="ebnf">
类型声明     = "type" ( 类型实现 | "(" { 类型实现 ";" } ")" ) .
类型实现     = 标识符 类型 .
</pre>

<p>
Within the <a href="#Declarations_and_scope">scope</a> of
the identifier, it serves as an <i>alias</i> for the type.
</p>

<pre>
type (
	nodeList = []*Node  // nodeList and []*Node are identical types
	Polar    = polar    // Polar and polar denote identical types
)
</pre>


<h4 id="Type_definitions">Type definitions</h4>

<p>
A type definition creates a new, distinct type with the same
<a href="#Types">underlying type</a> and operations as the given type,
and binds an identifier to it.
</p>

<pre class="ebnf">
TypeDef = identifier Type .
</pre>

<p>
The new type is called a <i>defined type</i>.
It is <a href="#Type_identity">different</a> from any other type,
including the type it is created from.
</p>

<pre>
type (
	Point struct{ x, y float64 }  // Point and struct{ x, y float64 } are different types
	polar Point                   // polar and Point denote different types
)

type TreeNode struct {
	left, right *TreeNode
	value *Comparable
}

type Block interface {
	BlockSize() int
	Encrypt(src, dst []byte)
	Decrypt(src, dst []byte)
}
</pre>

<div class="english">
<p>
A defined type may have <a href="#Method_declarations">methods</a> associated with it.
It does not inherit any methods bound to the given type,
but the <a href="#Method_sets">method set</a>
of an interface type or of elements of a composite type remains unchanged:
</p>

<pre>
// A Mutex is a data type with two methods, Lock and Unlock.
type Mutex struct         { /* Mutex fields */ }
func (m *Mutex) Lock()    { /* Lock implementation */ }
func (m *Mutex) Unlock()  { /* Unlock implementation */ }

// NewMutex has the same composition as Mutex but its method set is empty.
type NewMutex Mutex

// The method set of the <a href="#Pointer_types">base type</a> of PtrMutex remains unchanged,
// but the method set of PtrMutex is empty.
type PtrMutex *Mutex

// The method set of *PrintableMutex contains the methods
// Lock and Unlock bound to its embedded field Mutex.
type PrintableMutex struct {
	Mutex
}

// MyBlock is an interface type that has the same method set as Block.
type MyBlock Block
</pre>
</div>

<p>
声明类型不继承任何<a href="#方法声明">方法</a>绑定到现存类型，
但接口类型或复合类型元素的<a href="#方法集">方法集</a>保持不变：
</p>

<pre>
// Mutex 为带有 Lock 和 Unlock 两个方法的数据类型.
type Mutex struct         { /* Mutex 字段 */ }
func (m *Mutex) Lock()    { /* Lock 实现 */ }
func (m *Mutex) Unlock()  { /* Unlock 实现 */ }

// NewMutex 和 Mutex 拥有相同的组成，但它的方法集为空.
type NewMutex Mutex

// PtrMutex 的<a href="#指针类型">基础类型</a>的方法集保持不变.
// 但 PtrMutex 的方法集为空.
type PtrMutex *Mutex

// *PrintableMutex 的方法集包含方法
// Lock 和 Unlock 绑定至其匿名字段 Mutex.
type PrintableMutex struct {
	Mutex
}

// MyBlock 为与 Block 拥有相同方法集的接口类型.
type MyBlock Block
</pre>

<div class="english">
<p>
Type definitions may be used to define different boolean, numeric,
or string types and associate methods with them:
</p>
</div>

<p>
类型声明可用来定义不同的布尔值、数字或字符串类型并对其附上方法：
</p>

<pre>
type TimeZone int

const (
	EST TimeZone = -(5 + iota)
	CST
	MST
	PST
)

func (tz TimeZone) String() string {
	return fmt.Sprintf("GMT%+dh", tz)
}
</pre>


<div class="english">
<h3 id="Variable_declarations">Variable declarations</h3>
</div>

<h3 id="变量声明">变量声明</h3>

<div class="english">
<p>
A variable declaration creates one or more <a href="#Variables">variables</a>,
binds corresponding identifiers to them, and gives each a type and an initial value.
</p>

<pre class="ebnf">
VarDecl     = "var" ( VarSpec | "(" { VarSpec ";" } ")" ) .
VarSpec     = IdentifierList ( Type [ "=" ExpressionList ] | "=" ExpressionList ) .
</pre>
</div>

<p>
变量声明创建一个或多个变量，为它们绑定对应的标识符，赋予其类型和初始值。
</p>

<pre class="ebnf">
变量声明     = "var" ( 变量实现 | "(" { 变量实现 ";" } ")" ) .
变量实现     = 标识符列表 ( 类型 [ "=" 表达式列表 ] | "=" 表达式列表 ) .
</pre>

<div class="english">
<pre>
var i int
var U, V, W float64
var k = 0
var x, y float32 = -1, -2
var (
	i       int
	u, v, s = 2.0, 3.0, "bar"
)
var re, im = complexSqrt(-1)
var _, found = entries[name]  // map lookup; only interested in "found"
</pre>
</div>

<pre>
var i int
var U, V, W float64
var k = 0
var x, y float32 = -1, -2
var (
	i       int
	u, v, s = 2.0, 3.0, "bar"
)
var re, im = complexSqrt(-1)
var _, found = entries[name]  // 映射检查；只与“found”有关
</pre>

<div class="english">
<p>
If a list of expressions is given, the variables are initialized
with the expressions following the rules for <a href="#Assignments">assignments</a>.
Otherwise, each variable is initialized to its <a href="#The_zero_value">zero value</a>.
</p>
</div>

<p>
若给定一个表达式列表，则变量会按照§<a href="#赋值">赋值</a>规则以表达式来初始化；
否则，每个变量初始化为其 <a href="#零值">零值</a>。
</p>

<div class="english">
<p>
If a type is present, each variable is given that type.
Otherwise, each variable is given the type of the corresponding
initialization value in the assignment.
If that value is an untyped constant, it is first
<a href="#Conversions">converted</a> to its <a href="#Constants">default type</a>;
if it is an untyped boolean value, it is first converted to type <code>bool</code>.
The predeclared value <code>nil</code> cannot be used to initialize a variable
with no explicit type.
</p>
</div>

<p>
若类型存在，每个变量都会赋予该类型。否则，每个变量都会赋予在赋值中初始化值对应的类型。
若该值为无类型化常量，它首先会<a href="#转换">转换</a>为其<a href="#常量">默认类型</a>；
若它是一个为类型化的布尔值，它首先会转换为 <code>bool</code> 类型。
预声明的值 <code>nil</code> 无法在没有显式的类型时用于初始化变量。
</p>

<div class="english">
<pre>
var d = math.Sin(0.5)  // d is float64
var i = 42             // i is int
var t, ok = x.(T)      // t is T, ok is bool
var n = nil            // illegal
</pre>
</div>

<pre>
var d = math.Sin(0.5)  // d 为 float64
var i = 42             // i 为 int
var t, ok = x.(T)      // t 为 T, ok 为 bool
var n = nil            // 非法
</pre>

<div class="english">
<p>
Implementation restriction: A compiler may make it illegal to declare a variable
inside a <a href="#Function_declarations">function body</a> if the variable is
never used.
</p>
</div>

<p>
实现限制：若在<a href="#函数声明">函数体</a>内声明不会使用的变量，编译器可能将其判定为非法。
</p>

<div class="english">
<h3 id="Short_variable_declarations">Short variable declarations</h3>
</div>

<h3 id="短变量声明">短变量声明</h3>

<div class="english">
<p>
A <i>short variable declaration</i> uses the syntax:
</p>

<pre class="ebnf">
ShortVarDecl = IdentifierList ":=" ExpressionList .
</pre>
</div>

<p>
<b>短变量声明</b>使用此语法：
</p>

<pre class="ebnf">
短变量声明 = 标识符列表 ":=" 表达式列表 .
</pre>

<div class="english">
<p>
It is shorthand for a regular <a href="#Variable_declarations">variable declaration</a>
with initializer expressions but no types:
</p>

<pre class="grammar">
"var" IdentifierList = ExpressionList .
</pre>

<pre>
i, j := 0, 10
f := func() int { return 7 }
ch := make(chan int)
r, w := os.Pipe(fd)  // os.Pipe() returns two values
_, y, _ := coord(p)  // coord() returns three values; only interested in y coordinate
</pre>
</div>

<p>
它是有初始化表达式无类型化的常规<a href="#变量声明">变量声明</a>的缩写：
</p>

<pre class="grammar">
"var" 标识符列表 = 表达式列表 .
</pre>

<pre>
i, j := 0, 10
f := func() int { return 7 }
ch := make(chan int)
r, w := os.Pipe(fd)  // os.Pipe() 返回两个值
_, y, _ := coord(p)  // coord() 返回三个值；只与和 y 同位的值相关
</pre>

<div class="english">
<p>
Unlike regular variable declarations, a short variable declaration may <i>redeclare</i>
variables provided they were originally declared earlier in the same block
(or the parameter lists if the block is the function body) with the same type,
and at least one of the non-<a href="#Blank_identifier">blank</a> variables is new.
As a consequence, redeclaration can only appear in a multi-variable short declaration.
Redeclaration does not introduce a new variable; it just assigns a new value to the original.
</p>

<pre>
field1, offset := nextField(str, 0)
field2, offset := nextField(str, offset)  // redeclares offset
a, a := 1, 2                              // illegal: double declaration of a or no new variable if a was declared elsewhere
</pre>
</div>

<p>
不同于常规变量声明，在至少有一个非<a href="#Blank_identifier">空白</a>变量时，
短变量声明可在相同块中（若块为函数体则为形参列表），对原先声明的变量以相同的类型<b>重声明</b>。
因此，重声明只能出现在多变量短声明中。重声明不会引入新的变量；它只能赋予新的值给原来的变量。
</p>

<pre>
field1, offset := nextField(str, 0)
field2, offset := nextField(str, offset)  // 重声明 offset
a, a := 1, 2                              // 非法：重复声明了 a，或者若 a 在别处声明，但此处没有新的变量
</pre>

<div class="english">
<p>
Short variable declarations may appear only inside functions.
In some contexts such as the initializers for
<a href="#If_statements">"if"</a>,
<a href="#For_statements">"for"</a>, or
<a href="#Switch_statements">"switch"</a> statements,
they can be used to declare local temporary variables.
</p>
</div>

<p>
短变量声明只能出现在函数内部。在某些情况下，例如初始化 <a href="#If语句">if</a>、
<a href="#For语句">for</a>、或 <a href="#Switch语句">switch</a> 语句时，
它们可用来声明局部临时变量。
</p>

<div class="english">
<h3 id="Function_declarations">Function declarations</h3>
</div>

<h3 id="函数声明">函数声明</h3>

<div class="english">
<p>
A function declaration binds an identifier, the <i>function name</i>,
to a function.
</p>

<pre class="ebnf">
FunctionDecl = "func" FunctionName ( Function | Signature ) .
FunctionName = identifier .
Function     = Signature FunctionBody .
FunctionBody = Block .
</pre>
</div>

<p>
函数声明将标识符，即<b>函数名</b>绑定至函数。
</p>

<pre class="ebnf">
函数声明 = "func" 函数名 ( 函数 | 签名 ) .
函数名  = 标识符 .
函数    = 签名 函数体 .
函数体  = 块 .

</pre>

<div class="english">
<p>
If the function's <a href="#Function_types">signature</a> declares
result parameters, the function body's statement list must end in
a <a href="#Terminating_statements">terminating statement</a>.
</p>

<pre>
func IndexRune(s string, r rune) int {
	for i, c := range s {
		if c == r {
			return i
		}
	}
	// invalid: missing return statement
}
</pre>
</div>

<p>
若函数的<a href="#函数类型">签名</a>声明了结果参数，那么函数体的语句列表必须以
<a href="#终止语句">终止语句</a>结束。
</p>

<pre>
func IndexRune(s string, r rune) int {
	for i, c := range s {
		if c == r {
			return i
		}
	}
	// 无效：缺少返回语句
}
</pre>

<div class="english">
<p>
A function declaration may omit the body. Such a declaration provides the
signature for a function implemented outside Go, such as an assembly routine.
</p>

<pre>
func min(x int, y int) int {
	if x &lt; y {
		return x
	}
	return y
}

func flushICache(begin, end uintptr)  // implemented externally
</pre>
</div>

<p>
函数声明可省略函数体。这样的标识符为 Go 外部实现的函数提供签名，例如汇编例程。
</p>

<pre>
func min(x int, y int) int {
	if x &lt; y {
		return x
	}
	return y
}

func flushICache(begin, end uintptr)  // 外部实现
</pre>

<div class="english">
<h3 id="Method_declarations">Method declarations</h3>
</div>

<h3 id="方法声明">方法声明</h3>

<div class="english">
<p>
A method is a <a href="#Function_declarations">function</a> with a <i>receiver</i>.
A method declaration binds an identifier, the <i>method name</i>, to a method,
and associates the method with the receiver's <i>base type</i>.
</p>

<pre class="ebnf">
MethodDecl = "func" Receiver MethodName ( Function | Signature ) .
Receiver   = Parameters .
</pre>
</div>

<p>
方法为带<b>接收者</b>的<a href="#函数声明">函数</a>。方法声明将标识符，即<b>方法名</b>绑定至方法，
并将该接收者的<b>基础类型</b>关联至该方法。
</p>

<pre class="ebnf">
方法声明 = "func" 接收者 方法名 签名 [ 函数体 ] .
接收者   = 形参 .
</pre>

<div class="english">
<p>
The receiver is specified via an extra parameter section preceding the method
name. That parameter section must declare a single non-variadic parameter, the receiver.
Its type must be of the form <code>T</code> or <code>*T</code> (possibly using
parentheses) where <code>T</code> is a type name. The type denoted by <code>T</code> is called
the receiver <i>base type</i>; it must not be a pointer or interface type and
it must be <a href="#Type_definitions">defined</a> in the same package as the method.
The method is said to be <i>bound</i> to the base type and the method name
is visible only within <a href="#Selectors">selectors</a> for type <code>T</code>
or <code>*T</code>.
</p>
</div>

<p>
接收者通过方法名之前额外的形参部分指定。该形参部分必须声明为单个非可变形参，即接收者。
其类型形式必须为 <code>T</code> 或 <code>*T</code>（可能使用括号），其中 <code>T</code> 为类型名。
由 <code>T</code> 表示的类型称为接收者的<b>基础类型</b>；
它不能为指针或接口类型且必须在同一包中声明为方法。
也就是说，该方法被<b>绑定</b>至基础类型，且该方法名只对类型 <code>T</code>
或 <code>*T</code> 的<a href="#选择器">选择器</a>可见。
</p>

<div class="english">
<p>
A non-<a href="#Blank_identifier">blank</a> receiver identifier must be
<a href="#Uniqueness_of_identifiers">unique</a> in the method signature.
If the receiver's value is not referenced inside the body of the method,
its identifier may be omitted in the declaration. The same applies in
general to parameters of functions and methods.
</p>

<p>
For a base type, the non-blank names of methods bound to it must be unique.
If the base type is a <a href="#Struct_types">struct type</a>,
the non-blank method and field names must be distinct.
</p>
</div>

<p>
非<a href="#空白标识符">空白</a>接收器的标识符在该方法签名中必须是唯一的。
若该接收器的值并未在该方法体中引用，其标识符可在声明中省略。这同样适用于一般函数或方法的形参。
</p>

<p>
对于基础类型，方法绑定至该类型的非空白名称必须唯一。
若其基础类型为<a href="#结构体类型">结构体类型</a>，则非空白方法与字段名不能相同。
</p>

<div class="english">
<p>
Given type <code>Point</code>, the declarations
</p>
</div>

<p>
给定 <code>Point</code> 类型，声明
</p>

<pre>
func (p *Point) Length() float64 {
	return math.Sqrt(p.x * p.x + p.y * p.y)
}

func (p *Point) Scale(factor float64) {
	p.x *= factor
	p.y *= factor
}
</pre>

<div class="english">
<p>
bind the methods <code>Length</code> and <code>Scale</code>,
with receiver type <code>*Point</code>,
to the base type <code>Point</code>.
</p>
</div>

<p>
将接收者类型为 <code>*Point</code> 的方法 <code>Length</code>
和 <code>Scale</code> 绑定至基础类型 <code>Point</code>。
</p>

<div class="english">
<p>
The type of a method is the type of a function with the receiver as first
argument.  For instance, the method <code>Scale</code> has type
</p>
</div>

<p>
方法的类型就是将接收者作为第一个实参的函数类型。例如，方法 <code>Scale</code> 拥有类型
</p>

<pre>
func(p *Point, factor float64)
</pre>

<div class="english">
<p>
However, a function declared this way is not a method.
</p>
</div>

<p>
然而，通过这种方式声明的函数不是方法。
</p>


<div class="english">
<h2 id="Expressions">Expressions</h2>
</div>

<h2 id="表达式">表达式</h2>

<div class="english">
<p>
An expression specifies the computation of a value by applying
operators and functions to operands.
</p>
</div>

<p>
表达式通过将运算符和函数应用至操作数来指定值的计算。
</p>

<div class="english">
<h3 id="Operands">Operands</h3>
</div>

<h3 id="操作数">操作数</h3>

<div class="english">
<p>
Operands denote the elementary values in an expression. An operand may be a
literal, a (possibly <a href="#Qualified_identifiers">qualified</a>)
non-<a href="#Blank_identifier">blank</a> identifier denoting a
<a href="#Constant_declarations">constant</a>,
<a href="#Variable_declarations">variable</a>, or
<a href="#Function_declarations">function</a>,
a <a href="#Method_expressions">method expression</a> yielding a function,
or a parenthesized expression.
</p>

<p>
The <a href="#Blank_identifier">blank identifier</a> may appear as an
operand only on the left-hand side of an <a href="#Assignments">assignment</a>.
</p>

<pre class="ebnf">
Operand     = Literal | OperandName | MethodExpr | "(" Expression ")" .
Literal     = BasicLit | CompositeLit | FunctionLit .
BasicLit    = int_lit | float_lit | imaginary_lit | rune_lit | string_lit .
OperandName = identifier | QualifiedIdent.
</pre>
</div>

<p>
操作数表示表达式中的基本值。操作数可为字面，（可能为<a href="#限定标识符">限定的</a>）
非<a href="#空白标识符">空白</a>标识符可表示一个<a href="#常量声明">常量</a>、<a href="#变量声明">变量</a>或<a href="#函数声明">函数</a>，
<a href="#方法表达式">方法表达式</a>可产生函数或者括号表达式。
</p>

<p>
The <a href="#空白标识符">空白标识符</a>作为操作数时仅能出现在<a href="#赋值">赋值</a>的左边。
</p>

<pre class="ebnf">
操作数   = 字面 | 操作数名 | 方法表达式 | "(" 表达式 ")" .
字面     = 基本字面 | 复合字面 | 函数字面 .
基本字面 = 整数字面 | 浮点数字面 | 虚数字面 | 符文字面 | 字符串字面 .
操作数名 = 标识符 | 限定标识符.
</pre>


<div class="english">
<h3 id="Qualified_identifiers">Qualified identifiers</h3>
</div>

<h3 id="限定标识符">限定标识符</h3>

<div class="english">
<p>
A qualified identifier is an identifier qualified with a package name prefix.
Both the package name and the identifier must not be
<a href="#Blank_identifier">blank</a>.
</p>

<pre class="ebnf">
QualifiedIdent = PackageName "." identifier .
</pre>
</div>

<p>

限定标识符为使用包名前缀限定的标识符。包名与标识符均不能为<a href="#空白标识符">空白的</a>。
</p>

<pre class="ebnf">
限定标识符 = 包名 "." 标识符 .
</pre>

<div class="english">
<p>
A qualified identifier accesses an identifier in a different package, which
must be <a href="#Import_declarations">imported</a>.
The identifier must be <a href="#Exported_identifiers">exported</a> and
declared in the <a href="#Blocks">package block</a> of that package.
</p>

<pre>
math.Sin	// denotes the Sin function in package math
</pre>
</div>

<p>
限定标识符用于访问另一个包中的标识符，它必须被<a href="#导入声明">导入</a>。
标识符必须是已<a href="#可导出标识符">导出</a>且在该包的<a href="#块">包块</a>中声明。
</p>

<pre>
math.Sin	// 表示 math 包中的 Sin 函数
</pre>

<div class="english">
<h3 id="Composite_literals">Composite literals</h3>
</div>

<h3 id="复合字面">复合字面</h3>

<div class="english">
<p>
Composite literals construct values for structs, arrays, slices, and maps
and create a new value each time they are evaluated.
They consist of the type of the literal followed by a brace-bound list of elements.
Each element may optionally be preceded by a corresponding key.
</p>

<pre class="ebnf">
CompositeLit  = LiteralType LiteralValue .
LiteralType   = StructType | ArrayType | "[" "..." "]" ElementType |
                SliceType | MapType | TypeName .
LiteralValue  = "{" [ ElementList [ "," ] ] "}" .
ElementList   = KeyedElement { "," KeyedElement } .
KeyedElement  = [ Key ":" ] Element .
Key           = FieldName | Expression | LiteralValue .
FieldName     = identifier .
Element       = Expression | LiteralValue .
</pre>
</div>

<p>
复合字面每当为结构体、数组、切片、映射构造值，或创建一个新值时，它们都会被求值。
它们由字面的类型后跟一个大括号括住的元素列表组成。每个元素前面可选一个对应的键。
</p>

<pre class="ebnf">
复合字面 = 字面类型 字面值 .
字面类型 = 结构体类型 | 数组类型 | "[" "..." "]" 元素类型 |
          切片类型 | 映射类型 | 类型名 .
字面值   = "{" [ 元素列表 [ "," ] ] "}" .
元素列表 = 带键元素 { "," 带键元素 } .
带键元素 = [ 键 ":" ] 元素 .
键       = 字段名 | 表达式 | 字面值 .
字段名   = 标识符 .
元素     = 表达式 | 字面值 .
</pre>

<div class="english">
<p>
The LiteralType's underlying type must be a struct, array, slice, or map type
(the grammar enforces this constraint except when the type is given
as a TypeName).
The types of the elements and keys must be <a href="#Assignability">assignable</a>
to the respective field, element, and key types of the literal type;
there is no additional conversion.
The key is interpreted as a field name for struct literals,
an index for array and slice literals, and a key for map literals.
For map literals, all elements must have a key. It is an error
to specify multiple elements with the same field name or
constant key value. For non-constant map keys, see the section on
<a href="#Order_of_evaluation">evaluation order</a>.
</p>
</div>

<p>
字面类型的底层类型必须为结构体、数组、切片或映射类型（语法规则强制实施此约束，除非该类型作为类型名给定）。
元素和键的类型对于其各自的字段、元素以及该字面类型的键类型必须为<a href="#可赋值性">可赋值</a>的，
它们没有附加的转换。作为结构体字面的字段名，即数组和切片的下标以及映射字面的键，其键是可解译的。
对于映射字面，所有元素都必须有键。指定多个具有相同字段名或常量键值的元素会产生一个错误。
</p>

<div class="english">
<p>
For struct literals the following rules apply:
</p>
<ul>
	<li>A key must be a field name declared in the struct type.
	</li>
	<li>An element list that does not contain any keys must
	    list an element for each struct field in the
	    order in which the fields are declared.
	</li>
	<li>If any element has a key, every element must have a key.
	</li>
	<li>An element list that contains keys does not need to
	    have an element for each struct field. Omitted fields
	    get the zero value for that field.
	</li>
	<li>A literal may omit the element list; such a literal evaluates
	    to the zero value for its type.
	</li>
	<li>It is an error to specify an element for a non-exported
	    field of a struct belonging to a different package.
	</li>
</ul>
</div>

<p>
以下规则适用于结构体字面：
</p>

<ul>
	<li>键必须为结构体类型中声明的字段名。</li>

	<li>不包含任何键的元素列表必须按字段的声明顺序列出每个结构体字段的元素。</li>

	<li>若其中任何一个元素有键，那么每个元素都必须有键。</li>

	<li>包含键的元素列表无需每个结构体字段都有元素。被忽略的字段会获得零值</li>

	<li>字面可忽略元素列表；这样的字面对其类型求值为零值。</li>

	<li>为属于不同包的结构体的未导出字段指定一个元素会产生一个错误。</li>
</ul>

<div class="english">
<p>
Given the declarations
</p>
</div>

<p>
给定声明
</p>

<pre>
type Point3D struct { x, y, z float64 }
type Line struct { p, q Point3D }
</pre>

<div class="english">
<p>
one may write
</p>

<pre>
origin := Point3D{}                            // zero value for Point3D
line := Line{origin, Point3D{y: -4, z: 12.3}}  // zero value for line.q.x
</pre>
</div>

<p>
可写为
</p>

<pre>
origin := Point3D{}                            // Point3D 为零值
line := Line{origin, Point3D{y: -4, z: 12.3}}  // line.q.x 为零值
</pre>

<div class="english">
<p>
For array and slice literals the following rules apply:
</p>
<ul>
	<li>Each element has an associated integer index marking
	    its position in the array.
	</li>
	<li>An element with a key uses the key as its index. The
	    key must be a non-negative constant representable by
	    a value of type <code>int</code>; and if it is typed
	    it must be of integer type.
	</li>
	<li>An element without a key uses the previous element's index plus one.
	    If the first element has no key, its index is zero.
	</li>
</ul>
</div>

<p>
以下规则适用于数组和切片字面：
</p>

<ul>
	<li>在数组中每个元素都有与之对应的整数下标来标明它的位置。</li>

	<li>带键的元素使用该键作为它的下标；键必须为常量整数表达式。</li>

	<li>无键的元素使用上一个元素的下标加一。若第一个元素无键，则它的下标为零。</li>
</ul>

<div class="english">
<p>
Taking the address of a composite literal (§<a href="#Address_operators">Address operators</a>)
generates a pointer to a unique instance of the literal's value.
</p>

<p>
<a href="#Address_operators">Taking the address</a> of a composite literal
generates a pointer to a unique <a href="#Variables">variable</a> initialized
with the literal's value.
</p>
</div>

<p>
获取复合字面的地址（§<a href="#地址操作符">地址操作符</a>）就是为字面值的唯一实例生成一个指针。
</p>

<p>
获取复合字面的<a href="#地址操作符">地址</a>会生成唯一的以该字面的值初始化的变量的指针。
</p>
<pre>
var pointer *Point3D = &amp;Point3D{y: 1000}
</pre>

<div class="english">
<p>
The length of an array literal is the length specified in the literal type.
If fewer elements than the length are provided in the literal, the missing
elements are set to the zero value for the array element type.
It is an error to provide elements with index values outside the index range
of the array. The notation <code>...</code> specifies an array length equal
to the maximum element index plus one.
</p>
</div>

<p>
数组字面的长度为字面类型指定的长度。
若元素少于字面提供的长度，则缺失的元素会置为该数组元素类型的零值。
向超出数组下标范围的下标值提供元素会产生一个错误。
记法 <code>...</code> 指定一个数组，其长度等于最大元素下标加一。
</p>

<pre>
buffer := [10]string{}             // len(buffer) == 10
intSet := [6]int{1, 2, 3, 5}       // len(intSet) == 6
days := [...]string{"Sat", "Sun"}  // len(days) == 2
</pre>

<div class="english">
<p>
A slice literal describes the entire underlying array literal.
Thus the length and capacity of a slice literal are the maximum
element index plus one. A slice literal has the form
</p>
</div>

<p>
切片字面描述全部的底层数组字面。因此，切片字面的长度和容量为其最大元素下标加一。切片字面具有形式
</p>

<pre>
[]T{x1, x2, … xn}
</pre>

<div class="english">
<p>
and is shorthand for a slice operation applied to an array:
</p>
</div>

<p>
它是切片操作应用到数组的捷径。
</p>

<pre>
tmp := [n]T{x1, x2, … xn}
tmp[0 : n]
</pre>

<div class="english">
<p>
Within a composite literal of array, slice, or map type <code>T</code>,
elements or map keys that are themselves composite literals may elide the respective
literal type if it is identical to the element or key type of <code>T</code>.
Similarly, elements or keys that are addresses of composite literals may elide
the <code>&amp;T</code> when the element or key type is <code>*T</code>.
</p>

<pre>
[...]Point{{1.5, -3.5}, {0, 0}}     // same as [...]Point{Point{1.5, -3.5}, Point{0, 0}}
[][]int{{1, 2, 3}, {4, 5}}          // same as [][]int{[]int{1, 2, 3}, []int{4, 5}}
[][]Point{{{0, 1}, {1, 2}}}         // same as [][]Point{[]Point{Point{0, 1}, Point{1, 2}}}
map[string]Point{"orig": {0, 0}}    // same as map[string]Point{"orig": Point{0, 0}}
map[Point]string{{0, 0}: "orig"}    // same as map[Point]string{Point{0, 0}: "orig"}

type PPoint *Point
[2]*Point{{1.5, -3.5}, {}}          // same as [2]*Point{&amp;Point{1.5, -3.5}, &amp;Point{}}
[2]PPoint{{1.5, -3.5}, {}}          // same as [2]PPoint{PPoint(&amp;Point{1.5, -3.5}), PPoint(&amp;Point{})}
</pre>
</div>

<p>
在数组、切片或映射类型 <code>T</code> 的复合字面中，若其元素或键本身亦为复合字面，
且该复合字面的元素类型与 <code>T</code> 的相同，则可省略其各自的元素或映射类型。
类似地，当元素或键类型为 <code>*T</code> 时，若其元素或键为复合字面的地址，则可省略 <code>&amp;T</code>。
</p>

<pre>
[...]Point{{1.5, -3.5}, {0, 0}}   // 等价于 [...]Point{Point{1.5, -3.5}, Point{0, 0}}
[][]int{{1, 2, 3}, {4, 5}}        // 等价于 [][]int{[]int{1, 2, 3}, []int{4, 5}}
[][]Point{{{0, 1}, {1, 2}}}       // 等价于 [][]Point{[]Point{Point{0, 1}, Point{1, 2}}}
map[string]Point{"orig": {0, 0}}  // 等价于 map[string]Point{"orig": Point{0, 0}}
map[Point]string{{0, 0}: "orig"}  // 等价于 map[Point]string{Point{0, 0}: "orig"}

type PPoint *Point
[2]*Point{{1.5, -3.5}, {}}        // 等价于 [2]*Point{&amp;Point{1.5, -3.5}, &amp;Point{}}
[2]PPoint{{1.5, -3.5}, {}}        // 等价于 [2]PPoint{PPoint(&amp;Point{1.5, -3.5}), PPoint(&amp;Point{})}
</pre>

<div class="english">
<p>
A parsing ambiguity arises when a composite literal using the
TypeName form of the LiteralType appears as an operand between the
<a href="#Keywords">keyword</a> and the opening brace of the block
of an "if", "for", or "switch" statement, and the composite literal
is not enclosed in parentheses, square brackets, or curly braces.
In this rare case, the opening brace of the literal is erroneously parsed
as the one introducing the block of statements. To resolve the ambiguity,
the composite literal must appear within parentheses.
</p>
</div>

<p>
当复合字面使用字面类型的类型名形式时，若它作为操作数出现在<a href="#关键字">关键字</a>
"if"、"for" 或 "switch" 语句及其对应块的开大括号之间，且该复合字面未在小括号、中括号或大括号内，
那么就会产生解析歧义。在这种罕见情况下，该字面的开大括号会被错误地解析为引入语句块的符号。
为解决这种歧义，该复合字面必须出现在小括号中。
</p>

<pre>
if x == (T{a,b,c}[i]) { … }
if (x == T{a,b,c}[i]) { … }
</pre>

<div class="english">
<p>
Examples of valid array, slice, and map literals:
</p>

<pre>
// list of prime numbers
primes := []int{2, 3, 5, 7, 9, 2147483647}

// vowels[ch] is true if ch is a vowel
vowels := [128]bool{'a': true, 'e': true, 'i': true, 'o': true, 'u': true, 'y': true}

// the array [10]float32{-1, 0, 0, 0, -0.1, -0.1, 0, 0, 0, -1}
filter := [10]float32{-1, 4: -0.1, -0.1, 9: -1}

// frequencies in Hz for equal-tempered scale (A4 = 440Hz)
noteFrequency := map[string]float32{
	"C0": 16.35, "D0": 18.35, "E0": 20.60, "F0": 21.83,
	"G0": 24.50, "A0": 27.50, "B0": 30.87,
}
</pre>
</div>

<p>
有效的数组、切片和映射字面的例子：
</p>

<pre>
// 素数列表
primes := []int{2, 3, 5, 7, 9, 2147483647}

// 若 ch 为元音则 vowels[ch] 为 true
vowels := [128]bool{'a': true, 'e': true, 'i': true, 'o': true, 'u': true, 'y': true}

// 数组 [10]float32{-1, 0, 0, 0, -0.1, -0.1, 0, 0, 0, -1}
filter := [10]float32{-1, 4: -0.1, -0.1, 9: -1}

// 平均律以 Hz 为单位的频率（A4 = 440Hz）
noteFrequency := map[string]float32{
	"C0": 16.35, "D0": 18.35, "E0": 20.60, "F0": 21.83,
	"G0": 24.50, "A0": 27.50, "B0": 30.87,
}
</pre>


<div class="english">
<h3 id="Function_literals">Function literals</h3>
</div>

<h3 id="函数字面">函数字面</h3>

<div class="english">
<p>
A function literal represents an anonymous <a href="#Function_declarations">function</a>.
</p>

<pre class="ebnf">
FunctionLit = "func" Function .
</pre>
</div>

<p>
函数字面表示一个匿名<a href="#函数声明">函数</a>。
</p>

<pre class="ebnf">
函数字面 =  "func" 函数 .
</pre>

<pre>
func(a, b int, z float64) bool { return a*b &lt; int(z) }
</pre>

<div class="english">
<p>
A function literal can be assigned to a variable or invoked directly.
</p>
</div>

<p>
函数字面可赋予一个变量或直接调用。
</p>

<pre>
f := func(x, y int) int { return x + y }
func(ch chan int) { ch &lt;- ACK }(replyChan)
</pre>

<div class="english">
<p>
Function literals are <i>closures</i>: they may refer to variables
defined in a surrounding function. Those variables are then shared between
the surrounding function and the function literal, and they survive as long
as they are accessible.
</p>
</div>

<p>
<b>闭包</b>的函数字面：它们可引用定义在外围函数中的变量。
那些变量共享于外围函数与函数字面之间，并且只要它们可访问就会继续存在。
</p>


<div class="english">
<h3 id="Primary_expressions">Primary expressions</h3>
</div>

<h3 id="主表达式">主表达式</h3>

<div class="english">
<p>
Primary expressions are the operands for unary and binary expressions.
</p>

<pre class="ebnf">
PrimaryExpr =
	Operand |
	Conversion |
	PrimaryExpr Selector |
	PrimaryExpr Index |
	PrimaryExpr Slice |
	PrimaryExpr TypeAssertion |
	PrimaryExpr Arguments .

Selector       = "." identifier .
Index          = "[" Expression "]" .
Slice          = "[" [ Expression ] ":" [ Expression ] "]" |
                 "[" [ Expression ] ":" Expression ":" Expression "]" .
TypeAssertion  = "." "(" Type ")" .
Arguments      = "(" [ ( ExpressionList | Type [ "," ExpressionList ] ) [ "..." ] [ "," ] ] ")" .
</pre>
</div>

<p>
主表达式为一元和二元表达式的操作数。
</p>

<pre class="ebnf">
主表达式 =
	操作数 |
	类型转换 |
	主表达式 选择器 |
	主表达式 下标 |
	主表达式 切片 |
	主表达式 类型断言 |
	主表达式 实参 .

选择器   = "." 标识符 .
下标     = "[" 表达式 "]" .
切片     = "[" [ 表达式 ] ":" [ 表达式 ] "]" |
           "[" [ 表达式 ] ":" 表达式 ":" 表达式 "]" .
类型断言 = "." "(" 类型 ")" .
实参     = "(" [ ( 表达式列表 | 类型 [ "," 表达式列表 ] ) [ "..." ] [ "," ] ] ")" .
</pre>

<pre>
x
2
(s + ".txt")
f(3.1415, true)
Point{1, 2}
m["foo"]
s[i : j + 1]
obj.color
f.p[i].x()
</pre>


<div class="english">
<h3 id="Selectors">Selectors</h3>
</div>

<h3 id="选择器">选择器</h3>

<div class="english">
<p>
For a <a href="#Primary_expressions">primary expression</a> <code>x</code>
that is not a <a href="#Package_clause">package name</a>, the
<i>selector expression</i>
</p>
</div>

<p>
对于不为<a href="#包子句">包名</a>的<a href="#主表达式">主表达式</a> <code>x</code>，
<b>选择其表达式</b>
</p>

<pre>
x.f
</pre>

<div class="english">
<p>
denotes the field or method <code>f</code> of the value <code>x</code>
(or sometimes <code>*x</code>; see below).
The identifier <code>f</code> is called the (field or method) <i>selector</i>;
it must not be the <a href="#Blank_identifier">blank identifier</a>.
The type of the selector expression is the type of <code>f</code>.
If <code>x</code> is a package name, see the section on
<a href="#Qualified_identifiers">qualified identifiers</a>.
</p>
</div>

<p>
表示值 <code>x</code>（有时为 <code>*x</code>，见下）的字段或方法 <code>f</code>。
标识符 <code>f</code> 称为（字段或方法）<b>选择器</b>，它不能为<a href="#空白标识符">空白标识符</a>。
该选择器表达式的类型即为 <code>f</code> 的类型。若 <code>x</code> 为包名，
见<a href="#限定标识符">限定标识符</a>的相关章节。
</p>

<div class="english">
<p>
A selector <code>f</code> may denote a field or method <code>f</code> of
a type <code>T</code>, or it may refer
to a field or method <code>f</code> of a nested
<a href="#Struct_types">embedded field</a> of <code>T</code>.
The number of embedded fields traversed
to reach <code>f</code> is called its <i>depth</i> in <code>T</code>.
The depth of a field or method <code>f</code>
declared in <code>T</code> is zero.
The depth of a field or method <code>f</code> declared in
an embedded field <code>A</code> in <code>T</code> is the
depth of <code>f</code> in <code>A</code> plus one.
</p>
</div>

<p>
选择器 <code>f</code> 可代表类型为 <code>T</code> 的字段或方法 <code>f</code>，
或引用 <code>T</code> 中嵌套<a href="#结构体类型">匿名字段</a>的字段或方法 <code>f</code>。
在 <code>T</code> 中遍历区域 <code>f</code> 的匿名字段所得的数量称为它的<b>深度</b>。
以 <code>T</code> 声明的字段或方法 <code>f</code> 的深度为 0。
在 <code>T</code> 中以匿名字段 <code>A</code> 声明的字段或方法 <code>f</code> 的深度
为 <code>f</code> 在 <code>A</code> 中的深度加 1。
</p>

<div class="english">
<p>
The following rules apply to selectors:
</p>

<ol>
<li>
For a value <code>x</code> of type <code>T</code> or <code>*T</code>
where <code>T</code> is not a pointer or interface type,
<code>x.f</code> denotes the field or method at the shallowest depth
in <code>T</code> where there
is such an <code>f</code>.
If there is not exactly <a href="#Uniqueness_of_identifiers">one <code>f</code></a>
with shallowest depth, the selector expression is illegal.
</li>

<li>
For a value <code>x</code> of type <code>I</code> where <code>I</code>
is an interface type, <code>x.f</code> denotes the actual method with name
<code>f</code> of the dynamic value of <code>x</code>.
If there is no method with name <code>f</code> in the
<a href="#Method_sets">method set</a> of <code>I</code>, the selector
expression is illegal.
</li>

<li>
As an exception, if the type of <code>x</code> is a named pointer type
and <code>(*x).f</code> is a valid selector expression denoting a field
(but not a method), <code>x.f</code> is shorthand for <code>(*x).f</code>.
</li>

<li>
In all other cases, <code>x.f</code> is illegal.
</li>

<li>
If <code>x</code> is of pointer type and has the value
<code>nil</code> and <code>x.f</code> denotes a struct field,
assigning to or evaluating <code>x.f</code>
causes a <a href="#Run_time_panics">run-time panic</a>.
</li>

<li>
If <code>x</code> is of interface type and has the value
<code>nil</code>, <a href="#Calls">calling</a> or
<a href="#Method_values">evaluating</a> the method <code>x.f</code>
causes a <a href="#Run_time_panics">run-time panic</a>.
</li>
</ol>
</div>

<p>
以下规则适用于选择器：
</p>

<ol>
<li>
当 <code>T</code> 为非指针或接口类型时，对于类型 <code>T</code> 或 <code>*T</code>
的值 <code>x</code>，<code>x.f</code> 中的 <code>f</code> 表示在 <code>T</code>
中最浅深度的字段或方法。若<code>f</code>并非<a href="#标识符的唯一性">只有一个</a>，
该选择器表达式即为非法的。
</li>
<li>
对于接口类型 <code>I</code> 的值 <code>x</code>，<code>x.f</code> 表示
<code>x</code> 的动态值的名为 <code>f</code> 的真实方法。若在 <code>I</code>
的<a href="#方法集">方法集</a>中没有名为 <code>f</code> 的方法，该选择器即为非法的。
</li>
<li>
As an exception, if the type of <code>x</code> is a named pointer type
and <code>(*x).f</code> is a valid selector expression denoting a field
(but not a method), <code>x.f</code> is shorthand for <code>(*x).f</code>.
</li>
<li>
其它情况下，所有 <code>x.f</code> 均为非法的。
</li>
<li>
若 <code>x</code> 为指针类型且值为 <code>nil</code> 且 <code>x.f</code>
表示一个结构体字段，对 <code>x.f</code> 进行赋值或求值会产生<a href="#运行时恐慌">运行时恐慌</a>。
</li>
<li>
If <code>x</code> is of interface type and has the value
<code>nil</code>, <a href="#Calls">calling</a> or
<a href="#Method_values">evaluating</a> the method <code>x.f</code>
causes a <a href="#Run_time_panics">run-time panic</a>.
</li>
</ol>

<div class="english">
<p>
For example, given the declarations:
</p>

<pre>
type T0 struct {
	x int
}

func (*T0) M0()

type T1 struct {
	y int
}

func (T1) M1()

type T2 struct {
	z int
	T1
	*T0
}

func (*T2) M2()

type Q *T2

var t T2     // with t.T0 != nil
var p *T2    // with p != nil and (*p).T0 != nil
var q Q = p
</pre>
</div>

<p>
例如，给定声明：
</p>

<pre>
type T0 struct {
	x int
}

func (*T0) M0()

type T1 struct {
	y int
}

func (T1) M1()

type T2 struct {
	z int
	T1
	*T0
}

func (*T2) M2()

type Q *T2

var t T2     // 其中 t.T0 != nil
var p *T2    // 其中 p != nil 且 (*p).T0 != nil
var q Q = p
</pre>

<div class="english">
<p>
one may write:
</p>

<pre>
t.z          // t.z
t.y          // t.T1.y
t.x          // (*t.T0).x

p.z          // (*p).z
p.y          // (*p).T1.y
p.x          // (*(*p).T0).x

q.x          // (*(*q).T0).x        (*q).x is a valid field selector

p.M0()       // ((*p).T0).M0()      M0 expects *T0 receiver
p.M1()       // ((*p).T1).M1()      M1 expects T1 receiver
p.M2()       // p.M2()              M2 expects *T2 receiver
t.M2()       // (&amp;t).M2()           M2 expects *T2 receiver, see section on Calls
</pre>
</div>

<p>
可以写：
</p>

<pre>
t.z          // t.z
t.y          // t.T1.y
t.x          // (*t.T0).x

p.z          // (*p).z
p.y          // (*p).T1.y
p.x          // (*(*p).T0).x

q.x          // (*(*q).T0).x        (*q).x 是有效的字段选择器

p.M0()       // ((*p).T0).M0()      M0 期望 *T0 接收者
p.M1()       // ((*p).T1).M1()      M1 期望 T1 接收者
p.M2()       // p.M2()              M2 期望 *T2 接收者
t.M2()       // (&amp;t).M2()           M2 期望 *T2 接收者，见“调用”一节
</pre>

<div class="english">
<p>
but the following is invalid:
</p>

<pre>
q.M0()       // (*q).M0 is valid but not a field selector
</pre>
</div>

<p>
但以下是无效的：
</p>

<pre>
q.M0()       // (*q).M0 有效但并非字段选择器
</pre>


<div class="english">
<h3 id="Method_expressions">Method expressions</h3>
</div>

<h3 id="方法表达式">方法表达式</h3>

<div class="english">
<p>
If <code>M</code> is in the <a href="#Method_sets">method set</a> of type <code>T</code>,
<code>T.M</code> is a function that is callable as a regular function
with the same arguments as <code>M</code> prefixed by an additional
argument that is the receiver of the method.
</p>

<pre class="ebnf">
MethodExpr    = ReceiverType "." MethodName .
ReceiverType  = TypeName | "(" "*" TypeName ")" | "(" ReceiverType ")" .
</pre>
</div>

<p>
若方法 <code>M</code> 在类型 <code>T</code> 的<a href="#方法集">方法集</a>中，
那么 <code>T.M</code> 是可以像常规函数一样调用的函数，它通过与 <code>M</code>
前缀的附加实参相同的实参调用，该实参即为该方法的接收者。
</p>

<pre class="ebnf">
方法表达式  = 接收者类型 "." 方法名 .
接收者类型  = 类型名 | "(" "*" 类型名 ")" | "(" 接收者类型 ")" .
</pre>

<div class="english">
<p>
Consider a struct type <code>T</code> with two methods,
<code>Mv</code>, whose receiver is of type <code>T</code>, and
<code>Mp</code>, whose receiver is of type <code>*T</code>.
</p>

<pre>
type T struct {
	a int
}
func (tv  T) Mv(a int) int         { return 0 }  // value receiver
func (tp *T) Mp(f float32) float32 { return 1 }  // pointer receiver

var t T
</pre>
</div>

<p>
考虑结构体类型 <code>T</code>，它带有两个方法：<code>Mv</code> 的接收者类型为
<code>T</code>，以及 <code>Mp</code> 的接收者类型为 <code>*T</code>。
</p>

<pre>
type T struct {
	a int
}
func (tv  T) Mv(a int) int         { return 0 }  // 值接收者
func (tp *T) Mp(f float32) float32 { return 1 }  // 指针接收者

var t T
</pre>

<div class="english">
<p>
The expression
</p>

<pre>
T.Mv
</pre>

<p>
yields a function equivalent to <code>Mv</code> but
with an explicit receiver as its first argument; it has signature
</p>

<pre>
func(tv T, a int) int
</pre>

<p>
That function may be called normally with an explicit receiver, so
these five invocations are equivalent:
</p>

<pre>
t.Mv(7)
T.Mv(t, 7)
(T).Mv(t, 7)
f1 := T.Mv; f1(t, 7)
f2 := (T).Mv; f2(t, 7)
</pre>
</div>

<p>
表达式
</p>

<pre>
T.Mv
</pre>

<p>
会产生一个等价于 <code>Mv</code> 的方法，不过它带有显式的接收者作为其第一个实参。
它的签名为
</p>

<pre>
func(tv T, a int) int
</pre>

<p>
该函数可通过显式的接收者正常调用，因此以下五种调用法是等价的：
</p>

<pre>
t.Mv(7)
T.Mv(t, 7)
(T).Mv(t, 7)
f1 := T.Mv; f1(t, 7)
f2 := (T).Mv; f2(t, 7)
</pre>

<div class="english">
<p>
Similarly, the expression
</p>

<pre>
(*T).Mp
</pre>

<p>
yields a function value representing <code>Mp</code> with signature
</p>

<pre>
func(tp *T, f float32) float32
</pre>
</div>

<p>
同样，表达式
</p>

<pre>
(*T).Mp
</pre>

<p>
会产生一个表示 <code>Mp</code>的函数值，其签名为
</p>

<pre>
func(tp *T, f float32) float32
</pre>

<div class="english">
<p>
For a method with a value receiver, one can derive a function
with an explicit pointer receiver, so
</p>

<pre>
(*T).Mv
</pre>

<p>
yields a function value representing <code>Mv</code> with signature
</p>

<pre>
func(tv *T, a int) int
</pre>
</div>

<p>
对于带有值接收者的方法，它可导出一个带显式指针接收者的函数，因此
</p>

<pre>
(*T).Mv
</pre>

<p>
会产生一个表示 <code>Mv</code>的函数值，其签名为
</p>

<pre>
func(tv *T, a int) int
</pre>

<div class="english">
<p>
Such a function indirects through the receiver to create a value
to pass as the receiver to the underlying method;
the method does not overwrite the value whose address is passed in
the function call.
</p>
</div>

<p>
这样的函数通过接收者间接创建了一个值来通过接收者传给底层方法；
该方法并不会覆盖在函数调用中传递地址的值。
</p>

<div class="english">
<p>
The final case, a value-receiver function for a pointer-receiver method,
is illegal because pointer-receiver methods are not in the method set
of the value type.
</p>
</div>

<p>
最后一种情况，“值-接收者”函数对于“指针-接收者”方法来说是非法的，
因为“指针-接收者”方法并不在值类型的方法集中。
</p>

<div class="english">
<p>
Function values derived from methods are called with function call syntax;
the receiver is provided as the first argument to the call.
That is, given <code>f := T.Mv</code>, <code>f</code> is invoked
as <code>f(t, 7)</code> not <code>t.f(7)</code>.
To construct a function that binds the receiver, use a
<a href="#Function_literals">function literal</a> or
<a href="#Method_values">method value</a>.
</p>
</div>

<p>
由方法导出的函数值通过函数调用方法调用，接收者作为该调用的第一个实参。
即，给定 <code>f := T.Mv</code>，<code>f</code> 会作为 <code>f(t, 7)</code>
而非 <code>t.f(7)</code> 调用。要构造一个绑定了接收者的函数，应使用
<a href="#函数字面">函数字面</a>或<a href="#方法值">方法值</a>。
</p>

<div class="english">
<p>
It is legal to derive a function value from a method of an interface type.
The resulting function takes an explicit receiver of that interface type.
</p>
</div>

<p>
从一个接口类型的方法导出函数值是合法的，其结果函数接受一个显式的该接口类型的接收者。
</p>

<div class="english">
<h3 id="Method_values">Method values</h3>
</div>

<h3 id="方法值">方法值</h3>

<div class="english">
<p>
If the expression <code>x</code> has static type <code>T</code> and
<code>M</code> is in the <a href="#Method_sets">method set</a> of type <code>T</code>,
<code>x.M</code> is called a <i>method value</i>.
The method value <code>x.M</code> is a function value that is callable
with the same arguments as a method call of <code>x.M</code>.
The expression <code>x</code> is evaluated and saved during the evaluation of the
method value; the saved copy is then used as the receiver in any calls,
which may be executed later.
</p>
</div>

<p>
若表达式 <code>x</code> 拥有静态类型 <code>T</code> 且 <code>M</code>
在类型 <code>T</code> 的<a href="#方法集">方法集</a>中，那么 <code>x.M</code>
就称作<b>方法值</b>。方法值 <code>x.M</code> 是一个函数值，它能够以 <code>x.M</code>
方法调用的参数作为实参调用。表达式 <code>x</code> 在方法值求值时被调用并保存。
之后保存的副本可在任何调用中被用作接收者，它可以之后再执行。
</p>

<div class="english">
<p>
The type <code>T</code> may be an interface or non-interface type.
</p>
</div>

<p>
类型 <code>T</code> 可为接口或非接口类型。
</p>

<div class="english">
<p>
As in the discussion of <a href="#Method_expressions">method expressions</a> above,
consider a struct type <code>T</code> with two methods,
<code>Mv</code>, whose receiver is of type <code>T</code>, and
<code>Mp</code>, whose receiver is of type <code>*T</code>.
</p>
</div>

<p>
如之前<a href="#方法表达式">方法表达式</a>的讨论中那样，考虑一个结构体类型
<code>T</code>，它有两个方法：<code>Mv</code> 接收者类型为 <code>T</code>，以及
<code>Mp</code> 接收者类型为 <code>*T</code>。
</p>

<div class="english">
<pre>
type T struct {
	a int
}
func (tv  T) Mv(a int) int         { return 0 }  // value receiver
func (tp *T) Mp(f float32) float32 { return 1 }  // pointer receiver

var t T
var pt *T
func makeT() T
</pre>
</div>

<pre>
type T struct {
	a int
}
func (tv  T) Mv(a int) int         { return 0 }  // 值接收者
func (tp *T) Mp(f float32) float32 { return 1 }  // 指针接收者

var t T
var pt *T
func makeT() T
</pre>

<div class="english">
<p>
The expression
</p>
</div>

<p>
表达式
</p>

<pre>
t.Mv
</pre>

<div class="english">
<p>
yields a function value of type
</p>
</div>

<p>
产生一个类型为
</p>

<pre>
func(int) int
</pre>

<div class="english">
<p>
These two invocations are equivalent:
</p>
</div>

<p>
的函数值。
</p>

<p>
以下两个调用是等价的：
</p>

<pre>
t.Mv(7)
f := t.Mv; f(7)
</pre>

<div class="english">
<p>
Similarly, the expression
</p>
</div>

<p>
同样，表达式
</p>

<pre>
pt.Mp
</pre>

<div class="english">
<p>
yields a function value of type
</p>
</div>

<p>
会产生一个类型为
</p>

<pre>
func(float32) float32
</pre>

<p>
的函数值。
</p>

<div class="english">
<p>
As with <a href="#Selectors">selectors</a>, a reference to a non-interface method with a value receiver
using a pointer will automatically dereference that pointer: <code>pt.Mv</code> is equivalent to <code>(*pt).Mv</code>.
</p>
</div>

<p>
对于<a href="#选择器">选择器</a>，通过指针引用非接口方法的的值接收者将自动解引用该指针：
<code>pt.Mv</code> 等价于 <code>(*pt).Mv</code>。
</p>

<div class="english">
<p>
As with <a href="#Calls">method calls</a>, a reference to a non-interface method with a pointer receiver
using an addressable value will automatically take the address of that value: <code>t.Mp</code> is equivalent to <code>(&amp;t).Mp</code>.
</p>
</div>

<p>
对于<a href="#调用">方法调用</a>，通过可寻址值引用非接口方法的指针接收者将自动获取该值的地址：
<code>t.Mp</code> 等价于 <code>(&amp;t).Mp</code>。
</p>

<div class="english">
<pre>
f := t.Mv; f(7)   // like t.Mv(7)
f := pt.Mp; f(7)  // like pt.Mp(7)
f := pt.Mv; f(7)  // like (*pt).Mv(7)
f := t.Mp; f(7)   // like (&amp;t).Mp(7)
f := makeT().Mp   // invalid: result of makeT() is not addressable
</pre>
</div>

<pre>
f := t.Mv; f(7)   // 如同 个  t.Mv(7)
f := pt.Mp; f(7)  // 如同 pt.Mp(7)
f := pt.Mv; f(7)  // 如同 (*pt).Mv(7)
f := t.Mp; f(7)   // 如同 (&amp;t).Mp(7)
f := makeT().Mp   // 无效：makeT() 的结果不可寻址
</pre>

<div class="english">
<p>
Although the examples above use non-interface types, it is also legal to create a method value
from a value of interface type.
</p>
</div>

<p>
上面的示例使用了非接口类型，然而从接口类型的值创建方法值也是合法的。
</p>

<div class="english">
<pre>
var i interface { M(int) } = myVal
f := i.M; f(7)  // like i.M(7)
</pre>
</div>

<pre>
var i interface { M(int) } = myVal
f := i.M; f(7)  // 如同 i.M(7)
</pre>

<div class="english">
<h3 id="Index_expressions">Index expressions</h3>
</div>

<h3 id="下标表达式">下标表达式</h3>

<div class="english">
<p>
A primary expression of the form
</p>
</div>

<p>
形式为
</p>

<pre>
a[x]
</pre>

<div class="english">
<p>
denotes the element of the array, pointer to array, slice, string or map <code>a</code> indexed by <code>x</code>.
The value <code>x</code> is called the <i>index</i> or <i>map key</i>, respectively.
The following rules apply:
</p>
</div>

<p>
的主表达式表示数组、数组指针、切片、字符串或映射 <code>a</code> 的元素通过 <code>x</code> 检索。
值 <code>x</code> 称为 <b>下标</b> 或 <b>映射键</b>。以下规则适用于其对应的类型：
</p>

<div class="english">
<p>
If <code>a</code> is not a map:
</p>
<ul>
	<li>the index <code>x</code> must be of integer type or untyped;
	    it is <i>in range</i> if <code>0 &lt;= x &lt; len(a)</code>,
	    otherwise it is <i>out of range</i></li>
	<li>a <a href="#Constants">constant</a> index must be non-negative
	    and representable by a value of type <code>int</code>
</ul>
</div>

<p>
若 <code>a</code> 并非一个映射：
</p>
<ul>
	<li>下标 <code>x</code> 必须为整数类型或无类型化的；若 <code>0 &lt;= x &lt; len(a)</code>
		则该下标在<b>界内</b>，否则即为<b>越界</b></li>
	<li>a <a href="#常量">常量</a>下标必须为可表示成 <code>int</code> 类型的值</li>
</ul>

<div class="english">
<p>
For <code>a</code> of <a href="#Array_types">array type</a> <code>A</code>:
</p>
<ul>
	<li>a <a href="#Constants">constant</a> index must be in range</li>
	<li>if <code>x</code> is out of range at run time,
	    a <a href="#Run_time_panics">run-time panic</a> occurs</li>
	<li><code>a[x]</code> is the array element at index <code>x</code> and the type of
	    <code>a[x]</code> is the element type of <code>A</code></li>
</ul>
</div>

<p>
对于<a href="#数组类型">数组类型</a> <code>A</code> 的 <code>a</code>：
</p>
<ul>
	<li><a href="#常量">常量</a>下标必在界内</li>
	<li>若 <code>x</code> 在运行时越界，
		就会引发一个<a href="#运行时恐慌">运行时恐慌</a></li>
	<li><code>a[x]</code> 是下标为 <code>x</code> 的数组元素，且 <code>a[x]</code>
		的类型即为 <code>A</code> 的元素类型</li>
</ul>

<div class="english">
<p>
For <code>a</code> of <a href="#Pointer_types">pointer</a> to array type:
</p>
<ul>
	<li><code>a[x]</code> is shorthand for <code>(*a)[x]</code></li>
</ul>
</div>

<p>
对于数组<a href="#指针类型">指针</a>类型的 <code>a</code>：
</p>
<ul>
	<li><code>a[x]</code> 为 <code>(*a)[x]</code> 的简写</li>
</ul>

<div class="english">
<p>
For <code>a</code> of <a href="#Slice_types">slice type</a> <code>S</code>:
</p>
<ul>
	<li>if <code>x</code> is out of range at run time,
	    a <a href="#Run_time_panics">run-time panic</a> occurs</li>
	<li><code>a[x]</code> is the slice element at index <code>x</code> and the type of
	    <code>a[x]</code> is the element type of <code>S</code></li>
</ul>
</div>

<p>
对于<a href="#切片类型">切片类型</a> <code>S</code> 的 <code>a</code>：
</p>
<ul>
	<li>若 <code>x</code> 在运行时越界，
		就会引发一个<a href="#运行时恐慌">运行时恐慌</a></li>
	<li><code>a[x]</code> 是下标为 <code>x</code> 的切片元素且
		<code>a[x]</code> 的类型为 <code>S</code> 的元素类型</li>
</ul>

<div class="english">
<p>
For <code>a</code> of <a href="#String_types">string type</a>:
</p>
<ul>
	<li>a <a href="#Constants">constant</a> index must be in range
	    if the string <code>a</code> is also constant</li>
	<li>if <code>x</code> is out of range at run time,
	    a <a href="#Run_time_panics">run-time panic</a> occurs</li>
	<li><code>a[x]</code> is the non-constant byte value at index <code>x</code> and the type of
	    <code>a[x]</code> is <code>byte</code></li>
	<li><code>a[x]</code> may not be assigned to</li>
</ul>
</div>

<p>
对于<a href="#字符串类型">字符串类型</a> 的 <code>a</code>：
</p>
<ul>
	<li>若字符串 <code>a</code> 也为常量，<a href="#常量">常量</a>下标必在界内。</li>
	<li>若 <code>x</code> 超出范围，就会出现一个<a href="#运行时恐慌">运行时恐慌</a></li>
	<li><code>a[x]</code> 为下标 <code>x</code> 的非常量字节值且 <code>a[x]</code> 的类型为 <code>byte</code></li>
	<li><code>a[x]</code> 不可赋值</li>
</ul>

<div class="english">
<p>
For <code>a</code> of <a href="#Map_types">map type</a> <code>M</code>:
</p>
<ul>
	<li><code>x</code>'s type must be
	    <a href="#Assignability">assignable</a>
	    to the key type of <code>M</code></li>
	<li>if the map contains an entry with key <code>x</code>,
	    <code>a[x]</code> is the map value with key <code>x</code>
	    and the type of <code>a[x]</code> is the value type of <code>M</code></li>
	<li>if the map is <code>nil</code> or does not contain such an entry,
	    <code>a[x]</code> is the <a href="#The_zero_value">zero value</a>
	    for the value type of <code>M</code></li>
</ul>
</div>

<p>
对于<a href="#映射类型">映射类型</a> <code>M</code> 的 <code>a</code>：
</p>
<ul>
	<li><code>x</code> 的类型必须<a href="#可赋值性">可赋值</a>至 <code>M</code> 的键类型</li>
	<li>若映射包含键为 <code>x</code> 的项，则 <code>a[x]</code> 为键 <code>x</code> 的映射值，
		且 <code>a[x]</code> 的类型为 <code>M</code> 的值类型</li>
	<li>若映射为 <code>nil</code> 或不包含这样的项，
		<code>a[x]</code> 为 <code>M</code> 值类型的<a href="#零值">零值</a></li>
</ul>

<div class="english">
<p>
Otherwise <code>a[x]</code> is illegal.
</p>
</div>

<p>
否则 <code>a[x]</code> 即为非法的。
</p>

<div class="english">
<p>
An index expression on a map <code>a</code> of type <code>map[K]V</code>
used in an <a href="#Assignments">assignment</a> or initialization of the special form
</p>
</div>

<p>
在类型为 <code>map[K]V</code> 的映射 <code>a</code> 中，
下标表达式可在<a href="#赋值">赋值</a>或初始化中通过特殊形式
</p>

<pre>
v, ok = a[x]
v, ok := a[x]
var v, ok = a[x]
var v, ok T = a[x]
</pre>

<div class="english">
<p>
yields an additional untyped boolean value. The value of <code>ok</code> is
<code>true</code> if the key <code>x</code> is present in the map, and
<code>false</code> otherwise.
</p>
</div>

<p>
产生一个附加的无类型化布尔值。若键 <code>x</code> 存在于映射中，则
<code>ok</code> 的值为 <code>true</code>，否则即为 <code>false</code>。
</p>

<div class="english">
<p>
Assigning to an element of a <code>nil</code> map causes a
<a href="#Run_time_panics">run-time panic</a>.
</p>
</div>

<div class="english">
<h3 id="Slice_expressions">Slice expressions</h3>
</div>

<h3 id="切片表达式">切片表达式</h3>

<div class="english">
<p>
Slice expressions construct a substring or slice from a string, array, pointer
to array, or slice. There are two variants: a simple form that specifies a low
and high bound, and a full form that also specifies a bound on the capacity.
</p>
</div>

<p>
切片表达式从一个字符串、数组、数组指针或切片中构造一个子串或切片。切片有两种变体：
简单形式指定了一个上界和下界，完整形式还指定了容量的边界。
</p>

<div class="english">
<h4>Simple slice expressions</h4>
</div>

<h4>简单切片表达式</h4>

<div class="english">
<p>
For a string, array, pointer to array, or slice <code>a</code>, the primary expression
</p>
</div>

<p>
对于字符串，数组，数组指针或切片 <code>a</code>，主表达式
</p>

<pre>
a[low : high]
</pre>

<div class="english">
<p>
constructs a substring or slice. The <i>indices</i> <code>low</code> and
<code>high</code> select which elements of operand <code>a</code> appear
in the result. The result has indices starting at 0 and length equal to
<code>high</code>&nbsp;-&nbsp;<code>low</code>.
After slicing the array <code>a</code>
</p>
</div>

<p>
会构造一个字串或切片。<b>下标</b> <code>low</code> 和 <code>high</code> 则选出操作数
<code>a</code> 中哪些元素出现在结果中。该结果的下标起始于 0 且长度等于
<code>high</code>&nbsp;-&nbsp;<code>low</code>。
在切下数组 <code>a</code>
</p>

<pre>
a := [5]int{1, 2, 3, 4, 5}
s := a[1:4]
</pre>

<div class="english">
<p>
the slice <code>s</code> has type <code>[]int</code>, length 3, capacity 4, and elements
</p>
</div>

<p>
之后，切片 <code>s</code> 的类型为 <code>[]int</code>，长度为 3，容量为 4，且元素
</p>

<pre>
s[0] == 2
s[1] == 3
s[2] == 4
</pre>

<div class="english">
<p>
For convenience, any of the indices may be omitted. A missing <code>low</code>
index defaults to zero; a missing <code>high</code> index defaults to the length of the
sliced operand:
</p>

<pre>
a[2:]  // same as a[2 : len(a)]
a[:3]  // same as a[0 : 3]
a[:]   // same as a[0 : len(a)]
</pre>
</div>

<p>
为方便起见，任何下标都可省略。略去的 <code>low</code> 下标默认为零；
略去的 <code>high</code> 下标默认为已切下的操作数的长度：
</p>

<pre>
a[2:]  // 等价于 a[2 : len(a)]
a[:3]  // 等价于 a[0 : 3]
a[:]   // 等价于 a[0 : len(a)]
</pre>

<div class="english">
<p>
For arrays or strings, the indices are <i>in range</i> if
<code>0</code> &lt;= <code>low</code> &lt;= <code>high</code> &lt;= <code>len(a)</code>,
otherwise they are <i>out of range</i>.
For slices, the upper index bound is the slice capacity <code>cap(a)</code> rather than the length.
A <a href="#Constants">constant</a> index must be non-negative and representable by a value of type
<code>int</code>; for arrays or constant strings, constant indices must also be in range.
If both indices are constant, they must satisfy <code>low &lt;= high</code>.
If the indices are out of range at run time, a <a href="#Run_time_panics">run-time panic</a> occurs.
</p>
</div>

<p>
对于数组或字符串，若 <code>0</code> &lt;= <code>low</code> &lt;= <code>high</code> &lt;= <code>len(a)</code>，
下标即在<b>界内</b>，否则即在<code>界外</code>。
对于切片，其上界为该切片的容量 <code>cap(a)</code> 而非长度。<a href="#常量">常量</a>下标必为非负值，
且可表示为 <code>int</code> 类型的值；对于数组或常量字符串，常量下标必须也在界内。若二者下标均为常量，它们必定满足
<code>low &lt;= high</code>。若 <code>a</code> 为 <code>nil</code>
或其下标在运行时越界，就会引发一个<a href="#运行时恐慌">运行时恐慌</a>。
</p>

<div class="english">
<p>
Except for <a href="#Constants">untyped strings</a>, if the sliced operand is a string or slice,
the result of the slice operation is a non-constant value of the same type as the operand.
For untyped string operands the result is a non-constant value of type <code>string</code>.
If the sliced operand is an array, it must be <a href="#Address_operators">addressable</a>
and the result of the slice operation is a slice with the same element type as the array.
</p>
</div>

<p>
除<a href="#常量">无类型化字符串</a>外，若已切下的操作数为字符串或切片，
该切片操作的结果即为与操作数类型相同的非常量值。
对于无类型化的字符串操作数，其结果为 <code>string</code> 类型的非常量值。
若已切下操作数为数组，它必须为<a href="#地址操作符">可寻址的</a>，
且该切片操作的结果为以相同元素类型作为数组的切片。
</p>

<div class="english">
<p>
If the sliced operand of a valid slice expression is a <code>nil</code> slice, the result
is a <code>nil</code> slice. Otherwise, the result shares its underlying array with the
operand.
</p>
</div>

<p>
若一个有效切片表达式的被切操作数为 <code>nil</code> 切片，则其结果为
<code>nil</code> 切片。否则其结果与其操作数共享底层数组。
</p>

<div class="english">
<h4>Full slice expressions</h4>
</div>

<h4>完整切片表达式</h4>

<div class="english">
<p>
For an array, pointer to array, or slice <code>a</code> (but not a string), the primary expression
</p>
</div>

<p>
对于数组、数组指针或切片 <code>a</code>（除了字符串），主表达式
</p>

<pre>
a[low : high : max]
</pre>

<div class="english">
<p>
constructs a slice of the same type, and with the same length and elements as the simple slice
expression <code>a[low : high]</code>. Additionally, it controls the resulting slice's capacity
by setting it to <code>max - low</code>. Only the first index may be omitted; it defaults to 0.
After slicing the array <code>a</code>
</p>
</div>

<p>
构造一个同类型的切片，它与简单切片 <code>a[low : high]</code> 的长度和元素相同。
此外，它能通过将其设置为 <code>max - low</code> 来控制结果切片的容量。
只有第一个下标可被忽略，它默认为 0。在对数组 <code>a</code> 进行切片后
</p>

<pre>
a := [5]int{1, 2, 3, 4, 5}
t := a[1:3:5]
</pre>

<div class="english">
<p>
the slice <code>t</code> has type <code>[]int</code>, length 2, capacity 4, and elements
</p>
</div>

<p>
切片 <code>t</code> 拥有类型 <code>[]int</code>，长度为 2，容量为 4，且元素
</p>

<pre>
t[0] == 2
t[1] == 3
</pre>

<div class="english">
<p>
As for simple slice expressions, if <code>a</code> is a pointer to an array,
<code>a[low : high : max]</code> is shorthand for <code>(*a)[low : high : max]</code>.
If the sliced operand is an array, it must be <a href="#Address_operators">addressable</a>.
</p>
</div>

<p>
对于简单切片表达式，若 <code>a</code> 为数组指针，则 <code>a[low : high : max]</code>
为 <code>(*a)[low : high : max]</code> 的简写。若被切操作数为数组，它必须是<a href="#地址操作符">可寻址的</a>。
</p>

<div class="english">
<p>
The indices are <i>in range</i> if <code>0 &lt;= low &lt;= high &lt;= max &lt;= cap(a)</code>,
otherwise they are <i>out of range</i>.
A <a href="#Constants">constant</a> index must be non-negative and representable by a value of type
<code>int</code>; for arrays, constant indices must also be in range.
If multiple indices are constant, the constants that are present must be in range relative to each
other.
If the indices are out of range at run time, a <a href="#Run_time_panics">run-time panic</a> occurs.
</p>
</div>

<p>
若 <code>0 &lt;= low &lt;= high &lt;= max &lt;= cap(a)</code>，则下标在<b>界内</b>，
否则在<b>界外</b>。<a href="#常量">常量</a> 下标必须为非负值且可被表示为
<code>int</code> 类型的值；对于数组，常量下标也必须在界内。若多个下标为常量，
则存在的常量必须在彼此的界内。若下标在运行时越界，就会引发一个<a href="#运行时恐慌">运行时恐慌</a>。
</p>

<div class="english">
<h3 id="Type_assertions">Type assertions</h3>
</div>

<h3 id="类型断言">类型断言</h3>

<div class="english">
<p>
For an expression <code>x</code> of <a href="#Interface_types">interface type</a>
and a type <code>T</code>, the primary expression
</p>
</div>

<p>
对于<a href="#接口类型">接口类型</a>的表达式 <code>x</code> 与类型 <code>T</code>，主表达式
</p>

<pre>
x.(T)
</pre>

<div class="english">
<p>
asserts that <code>x</code> is not <code>nil</code>
and that the value stored in <code>x</code> is of type <code>T</code>.
The notation <code>x.(T)</code> is called a <i>type assertion</i>.
</p>
</div>

<p>
断言 <code>x</code> 不为 <code>nil</code> 且存储于 <code>x</code> 中的值其类型为 <code>T</code>。
记法 <code>x.(T)</code> 称为<b>类型断言</b>。
</p>

<div class="english">
<p>
More precisely, if <code>T</code> is not an interface type, <code>x.(T)</code> asserts
that the dynamic type of <code>x</code> is <a href="#Type_identity">identical</a>
to the type <code>T</code>.
In this case, <code>T</code> must <a href="#Method_sets">implement</a> the (interface) type of <code>x</code>;
otherwise the type assertion is invalid since it is not possible for <code>x</code>
to store a value of type <code>T</code>.
If <code>T</code> is an interface type, <code>x.(T)</code> asserts that the dynamic type
of <code>x</code> implements the interface <code>T</code>.
</p>
</div>

<p>
更确切地说，若 <code>T</code> 为非接口类型，<code>x.(T)</code> 断言 <code>x</code> 的动态类型
与 <code>T</code><a href="#类型标识">相同</a>。在此情况下，<code>T</code>
必须<a href="#方法集">实现</a> <code>x</code> 的（接口）类型，除非其类型断言由于无法为
<code>x</code> 存储类型为 <code>T</code> 的值而无效。若 <code>T</code> 为接口类型，
<code>x.(T)</code> 则断言 <code>x</code> 的动态类型实现了接口 <code>T</code>。
</p>

<div class="english">
<p>
If the type assertion holds, the value of the expression is the value
stored in <code>x</code> and its type is <code>T</code>. If the type assertion is false,
a <a href="#Run_time_panics">run-time panic</a> occurs.
In other words, even though the dynamic type of <code>x</code>
is known only at run time, the type of <code>x.(T)</code> is
known to be <code>T</code> in a correct program.
</p>

<pre>
var x interface{} = 7          // x has dynamic type int and value 7
i := x.(int)                   // i has type int and value 7

type I interface { m() }

func f(y I) {
	s := y.(string)        // illegal: string does not implement I (missing method m)
	r := y.(io.Reader)     // r has type io.Reader and the dynamic type of y must implement both I and io.Reader
	…
}
</pre>
</div>

<p>
若该类型断言成立，该表达式的值即为存储于 <code>x</code> 中的值，且其类型为 <code>T</code>。若该类型断言不成立，
就会出现一个<a href="#运行时恐慌">运行时恐慌</a>。换句话说，即使 <code>x</code>
的动态类型只能在运行时可知，在正确的程序中，<code>x.(T)</code> 的类型也可知为 <code>T</code>。
</p>

<pre>
var x interface{} = 7  // x 拥有动态类型 int 与值 7
i := x.(int)           // i 拥有类型 int 与值 7

type I interface { m() }

func f(y I) {
	s := y.(string)        // 非法：string 没有实现 I（缺少方法 m）
	r := y.(io.Reader)     // r 拥有 类型 io.Reader 且 y 必须同时实现了 I 和 io.Reader
	…
}
</pre>

<div class="english">
<p>
A type assertion used in an <a href="#Assignments">assignment</a> or initialization of the special form
</p>
</div>

<p>
类型断言在<a href="#赋值">赋值</a>或初始化中通过特殊形式
</p>

<pre>
v, ok = x.(T)
v, ok := x.(T)
var v, ok = x.(T)
var v, ok T1 = x.(T)
</pre>

<div class="english">
<p>
yields an additional untyped boolean value. The value of <code>ok</code> is <code>true</code>
if the assertion holds. Otherwise it is <code>false</code> and the value of <code>v</code> is
the <a href="#The_zero_value">zero value</a> for type <code>T</code>.
No run-time panic occurs in this case.
</p>
</div>

<p>
产生一个附加的无类型化布尔值。若该断言成立，<code>ok</code> 的值为 <code>true</code>，否则即为
<code>false</code>，且 <code>v</code> 的值为类型为 <code>T</code> 的<a href="#零值">零值</a>。
此种情况不会触发运行时恐慌。
</p>


<div class="english">
<h3 id="Calls">Calls</h3>
</div>

<h3 id="调用">调用</h3>

<div class="english">
<p>
Given an expression <code>f</code> of function type
<code>F</code>,
</p>
</div>

<p>
给定函数类型为 <code>F</code> 的表达式 <code>f</code>，
</p>

<pre>
f(a1, a2, … an)
</pre>

<div class="english">
<p>
calls <code>f</code> with arguments <code>a1, a2, … an</code>.
Except for one special case, arguments must be single-valued expressions
<a href="#Assignability">assignable</a> to the parameter types of
<code>F</code> and are evaluated before the function is called.
The type of the expression is the result type
of <code>F</code>.
A method invocation is similar but the method itself
is specified as a selector upon a value of the receiver type for
the method.
</p>

<pre>
math.Atan2(x, y)  // function call
var pt *Point
pt.Scale(3.5)     // method call with receiver pt
</pre>
</div>

<p>
以实参 <code>a1, a2, … an</code> 调用 <code>f</code>。
除一种特殊情况外，实参必须为 <a href="#可赋值性">可赋予</a>
<code>F</code> 的形参类型的单值表达式，且在该函数被调用前求值。
该表达式的类型为 <code>F</code> 的返回类型。
方法调用也类似，只不过使用接收者类型值的选择器操作来指定方法。
</p>

<pre>
math.Atan2(x, y)  // 函数调用
var pt *Point
pt.Scale(3.5)     // 带接收者 pt 的方法调用
</pre>

<div class="english">
<p>
In a function call, the function value and arguments are evaluated in
<a href="#Order_of_evaluation">the usual order</a>.
After they are evaluated, the parameters of the call are passed by value to the function
and the called function begins execution.
The return parameters of the function are passed by value
back to the calling function when the function returns.
</p>
</div>

<p>
在函数调用中，函数值与实参按<a href="#求值顺序">一般顺序</a>求值。
在它们求值后，该调用的形参传值至该函数，被调用函数开始执行。
当函数返回时，该函数的返回形参将值传回调用函数。
</p>

<div class="english">
<p>
Calling a <code>nil</code> function value
causes a <a href="#Run_time_panics">run-time panic</a>.
</p>
</div>

<p>
调用 <code>nil</code> 函数值会引发 <a href="#运行时恐慌">运行时恐慌</a>。
</p>

<div class="english">
<p>
As a special case, if the return values of a function or method
<code>g</code> are equal in number and individually
assignable to the parameters of another function or method
<code>f</code>, then the call <code>f(g(<i>parameters_of_g</i>))</code>
will invoke <code>f</code> after binding the return values of
<code>g</code> to the parameters of <code>f</code> in order.  The call
of <code>f</code> must contain no parameters other than the call of <code>g</code>,
and <code>g</code> must have at least one return value.
If <code>f</code> has a final <code>...</code> parameter, it is
assigned the return values of <code>g</code> that remain after
assignment of regular parameters.
</p>
</div>

<p>
作为一种特殊情况，若函数或方法 <code>g</code> 的返回值在数量上等于函数或方法 <code>f</code> 的形参，
且分别可赋予它，那么调用 <code>f(g(<i>g 的形参</i>))</code> 将在依序绑定 <code>g</code>
的返回值至 <code>f</code> 的形参后引用 <code>f</code>。除 <code>g</code> 的调用外，
<code>f</code> 的调用必须不包含任何形参。若 <code>f</code> 的最后有 <code>...</code> 形参，
它在常规的形参赋值后，可被赋予 <code>g</code> 余下的返回值。
</p>

<pre>
func Split(s string, pos int) (string, string) {
	return s[0:pos], s[pos:]
}

func Join(s, t string) string {
	return s + t
}

if Join(Split(value, len(value)/2)) != value {
	log.Panic("test fails")
}
</pre>

<div class="english">
<p>
A method call <code>x.m()</code> is valid if the <a href="#Method_sets">method set</a>
of (the type of) <code>x</code> contains <code>m</code> and the
argument list can be assigned to the parameter list of <code>m</code>.
If <code>x</code> is <a href="#Address_operators">addressable</a> and <code>&amp;x</code>'s method
set contains <code>m</code>, <code>x.m()</code> is shorthand
for <code>(&amp;x).m()</code>:
</p>
</div>

<p>
若 <code>x</code>（的类型）的<a href="#方法集">方法集</a>包含 <code>m</code>，
且其实参列表可赋予 <code>m</code> 的形参列表，方法调用 <code>x.m()</code> 即为有效的。
若 <code>x</code> 为 <a href="#地址操作符">可寻址</a>的且 <code>&amp;x</code> 的方法集包含 <code>m</code>，
<code>x.m()</code> 即为 <code>(&amp;x).m()</code> 的简写：
</p>

<pre>
var p Point
p.Scale(3.5)
</pre>

<div class="english">
<p>
There is no distinct method type and there are no method literals.
</p>
</div>

<p>
其中即没有明显的方法类型，也没有方法字面。
</p>


<div class="english">
<h3 id="Passing_arguments_to_..._parameters">Passing arguments to <code>...</code> parameters</h3>
</div>

<h3 id="传递实参至...形参">传递实参至...形参</h3>

<div class="english">
<p>
If <code>f</code> is <a href="#Function_types">variadic</a> with a final
parameter <code>p</code> of type <code>...T</code>, then within <code>f</code>
the type of <code>p</code> is equivalent to type <code>[]T</code>.
If <code>f</code> is invoked with no actual arguments for <code>p</code>,
the value passed to <code>p</code> is <code>nil</code>.
Otherwise, the value passed is a new slice
of type <code>[]T</code> with a new underlying array whose successive elements
are the actual arguments, which all must be <a href="#Assignability">assignable</a>
to <code>T</code>. The length and capacity of the slice is therefore
the number of arguments bound to <code>p</code> and may differ for each
call site.
</p>
</div>

<p>
若函数 <code>f</code> 最后一个形参 <code>p</code> 的类型为 <code>...T</code>，
那么它就是<a href="#函数类型">变参函数</a>，在 <code>f</code> 中，<code>p</code>
的类型等价于 <code>[]T</code>。若 <code>f</code> 在调用时 <code>p</code> 没有实参，
那么传给 <code>p</code> 的值为 <code>nil</code>，否则传入的值为 <code>[]T</code>
类型的新切片，其新的底层数组中连续的元素即为实际的实参，它们必须都<a href="#可赋值性">可赋予</a>类型
<code>T</code>。因此，该切片的长度和容量为绑定至 <code>p</code> 的实参的个数，
且对于每一个调用位置可能都不同。
</p>

<div class="english">
<p>
Given the function and calls
</p>
</div>

<p>
给定函数和调用
</p>

<pre>
func Greeting(prefix string, who ...string)
Greeting("nobody")
Greeting("hello:", "Joe", "Anna", "Eileen")
</pre>

<div class="english">
<p>
within <code>Greeting</code>, <code>who</code> will have the value
<code>nil</code> in the first call, and
<code>[]string{"Joe", "Anna", "Eileen"}</code> in the second.
</p>
</div>

<p>
在 <code>Greeting</code> 中，<code>who</code> 在第一次调用将拥有值
<code>nil</code>，而在第二次调用中则拥有值
<code>[]string{"Joe", "Anna", "Eileen"}</code>。
</p>

<div class="english">
<p>
If the final argument is assignable to a slice type <code>[]T</code>, it may be
passed unchanged as the value for a <code>...T</code> parameter if the argument
is followed by <code>...</code>. In this case no new slice is created.
</p>
</div>

<p>
若最后的实参可赋予类型为 <code>[]T</code> 的切片且后跟着 <code>...</code>，
它可能作为 <code>...T</code> 形参的值不变而被传入。
</p>

<div class="english">
<p>
Given the slice <code>s</code> and call
</p>
</div>

<p>
给定切片 <code>s</code> 与调用
</p>

<pre>
s := []string{"James", "Jasmine"}
Greeting("goodbye:", s...)
</pre>

<div class="english">
<p>
within <code>Greeting</code>, <code>who</code> will have the same value as <code>s</code>
with the same underlying array.
</p>
</div>

<p>
在 <code>Greeting</code> 中，<code>who</code> 将作为与 <code>s</code> 一样的值拥有与其相同的底层数组。
</p>


<div class="english">
<h3 id="Operators">Operators</h3>
</div>

<h3 id="操作符">操作符</h3>

<div class="english">
<p>
Operators combine operands into expressions.
</p>

<pre class="ebnf">
Expression = UnaryExpr | Expression binary_op Expression .
UnaryExpr  = PrimaryExpr | unary_op UnaryExpr .

binary_op  = "||" | "&amp;&amp;" | rel_op | add_op | mul_op .
rel_op     = "==" | "!=" | "&lt;" | "&lt;=" | ">" | ">=" .
add_op     = "+" | "-" | "|" | "^" .
mul_op     = "*" | "/" | "%" | "&lt;&lt;" | "&gt;&gt;" | "&amp;" | "&amp;^" .

unary_op   = "+" | "-" | "!" | "^" | "*" | "&amp;" | "&lt;-" .
</pre>
</div>

<p>
操作符与操作数结合成为表达式。
</p>

<pre class="ebnf">
表达式     = 一元表达式 | 表达式 二元操作符 一元表达式 .
一元表达式 = 主表达式 | 一元操作符 一元表达式 .

二元操作符 = "||" | "&amp;&amp;" | 关系操作符 | 加法操作符 | 乘法操作符 .
关系操作符 = "==" | "!=" | "&lt;" | "&lt;=" | ">" | ">=" .
加法操作符 = "+" | "-" | "|" | "^" .
乘法操作符 = "*" | "/" | "%" | "&lt;&lt;" | "&gt;&gt;" | "&amp;" | "&amp;^" .

一元操作符 = "+" | "-" | "!" | "^" | "*" | "&amp;" | "&lt;-" .
</pre>

<div class="english">
<p>
Comparisons are discussed <a href="#Comparison_operators">elsewhere</a>.
For other binary operators, the operand types must be <a href="#Type_identity">identical</a>
unless the operation involves shifts or untyped <a href="#Constants">constants</a>.
For operations involving constants only, see the section on
<a href="#Constant_expressions">constant expressions</a>.
</p>
</div>

<p>
比较操作将在<a href="#比较操作符">别处</a>讨论。
对于其它二元操作符，操作数的类型必须<a href="#类型标识">相同</a>，
除非该操作包含移位或无类型化<a href="#常量">常量</a>。
</p>

<div class="english">
<p>
Except for shift operations, if one operand is an untyped <a href="#Constants">constant</a>
and the other operand is not, the constant is <a href="#Conversions">converted</a>
to the type of the other operand.
</p>
</div>

<p>
除移位操作外，若其中一个操作数为无类型化<a href="#常量">常量</a>而另一个不是，
该常量需<a href="#类型转换">类型转换</a>为另一个操作数的类型。
</p>

<div class="english">
<p>
The right operand in a shift expression must have unsigned integer type
or be an untyped constant that can be converted to unsigned integer type.
If the left operand of a non-constant shift expression is an untyped constant,
it is first converted to the type it would assume if the shift expression were
replaced by its left operand alone.
</p>

<pre>
var s uint = 33
var i = 1&lt;&lt;s           // 1 has type int
var j int32 = 1&lt;&lt;s     // 1 has type int32; j == 0
var k = uint64(1&lt;&lt;s)   // 1 has type uint64; k == 1&lt;&lt;33
var m int = 1.0&lt;&lt;s     // 1.0 has type int; m == 0 if ints are 32bits in size
var n = 1.0&lt;&lt;s == j    // 1.0 has type int32; n == true
var o = 1&lt;&lt;s == 2&lt;&lt;s   // 1 and 2 have type int; o == true if ints are 32bits in size
var p = 1&lt;&lt;s == 1&lt;&lt;33  // illegal if ints are 32bits in size: 1 has type int, but 1&lt;&lt;33 overflows int
var u = 1.0&lt;&lt;s         // illegal: 1.0 has type float64, cannot shift
var u1 = 1.0&lt;&lt;s != 0   // illegal: 1.0 has type float64, cannot shift
var u2 = 1&lt;&lt;s != 1.0   // illegal: 1 has type float64, cannot shift
var v float32 = 1&lt;&lt;s   // illegal: 1 has type float32, cannot shift
var w int64 = 1.0&lt;&lt;33  // 1.0&lt;&lt;33 is a constant shift expression
</pre>
</div>

<p>
移位表达式中的右操作数必须为无符号整数，或可转换为无符号整数的无类型化常量。
若非常量移位表达式的左操作数为无类型化常量，且该移位表达式已被其左操作数独自取代，
它首先会转换为其假定的类型。
</p>

<pre>
var s uint = 33
var i = 1&lt;&lt;s           // 1 的类型为 int
var j int32 = 1&lt;&lt;s     // 1 的类型为 int32；j == 0
var k = uint64(1&lt;&lt;s)   // 1 的类型为 uint64；k == 1&lt;&lt;33
var m int = 1.0&lt;&lt;s     // 1.0 的类型为 int；若 int 的大小为 32 位，则 m == 0
var n = 1.0&lt;&lt;s == j    // 1.0 的类型为 int32；n == true
var o = 1&lt;&lt;s == 2&lt;&lt;s   // 1 与 2 的类型为 int；若 int 的大小为 32 位，则 o == true
var p = 1&lt;&lt;s == 1&lt;&lt;33  // 若 int 的大小为 32 位即为非法：虽然 1 的类型为 int，但 1&lt;&lt;33 溢出了 int
var u = 1.0&lt;&lt;s         // 非法: 1.0 的类型为 float64，不能移位
var u1 = 1.0&lt;&lt;s != 0   // 非法: 1.0 的类型为 float64，不能移位
var u2 = 1&lt;&lt;s != 1.0   // 非法: 1 的类型为 float64，不能移位
var v float32 = 1&lt;&lt;s   // 非法: 1 的类型为 float32，不能移位
var w int64 = 1.0&lt;&lt;33  // 1.0&lt;&lt;33 为常量移位表达式
</pre>


<div class="english">
<h4 id="Operator_precedence">Operator precedence</h4>
</div>

<h4 id="操作符优先级">操作符优先级</h4>

<div class="english">
<p>
Unary operators have the highest precedence.
As the  <code>++</code> and <code>--</code> operators form
statements, not expressions, they fall
outside the operator hierarchy.
As a consequence, statement <code>*p++</code> is the same as <code>(*p)++</code>.
</p>
</div>

<p>
一元操作符拥有最高优先级。
<code>++</code> 和 <code>--</code> 操作符是语句，而非表达式，它们不属于运算符一级。
因此，语句 <code>*p++</code> 等价于 <code>(*p)++</code>。
</p>

<div class="english">
<p>
There are five precedence levels for binary operators.
Multiplication operators bind strongest, followed by addition
operators, comparison operators, <code>&amp;&amp;</code> (logical AND),
and finally <code>||</code> (logical OR):
</p>

<pre class="grammar">
Precedence    Operator
    5             *  /  %  &lt;&lt;  &gt;&gt;  &amp;  &amp;^
    4             +  -  |  ^
    3             ==  !=  &lt;  &lt;=  &gt;  &gt;=
    2             &amp;&amp;
    1             ||
</pre>
</div>

<p>
二元操作符有五种优先级。
乘法操作符结合性最强，其次为加法操作符、比较操作符、<code>&amp;&amp;</code>（逻辑与），
最后为 <code>||</code>（逻辑或）：
</p>

<pre class="grammar">
  优先级        操作符
    5             *  /  %  &lt;&lt;  &gt;&gt;  &amp;  &amp;^
    4             +  -  |  ^
    3             ==  !=  &lt;  &lt;=  &gt;  &gt;=
    2             &amp;&amp;
    1             ||
</pre>

<div class="english">
<p>
Binary operators of the same precedence associate from left to right.
For instance, <code>x / y * z</code> is the same as <code>(x / y) * z</code>.
</p>
</div>

<p>
相同优先级的二元操作符从左到右结合。
例如，<code>x / y * z</code> 等价于 <code>(x / y) * z</code>。
</p>

<pre>
+x
23 + 3*x[i]
x &lt;= f()
^a &gt;&gt; b
f() || g()
x == y+1 &amp;&amp; &lt;-chanPtr &gt; 0
</pre>


<div class="english">
<h3 id="Arithmetic_operators">Arithmetic operators</h3>
</div>

<h3 id="算数操作符">算数操作符</h3>

<div class="english">
<p>
Arithmetic operators apply to numeric values and yield a result of the same
type as the first operand. The four standard arithmetic operators (<code>+</code>,
<code>-</code>, <code>*</code>, <code>/</code>) apply to integer,
floating-point, and complex types; <code>+</code> also applies to strings.
The bitwise logical and shift operators apply to integers only.
</p>

<pre class="grammar">
+    sum                    integers, floats, complex values, strings
-    difference             integers, floats, complex values
*    product                integers, floats, complex values
/    quotient               integers, floats, complex values
%    remainder              integers

&amp;    bitwise AND            integers
|    bitwise OR             integers
^    bitwise XOR            integers
&amp;^   bit clear (AND NOT)    integers

&lt;&lt;   left shift             integer &lt;&lt; unsigned integer
&gt;&gt;   right shift            integer &gt;&gt; unsigned integer
</pre>
</div>

<p>
算数操作符适用于数值，并产生相同类型的结果作为第一个操作数。四个基本算数操作符
（<code>+</code>，<code>-</code>，<code>*</code>，<code>/</code>）适用于整数、浮点数和复数类型；
<code>+</code> 也适用于字符串。按位逻辑和移位运算符仅适用于整数。
</p>

<pre class="grammar">
+    和              integers, floats, complex values, strings
-    差              integers, floats, complex values
*    积              integers, floats, complex values
/    商              integers, floats, complex values
%    余              integers

&amp;    按位与          integers
|    按位或          integers
^    按位异或        integers
&amp;^   位清除（与非）  integers

&lt;&lt;   向左移位        integer &lt;&lt; unsigned integer
&gt;&gt;   向右移位        integer &gt;&gt; unsigned integer
</pre>

<div class="english">
<p>
Strings can be concatenated using the <code>+</code> operator
or the <code>+=</code> assignment operator:
</p>
</div>

<p>
字符串可使用 <code>+</code> 操作符连结或 <code>+=</code> 赋值操作符：
</p>

<div class="english">
<p>
For two integer values <code>x</code> and <code>y</code>, the integer quotient
<code>q = x / y</code> and remainder <code>r = x % y</code> satisfy the following
relationships:
</p>

<pre>
x = q*y + r  and  |r| &lt; |y|
</pre>

<p>
with <code>x / y</code> truncated towards zero
(<a href="http://en.wikipedia.org/wiki/Modulo_operation">"truncated division"</a>).
</p>
</div>

<p>
对于两个整数值 <code>x</code> 与 <code>y</code>，整数除法 <code>q = x / y</code>
和取余 <code>r = x % y</code> 满足以下关系：
</p>

<pre>
x = q*y + r  且  |r| &lt; |y|
</pre>

<p>
将 <code>x / y</code> 向零截断（“<a href="http://en.wikipedia.org/wiki/Modulo_operation">除法截断</a>”）。
</p>

<pre>
 x     y     x / y     x % y
 5     3       1         2
-5     3      -1        -2
 5    -3      -1         2
-5    -3       1        -2
</pre>

<div class="english">
<p>
As an exception to this rule, if the dividend <code>x</code> is the most
negative value for the int type of <code>x</code>, the quotient
<code>q = x / -1</code> is equal to <code>x</code> (and <code>r = 0</code>).
</p>
</div>

<p>
作为该规则的一个例外，若被除数 <code>x</code> 为 <code>x</code> 的 int 类型的最小负值，商
<code>q = x / -1</code> 等于 <code>x</code>（且 <code>r = 0</code>）。
</p>

<pre>
			 x, q
int8                     -128
int16                  -32768
int32             -2147483648
int64    -9223372036854775808
</pre>

<div class="english">
<p>
If the divisor is a <a href="#Constants">constant</a>, it must not be zero.
If the divisor is zero at run time, a <a href="#Run_time_panics">run-time panic</a> occurs.
If the dividend is non-negative and the divisor is a constant power of 2,
the division may be replaced by a right shift, and computing the remainder may
be replaced by a bitwise AND operation:
</p>
</div>

<p>
若被除数为<a href="#常量">常量</a>，则它必不为零。若被除数在运行时为零，
就会出现一个<a href="#运行时恐慌">运行时恐慌</a>。若被除数为非负数，且除数为 2 的常量次幂，
则该除法可被向右移位取代，且计算其余数可被按位“与”操作取代：
</p>

<pre>
 x     x / 4     x % 4     x &gt;&gt; 2     x &amp; 3
 11      2         3         2          3
-11     -2        -3        -3          1
</pre>

<div class="english">
<p>
The shift operators shift the left operand by the shift count specified by the
right operand. They implement arithmetic shifts if the left operand is a signed
integer and logical shifts if it is an unsigned integer.
There is no upper limit on the shift count. Shifts behave
as if the left operand is shifted <code>n</code> times by 1 for a shift
count of <code>n</code>.
As a result, <code>x &lt;&lt; 1</code> is the same as <code>x*2</code>
and <code>x &gt;&gt; 1</code> is the same as
<code>x/2</code> but truncated towards negative infinity.
</p>
</div>

<p>
移位操作符通过右操作数指定的移位计数来移位左操作数。若左操作数为带符号整数，它们就执行算术移位；
若左操作数为无符号整数，它们则执行逻辑移位。移位计数没有上界。
若左操作数移 <code>n</code> 位，其行为如同移 1 位 <code>n</code> 次。
按照其结果，<code>x &lt;&lt; 1</code> 等价于 <code>x*2</code>，而 <code>x &gt;&gt; 1</code>
等价于 <code>x/2</code> 但向负无穷大截断。
</p>

<div class="english">
<p>
For integer operands, the unary operators
<code>+</code>, <code>-</code>, and <code>^</code> are defined as
follows:
</p>

<pre class="grammar">
+x                          is 0 + x
-x    negation              is 0 - x
^x    bitwise complement    is m ^ x  with m = "all bits set to 1" for unsigned x
                                      and  m = -1 for signed x
</pre>
</div>

<p>
对于整数操作数，一元操作符 <code>+</code>、<code>-</code> 和 <code>^</code> 的定义如下：
</p>

<pre class="grammar">
+x                  即为 0 + x
-x    相反数        即为 0 - x
^x    按位补码      即为 m ^ x  对于无符号的 x，m = "所有位置为 1"
                                对于带符号的 x，m = -1
</pre>

<div class="english">
<p>
For floating-point and complex numbers,
<code>+x</code> is the same as <code>x</code>,
while <code>-x</code> is the negation of <code>x</code>.
The result of a floating-point or complex division by zero is not specified beyond the
IEEE-754 standard; whether a <a href="#Run_time_panics">run-time panic</a>
occurs is implementation-specific.
</p>
</div>

<p>
对于浮点数与复数来说，<code>+x</code> 等价于 <code>x</code>，而 <code>-x</code> 则为 <code>x</code> 的相反数。
浮点数或复数除以零的结果仅满足 IEEE-754 标准而无额外保证；是否会出现<a href="#运行时恐慌">运行时恐慌</a>取决于具体实现。
</p>

<div class="english">
<h3 id="Integer_overflow">Integer overflow</h3>
</div>

<h3 id="整数溢出">整数溢出</h3>

<div class="english">
<p>
For unsigned integer values, the operations <code>+</code>,
<code>-</code>, <code>*</code>, and <code>&lt;&lt;</code> are
computed modulo 2<sup><i>n</i></sup>, where <i>n</i> is the bit width of
the <a href="#Numeric_types">unsigned integer</a>'s type.
Loosely speaking, these unsigned integer operations
discard high bits upon overflow, and programs may rely on ``wrap around''.
</p>
</div>

<p>
对于无符号整数值，操作 <code>+</code>、<code>-</code>、<code>*</code> 和 <code>&lt;&lt;</code>
均被计算为取模 2<sup><i>n</i></sup>，其中 <i>n</i> 为该<a href="#数值类型">无符号整数</a>类型的位宽。
不严格地说，这些无符号整数操作抛弃高位向上溢出，程序可依赖这种形式的“回卷”。
</p>

<div class="english">
<p>
For signed integers, the operations <code>+</code>,
<code>-</code>, <code>*</code>, and <code>&lt;&lt;</code> may legally
overflow and the resulting value exists and is deterministically defined
by the signed integer representation, the operation, and its operands.
No exception is raised as a result of overflow. A
compiler may not optimize code under the assumption that overflow does
not occur. For instance, it may not assume that <code>x &lt; x + 1</code> is always true.
</p>
</div>

<p>
对于带符号整数，操作 <code>+</code>、<code>-</code>、<code>*</code> 和 <code>&lt;&lt;</code> 可合法溢出，
而由此产生的值会继续存在，并由该带符号整数表现、操作、与其操作数决定性地定义。
除溢出外没有例外会导致此情况。在溢出不会发生的假定情况下编译器可能不会优化代码。
例如，我们无法假定 <code>x &lt; x + 1</code> 总为真。
</p>


<div class="english">
<h4 id="Floating_point_operators">Floating-point operators</h4>
</div>

<h4 id="浮点数运算符">浮点数运算符</h4>

<div class="english">
<p>
For floating-point and complex numbers,
<code>+x</code> is the same as <code>x</code>,
while <code>-x</code> is the negation of <code>x</code>.
The result of a floating-point or complex division by zero is not specified beyond the
IEEE-754 standard; whether a <a href="#Run_time_panics">run-time panic</a>
occurs is implementation-specific.
</p>
</div>

<p>
对于浮点数和复数，<code>+x</code> 与 <code>x</code> 相同，而 <code>-x</code>
为 <code>x</code> 的相反数。浮点数或复数被零除的结果在 IEEE-754 标准中并未指定，
是否引发 <a href="#运行时恐慌">运行时恐慌</a> 取决于具体实现。
</p>

<p>
An implementation may combine multiple floating-point operations into a single
fused operation, possibly across statements, and produce a result that differs
from the value obtained by executing and rounding the instructions individually.
A floating-point type <a href="#Conversions">conversion</a> explicitly rounds to
the precision of the target type, preventing fusion that would discard that rounding.
</p>

<p>
For instance, some architectures provide a "fused multiply and add" (FMA) instruction
that computes <code>x*y + z</code> without rounding the intermediate result <code>x*y</code>.
These examples show when a Go implementation can use that instruction:
</p>

<pre>
// FMA allowed for computing r, because x*y is not explicitly rounded:
r  = x*y + z
r  = z;   r += x*y
t  = x*y; r = t + z
*p = x*y; r = *p + z
r  = x*y + float64(z)

// FMA disallowed for computing r, because it would omit rounding of x*y:
r  = float64(x*y) + z
r  = z; r += float64(x*y)
t  = float64(x*y); r = t + z
</pre>

<div class="english">
<h4 id="String_concatenation">String concatenation</h4>
</div>

<h4 id="字符串连接">字符串连接</h4>

<div class="english">
<p>
Strings can be concatenated using the <code>+</code> operator
or the <code>+=</code> assignment operator:
</p>
</div>

<p>
字符串可使用 <code>+</code> 操作符或 <code>+=</code> 赋值操作符：
</p>

<pre>
s := "hi" + string(c)
s += " and good bye"
</pre>

<div class="english">
<p>
String addition creates a new string by concatenating the operands.
</p>
</div>

<p>
字符串加法会通过连接操作数创建一个新的字符串。
</p>


<div class="english">
<h3 id="Comparison_operators">Comparison operators</h3>
</div>

<h3 id="比较操作符">比较操作符</h3>

<div class="english">
<p>
Comparison operators compare two operands and yield an untyped boolean value.
</p>

<pre class="grammar">
==    equal
!=    not equal
&lt;     less
&lt;=    less or equal
&gt;     greater
&gt;=    greater or equal
</pre>
</div>

<p>
比较操作符比较两个操作数并产生一个无类型化的布尔值。
</p>

<pre class="grammar">
==    等于
!=    不等于
&lt;     小于
&lt;=    小于等于
&gt;     大于
&gt;=    大于等于
</pre>

<div class="english">
<p>
In any comparison, the first operand
must be <a href="#Assignability">assignable</a>
to the type of the second operand, or vice versa.
</p>
</div>

<p>
在任何比较中，第一个操作数必须为<a href="#可赋值性">可赋予</a>第二个操作数的类型，反之亦然。
</p>

<div class="english">
<p>
The equality operators <code>==</code> and <code>!=</code> apply
to operands that are <i>comparable</i>.
The ordering operators <code>&lt;</code>, <code>&lt;=</code>, <code>&gt;</code>, and <code>&gt;=</code>
apply to operands that are <i>ordered</i>.
These terms and the result of the comparisons are defined as follows:
</p>

<ul>
	<li>
	Boolean values are comparable.
	Two boolean values are equal if they are either both
	<code>true</code> or both <code>false</code>.
	</li>

	<li>
	Integer values are comparable and ordered, in the usual way.
	</li>

	<li>
	Floating-point values are comparable and ordered,
	as defined by the IEEE-754 standard.
	</li>

	<li>
	Complex values are comparable.
	Two complex values <code>u</code> and <code>v</code> are
	equal if both <code>real(u) == real(v)</code> and
	<code>imag(u) == imag(v)</code>.
	</li>

	<li>
	String values are comparable and ordered, lexically byte-wise.
	</li>

	<li>
	Pointer values are comparable.
	Two pointer values are equal if they point to the same variable or if both have value <code>nil</code>.
	Pointers to distinct <a href="#Size_and_alignment_guarantees">zero-size</a> variables may or may not be equal.
	</li>

	<li>
	Channel values are comparable.
	Two channel values are equal if they were created by the same call to
	<a href="#Making_slices_maps_and_channels"><code>make</code></a>
	or if both have value <code>nil</code>.
	</li>

	<li>
	Interface values are comparable.
	Two interface values are equal if they have <a href="#Type_identity">identical</a> dynamic types
	and equal dynamic values or if both have value <code>nil</code>.
	</li>

	<li>
	A value <code>x</code> of non-interface type <code>X</code> and
	a value <code>t</code> of interface type <code>T</code> are comparable when values
	of type <code>X</code> are comparable and
	<code>X</code> implements <code>T</code>.
	They are equal if <code>t</code>'s dynamic type is identical to <code>X</code>
	and <code>t</code>'s dynamic value is equal to <code>x</code>.
	</li>

	<li>
	Struct values are comparable if all their fields are comparable.
	Two struct values are equal if their corresponding
	non-<a href="#Blank_identifier">blank</a> fields are equal.
	</li>

	<li>
	Array values are comparable if values of the array element type are comparable.
	Two array values are equal if their corresponding elements are equal.
	</li>
</ul>
</div>

<p>
相等性操作符 <code>==</code> 和 <code>!=</code> 适用于<b>可比较</b>操作数。
顺序操作符 <code>&lt;</code>、<code>&lt;=</code>、<code>&gt;</code> 和 <code>&gt;=</code>
适用于<b>有序的</b>操作数。这些比较操作的关系和值定义如下：
</p>

<ul>
	<li>
	布尔值之间可比较。若两个布尔值同为 <code>true</code> 或同为 <code>false</code>，它们即为相等。
	</li>

	<li>
	通常情况下，整数值之间可比较或排序。
	</li>

	<li>
	根据 IEEE-754 标准的定义，浮点数值之间可比较或排序。
	</li>

	<li>
	复数值之间可比较。对于两个复数值 <code>u</code> 与 <code>v</code>，
	若 <code>real(u) == real(v)</code> 且 <code>imag(u) == imag(v)</code>，它们即为相等。
	</li>

	<li>
	根据按字节词法，字符串值之间可比较或排序。
	</li>

	<li>
	指针值之间可比较。若两个指针指向相同的值或其值同为 <code>nil</code>，它们即为相等。
	指向明显为<a href="#大小与对齐保证">零大小</a>变量的指针可能相等也可能不相等。
	</li>

	<li>
	信道值可比较。若两个信道值通过相同的 <a href="#创建切片、映射和信道"><code>make</code></a>
	调用创建或同为 <code>nil</code> 值，它们即为相等。
	</li>

	<li>
	接口值可比较。若两个接口值拥有<a href="#类型标识">相同</a>的动态类型与相等的动态值，或同为
	<code>nil</code> 值，它们即为相等。
	</li>

	<li>
	当非接口类型 <code>X</code> 的值可比较且 <code>X</code> 实现了 <code>T</code> 时，
	非接口类型 <code>X</code> 的值 <code>x</code> 与接口类型 <code>T</code> 的值 <code>t</code> 则可比较。
	若 <code>t</code> 的动态类型与 <code>X</code> 相同且 <code>t</code> 动态值等于 <code>x</code>，它们即为相等。
	</li>

	<li>
	若两个结构体值的所有字段可比较，它们即可比较。若其相应的非<a href="#空白标识符">空白</a>字段相等，它们即为相等。
	</li>

	<li>
	若两个数组元素类型的值可比较，则数组值可比较。若其相应的元素相等，它们即为相等。
	</li>
</ul>

<div class="english">
<p>
A comparison of two interface values with identical dynamic types
causes a <a href="#Run_time_panics">run-time panic</a> if values
of that type are not comparable.  This behavior applies not only to direct interface
value comparisons but also when comparing arrays of interface values
or structs with interface-valued fields.
</p>
</div>

<p>
两个动态类型相同的接口值进行比较，若该动态类型的值不可比较，将引发一个<a href="#运行时恐慌">运行时恐慌</a>。
此行为不仅适用于直接的接口值比较，当比较接口值的数组或接口值作为字段的结构体时也适用。
</p>

<div class="english">
<p>
Slice, map, and function values are not comparable.
However, as a special case, a slice, map, or function value may
be compared to the predeclared identifier <code>nil</code>.
Comparison of pointer, channel, and interface values to <code>nil</code>
is also allowed and follows from the general rules above.
</p>
</div>

<p>
切片、映射和函数值同类型之间不可比较。然而，作为一种特殊情况，切片、映射或函数值可与预声明标识符 <code>nil</code>
进行比较。指针、信道和接口值与 <code>nil</code> 之间的比较也允许并遵循上面的一般规则。
</p>

<div class="english">
<pre>
const c = 3 &lt; 4            // c is the untyped boolean constant true

type MyBool bool
var x, y int
var (
	// The result of a comparison is an untyped boolean.
	// The usual assignment rules apply.
	b3        = x == y // b3 has type bool
	b4 bool   = x == y // b4 has type bool
	b5 MyBool = x == y // b5 has type MyBool
)
</pre>
</div>

<pre>
const c = 3 &lt; 4            // c 为无类型化常量 true

type MyBool bool
var x, y int
var (
	// 比较的结果为无类型化布尔值。
	// 通常的复制规则也适用。
	b3        = x == y // b3 的类型为 bool
	b4 bool   = x == y // b4 的类型为 bool
	b5 MyBool = x == y // b5 的类型为 MyBool
)
</pre>

<div class="english">
<h3 id="Logical_operators">Logical operators</h3>
</div>

<h3 id="逻辑操作符">逻辑操作符</h3>

<div class="english">
<p>
Logical operators apply to <a href="#Boolean_types">boolean</a> values
and yield a result of the same type as the operands.
The right operand is evaluated conditionally.
</p>

<pre class="grammar">
&amp;&amp;    conditional AND    p &amp;&amp; q  is  "if p then q else false"
||    conditional OR     p || q  is  "if p then true else q"
!     NOT                !p      is  "not p"
</pre>
</div>

<p>
逻辑操作符适用于<a href="#布尔类型">布尔</a>值并根据操作数产生一个相同类型的结果。右操作数有条件地求值。
</p>

<pre class="grammar">
&amp;&amp;    条件与    p &amp;&amp; q  即  “若 p 成立则判断 q 否则返回 false”
||    条件或    p || q  即  “若 p 成立则返回 true 否则判断 q”
!     非        !p      即  “非 p”
</pre>


<div class="english">
<h3 id="Address_operators">Address operators</h3>
</div>

<h3 id="地址操作符">地址操作符</h3>

<div class="english">
<p>
For an operand <code>x</code> of type <code>T</code>, the address operation
<code>&amp;x</code> generates a pointer of type <code>*T</code> to <code>x</code>.
The operand must be <i>addressable</i>,
that is, either a variable, pointer indirection, or slice indexing
operation; or a field selector of an addressable struct operand;
or an array indexing operation of an addressable array.
As an exception to the addressability requirement, <code>x</code> may also be a
(possibly parenthesized)
<a href="#Composite_literals">composite literal</a>.
If the evaluation of <code>x</code> would cause a <a href="#Run_time_panics">run-time panic</a>,
then the evaluation of <code>&amp;x</code> does too.
</p>
</div>

<p>
对于类型为 <code>T</code> 的操作数 <code>x</code>，地址操作符 <code>&amp;x</code> 将生成一个类型为
<code>*T</code> 的指针指向 <code>x</code>。操作数必须<b>可寻址</b>，即，变量、间接指针、切片索引操作，
或可寻址结构体操作数的字段选择器，或可寻址数组的数组索引操作均不可寻址。作为可寻址性需求的例外，
<code>x</code> 也可为（可能带有括号的）<a href="#复合字面">复合字面</a>.
<code>x</code> 的求值会引发一个<a href="#运行时恐慌">运行时恐慌</a>，那么
<code>&amp;x</code> 的求值也会。
</p>

<div class="english">
<p>
For an operand <code>x</code> of pointer type <code>*T</code>, the pointer
indirection <code>*x</code> denotes the <a href="#Variables">variable</a> of type <code>T</code> pointed
to by <code>x</code>.
If <code>x</code> is <code>nil</code>, an attempt to evaluate <code>*x</code>
will cause a <a href="#Run_time_panics">run-time panic</a>.
</p>
</div>

<p>
对于指针类型为 <code>*T</code> 的操作数 <code>x</code>，间接指针 <code>*x</code>
表示类型为 <code>T</code> 的<a href="#变量">变量</a>指向 <code>x</code>。若 <code>x</code> 为 <code>nil</code>，
尝试求值 <code>*x</code> 将会引发<a href="#运行时恐慌">运行时恐慌</a>。
</p>

<div class="english">
<pre>
&amp;x
&amp;a[f(2)]
&amp;Point{2, 3}
*p
*pf(x)

var x *int = nil
*x   // causes a run-time panic
&amp;*x  // causes a run-time panic
</pre>
</div>

<pre>
&amp;x
&amp;a[f(2)]
&amp;Point{2, 3}
*p
*pf(x)

var x *int = nil
*x   // 引发运行时恐慌
&amp;*x  // 引发运行时恐慌
</pre>


<div class="english">
<h3 id="Receive_operator">Receive operator</h3>
</div>

<h3 id="接收操作符">接收操作符</h3>

<div class="english">
<p>
For an operand <code>ch</code> of <a href="#Channel_types">channel type</a>,
the value of the receive operation <code>&lt;-ch</code> is the value received
from the channel <code>ch</code>. The channel direction must permit receive operations,
and the type of the receive operation is the element type of the channel.
The expression blocks until a value is available.
Receiving from a <code>nil</code> channel blocks forever.
A receive operation on a <a href="#Close">closed</a> channel can always proceed
immediately, yielding the element type's <a href="#The_zero_value">zero value</a>
after any previously sent values have been received.
</p>

<pre>
v1 := &lt;-ch
v2 = &lt;-ch
f(&lt;-ch)
&lt;-strobe  // wait until clock pulse and discard received value
</pre>
</div>

<p>
对于<a href="#信道类型">信道类型</a>的操作数 <code>ch</code>，接收操作符
<code>&lt;-ch</code> 的值即为从信道 <code>ch</code> 接收的值。该信道的方向必须允许接收操作，
且该接收操作的类型即为该信道的元素类型。该值前的表达式块是有效的。
从 <code>nil</code> 信道接收将永远阻塞。从<a href="#关闭">已关闭</a>的信道接收能够总是立即进行，
在之前发送的任何值均被接收后，它会产生其元素类型的<a href="#零值">零值</a>
</p>

<pre>
v1 := &lt;-ch
v2 = &lt;-ch
f(&lt;-ch)
&lt;-strobe  // 在时钟脉冲和丢弃接收值之前等待
</pre>

<div class="english">
<p>
A receive expression used in an <a href="#Assignments">assignment</a> or initialization of the special form
</p>
</div>

<p>
接收表达式在<a href="#赋值">赋值</a>或初始化中通过特殊形式
</p>

<pre>
x, ok = &lt;-ch
x, ok := &lt;-ch
var x, ok = &lt;-ch
var x, ok T = &lt;-ch
</pre>

<div class="english">
<p>
yields an additional untyped boolean result reporting whether the
communication succeeded. The value of <code>ok</code> is <code>true</code>
if the value received was delivered by a successful send operation to the
channel, or <code>false</code> if it is a zero value generated because the
channel is closed and empty.
</p>
</div>

<p>
产生一个附加的为类型化布尔值来报告通信是否成功。
若接收的值由一次成功向信道发送的操作发出的，则 <code>ok</code> 的值为 <code>true</code>；
若接收的值是由于信道被关闭或为空而产生的零值，则为 <code>false</code>。
</p>


<div class="english">
<h3 id="Conversions">Conversions</h3>
</div>

<h3 id="类型转换">类型转换</h3>

<div class="english">
<p>
Conversions are expressions of the form <code>T(x)</code>
where <code>T</code> is a type and <code>x</code> is an expression
that can be converted to type <code>T</code>.
</p>

<pre class="ebnf">
Conversion = Type "(" Expression [ "," ] ")" .
</pre>
</div>

<p>
类型转换是形式为 <code>T(x)</code> 的表达式，其中 <code>T</code> 为类型，而
<code>x</code> 是可转换为类型 <code>T</code> 的表达式。
</p>

<pre class="ebnf">
类型转换 = 类型 "(" 表达式 [ "," ] ")" .
</pre>

<div class="english">
<p>
If the type starts with the operator <code>*</code> or <code>&lt;-</code>,
or if the type starts with the keyword <code>func</code>
and has no result list, it must be parenthesized when
necessary to avoid ambiguity:
</p>
</div>

<pre>
*Point(p)        // same as *(Point(p))
(*Point)(p)      // p is converted to *Point
&lt;-chan int(c)    // same as &lt;-(chan int(c))
(&lt;-chan int)(c)  // c is converted to &lt;-chan int
func()(x)        // function signature func() x
(func())(x)      // x is converted to func()
(func() int)(x)  // x is converted to func() int
func() int(x)    // x is converted to func() int (unambiguous)
</pre>

<p>
若类型以操作符 <code>*</code>、<code>&lt;-</code> 或关键字 <code>func</code>
开始则必须加上括号：
</p>

<pre>
*Point(p)        // 等价于 *(Point(p))
(*Point)(p)      // p 被转换为 (*Point)
&lt;-chan int(c)    // 等价于 &lt;-(chan int(c))
(&lt;-chan int)(c)  // c 被转换为 (&lt;-chan int)
func()(x)        // 函数签名 func() x
(func())(x)      // x 被转换为 (func())
</pre>

<div class="english">
<p>
A <a href="#Constants">constant</a> value <code>x</code> can be converted to
type <code>T</code> in any of these cases:
</p>

<ul>
	<li>
	<code>x</code> is representable by a value of type <code>T</code>.
	</li>
	<li>
	<code>x</code> is a floating-point constant,
	<code>T</code> is a floating-point type,
	and <code>x</code> is representable by a value
	of type <code>T</code> after rounding using
	IEEE 754 round-to-even rules, but with an IEEE <code>-0.0</code>
	further rounded to an unsigned <code>0.0</code>.
	The constant <code>T(x)</code> is the rounded value.
	</li>
	<li>
	<code>x</code> is an integer constant and <code>T</code> is a
	<a href="#String_types">string type</a>.
	The <a href="#Conversions_to_and_from_a_string_type">same rule</a>
	as for non-constant <code>x</code> applies in this case.
	</li>
</ul>
</div>

<p>
<a href="#常量">常量</a>值 <code>x</code> 在以下情况下可转换为类型 <code>T</code>：
</p>

<ul>
	<li>
	<code>x</code> 可表示为类型为 <code>T</code> 的值。
	</li>
	<li>
	<code>x</code> 为浮点数常量，<code>T</code> 为浮点数类型且
	<code>x</code> 在使用“IEEE 754 舍入到偶数”规则后可表示成类型为
	<code>T</code> 的值，除了 IEEE <code>-0.0</code> 进一步舍入为 <code>0.0</code>。
	常量 <code>T(x)</code> 为舍入后的值。
	</li>
	<li>
	<code>x</code> 为整数常量且 <code>T</code> 为 <a href="#字符串类型">字符串类型</a>。
	这种情况下<a href="#字符串类型的转换">同样的规则</a>对于非常量 <code>x</code> 也适用。
	</li>
</ul>

<div class="english">
<p>
Converting a constant yields a typed constant as result.
</p>

<pre>
uint(iota)               // iota value of type uint
float32(2.718281828)     // 2.718281828 of type float32
complex128(1)            // 1.0 + 0.0i of type complex128
float32(0.49999999)      // 0.5 of type float32
float64(-1e-1000)        // 0.0 of type float64
string('x')              // "x" of type string
string(0x266c)           // "♬" of type string
MyString("foo" + "bar")  // "foobar" of type MyString
string([]byte{'a'})      // not a constant: []byte{'a'} is not a constant
(*int)(nil)              // not a constant: nil is not a constant, *int is not a boolean, numeric, or string type
int(1.2)                 // illegal: 1.2 cannot be represented as an int
string(65.0)             // illegal: 65.0 is not an integer constant
</pre>
</div>

<p>
转换一个常量将产生一个类型化的常量作为结果。
</p>

<pre>
uint(iota)               // 类型为 uint 的 iota 值
float32(2.718281828)     // 类型为 float32 的 2.718281828
complex128(1)            // 类型为 complex128 的 1.0 + 0.0i
float32(0.49999999)      // 类型为 float32 的 0.5
float64(-1e-1000)        // 类型为 float64 的 0.0
string('x')              // 类型为 string 的 "x"
string(0x266c)           // 类型为 string 的 "♬"
MyString("foo" + "bar")  // 类型为 MyString 的 "foobar"
string([]byte{'a'})      // 非常量：[]byte{'a'} 不为常量
(*int)(nil)              // 非常量：nil 不为常量，*int 不为布尔、 数值或字符串类型
int(1.2)                 // 非法：1.2 不能表示为 int
string(65.0)             // 非法：65.0 不为整数常量
</pre>

<div class="english">
<p>
A non-constant value <code>x</code> can be converted to type <code>T</code>
in any of these cases:
</p>

<ul>
	<li>
	<code>x</code> is <a href="#Assignability">assignable</a>
	to <code>T</code>.
	</li>
	<li>
	ignoring struct tags (see below),
	<code>x</code>'s type and <code>T</code> have <a href="#Type_identity">identical</a>
	<a href="#Types">underlying types</a>.
	</li>
	<li>
	ignoring struct tags (see below),
	<code>x</code>'s type and <code>T</code> are pointer types
	that are not <a href="#Type_definitions">defined types</a>,
	and their pointer base types have identical underlying types.
	</li>
	<li>
	<code>x</code>'s type and <code>T</code> are both integer or floating
	point types.
	</li>
	<li>
	<code>x</code>'s type and <code>T</code> are both complex types.
	</li>
	<li>
	<code>x</code> is an integer or a slice of bytes or runes
	and <code>T</code> is a string type.
	</li>
	<li>
	<code>x</code> is a string and <code>T</code> is a slice of bytes or runes.
	</li>
</ul>
</div>

<p>
非常量值 <code>x</code> 在这些情况下可转换为类型 <code>T</code>：
</p>

<ul>
	<li>
	当 <code>x</code> <a href="#可赋值性">可赋予</a> <code>T</code>时。
	</li>
	<li>
	当 <code>x</code> 的类型与 <code>T</code> 拥有相同的<a href="#类型">基本类型</a>时。
	</li>
	<li>
	当 <code>x</code> 的类型与 <code>T</code> 为未命名指针类型，且它们的指针基础类型拥有相同的基本类型时。
	</li>
	<li>
	当 <code>x</code> 的类型与 <code>T</code> 同为整数或浮点数类型时。
	</li>
	<li>
	当 <code>x</code> 的类型与 <code>T</code> 同为复数类型时。
	</li>
	<li>
	当 <code>x</code> 为整数、字节切片或符文切片且 <code>T</code> 为字符串类型时。
	</li>
	<li>
	当 <code>x</code> 为字符串且 <code>T</code> 为字节切片或符文切片时。
	</li>
</ul>

<div class="english">
<p>
<a href="#Struct_types">Struct tags</a> are ignored when comparing struct types
for identity for the purpose of conversion:
</p>
<div>

<p>
在为了转换而通过比较识别结构体类型时，<a href="#结构体类型">结构体标注</a> 会被忽略：
</p>

<pre>
type Person struct {
	Name    string
	Address *struct {
		Street string
		City   string
	}
}

var data *struct {
	Name    string `json:"name"`
	Address *struct {
		Street string `json:"street"`
		City   string `json:"city"`
	} `json:"address"`
}

var person = (*Person)(data)  // ignoring tags, the underlying types are identical
</pre>

<div class="english">
<p>
Specific rules apply to (non-constant) conversions between numeric types or
to and from a string type.
These conversions may change the representation of <code>x</code>
and incur a run-time cost.
All other conversions only change the type but not the representation
of <code>x</code>.
</p>
</div>

<p>
具体规则应用于（非常量）与数值类型之间，或在字符串类型之间转换。
这些类型转换会改变 <code>x</code> 的表示并引发运行时的代价。
其它转换只改变类型而不改变 <code>x</code> 的表示。
</p>

<div class="english">
<p>
There is no linguistic mechanism to convert between pointers and integers.
The package <a href="#Package_unsafe"><code>unsafe</code></a>
implements this functionality under
restricted circumstances.
</p>
</div>

<p>
没有语言机制能在指针和整数之间转换。包 <a href="#包 unsafe"><code>unsafe</code></a>
可在受限情况下实现此功能。
</p>


<div class="english">
<h4>Conversions between numeric types</h4>
</div>

<h4>数值类型间的转换</h4>

<div class="english">
<p>
For the conversion of non-constant numeric values, the following rules apply:
</p>

<ol>
<li>
When converting between integer types, if the value is a signed integer, it is
sign extended to implicit infinite precision; otherwise it is zero extended.
It is then truncated to fit in the result type's size.
For example, if <code>v := uint16(0x10F0)</code>, then <code>uint32(int8(v)) == 0xFFFFFFF0</code>.
The conversion always yields a valid value; there is no indication of overflow.
</li>
<li>
When converting a floating-point number to an integer, the fraction is discarded
(truncation towards zero).
</li>
<li>
When converting an integer or floating-point number to a floating-point type,
or a complex number to another complex type, the result value is rounded
to the precision specified by the destination type.
For instance, the value of a variable <code>x</code> of type <code>float32</code>
may be stored using additional precision beyond that of an IEEE-754 32-bit number,
but float32(x) represents the result of rounding <code>x</code>'s value to
32-bit precision. Similarly, <code>x + 0.1</code> may use more than 32 bits
of precision, but <code>float32(x + 0.1)</code> does not.
</li>
</ol>
</div>

<p>
对于非常量数值类型的类型转换，以下规则适用：
</p>

<ol>
<li>
当在整数类型间转换时，若该值为无符号整数，其符号将扩展为隐式无限精度，反之为零扩展。
然后截断以符合该返回类型的大小。例如，若 <code>v := uint16(0x10F0)</code>，则
<code>uint32(int8(v)) == 0xFFFFFFF0</code>。类型转换总产生有效值，且无溢出指示。
</li>
<li>
当转换浮点数为整数时，小数部分将被丢弃（向零截断）。
</li>
<li>
当转换整数或浮点数为浮点类型，或转换复数类型为另一个复数类型时，其返回值将舍入至目标类型指定的精度。
例如，类型为 <code>float32</code> 的变量 <code>x</code> 的值可能使用超出 IEEE-754
标准 32 位数的额外精度来存储，但 float32(x) 表示将 <code>x</code> 的值舍入为 32 位精度的结果。
同样，<code>x + 0.1</code> 会使用超过 32 位的精度，但 <code>float32(x + 0.1)</code> 却不会。
</li>
</ol>

<div class="english">
<p>
In all non-constant conversions involving floating-point or complex values,
if the result type cannot represent the value the conversion
succeeds but the result value is implementation-dependent.
</p>
</div>

<p>
在所有涉及非常量浮点数或复数值的类型转换中，若该返回类型不能表示该转换成功的值，则该返回值取决于具体实现。
</p>

<div class="english">
<h4 id="Conversions_to_and_from_a_string_type">Conversions to and from a string type</h4>
</div>

<h4 id="字符串类型的转换">字符串类型的转换</h4>

<div class="english">
<ol>
<li>
Converting a signed or unsigned integer value to a string type yields a
string containing the UTF-8 representation of the integer. Values outside
the range of valid Unicode code points are converted to <code>"\uFFFD"</code>.

<pre>
string('a')       // "a"
string(-1)        // "\ufffd" == "\xef\xbf\xbd"
string(0xf8)      // "\u00f8" == "ø" == "\xc3\xb8"
type MyString string
MyString(0x65e5)  // "\u65e5" == "日" == "\xe6\x97\xa5"
</pre>
</li>

<li>
Converting a slice of bytes to a string type yields
a string whose successive bytes are the elements of the slice.

<pre>
string([]byte{'h', 'e', 'l', 'l', '\xc3', '\xb8'})   // "hellø"
string([]byte{})                                     // ""
string([]byte(nil))                                  // ""

type MyBytes []byte
string(MyBytes{'h', 'e', 'l', 'l', '\xc3', '\xb8'})  // "hellø"
</pre>
</li>

<li>
Converting a slice of runes to a string type yields
a string that is the concatenation of the individual rune values
converted to strings.

<pre>
string([]rune{0x767d, 0x9d6c, 0x7fd4})   // "\u767d\u9d6c\u7fd4" == "白鵬翔"
string([]rune{})                         // ""
string([]rune(nil))                      // ""

type MyRunes []rune
string(MyRunes{0x767d, 0x9d6c, 0x7fd4})  // "\u767d\u9d6c\u7fd4" == "白鵬翔"
</pre>
</li>

<li>
Converting a value of a string type to a slice of bytes type
yields a slice whose successive elements are the bytes of the string.

<pre>
[]byte("hellø")   // []byte{'h', 'e', 'l', 'l', '\xc3', '\xb8'}
[]byte("")        // []byte{}

MyBytes("hellø")  // []byte{'h', 'e', 'l', 'l', '\xc3', '\xb8'}
</pre>
</li>

<li>
Converting a value of a string type to a slice of runes type
yields a slice containing the individual Unicode code points of the string.

<pre>
[]rune(MyString("白鵬翔"))  // []rune{0x767d, 0x9d6c, 0x7fd4}
[]rune("")                 // []rune{}

MyRunes("白鵬翔")           // []rune{0x767d, 0x9d6c, 0x7fd4}
</pre>
</li>
</ol>
</div>

<ol>
<li>
将有符号或无符号整数值转换为字符串类型将产生一个包含 UTF-8 表示的该整数的字符串。
有效 Unicode 码点范围之外的值将转换为 <code>"\uFFFD"</code>。

<pre>
string('a')       // "a"
string(-1)        // "\ufffd" == "\xef\xbf\xbd "
string(0xf8)      // "\u00f8" == "ø" == "\xc3\xb8"
type MyString string
MyString(0x65e5)  // "\u65e5" == "日" == "\xe6\x97\xa5"
</pre>
</li>

<li>
将字节切片转换为字符串类型将产生一个连续字节为该切片元素的字符串。

<pre>
string([]byte{'h', 'e', 'l', 'l', '\xc3', '\xb8'})   // "hellø"
string([]byte{})                                     // ""
string([]byte(nil))                                  // ""

type MyBytes []byte
string(MyBytes{'h', 'e', 'l', 'l', '\xc3', '\xb8'})  // "hellø"
</pre>
</li>

<li>
将符文切片转换为字符串类型将产生一个已转换为字符串的单个符文值的串联字符串。

<pre>
string([]rune{0x767d, 0x9d6c, 0x7fd4})  // "\u767d\u9d6c\u7fd4" == "白鵬翔"
string([]rune{})                         // ""
string([]rune(nil))                      // ""

type MyRunes []rune
string(MyRunes{0x767d, 0x9d6c, 0x7fd4})  // "\u767d\u9d6c\u7fd4" == "白鵬翔"
</pre>
</li>

<li>
将字符串类型值转换为字节类型切片将产生一个连续元素为该字符串字节的切片。

<pre>
[]byte("hellø")   // []byte{'h', 'e', 'l', 'l', '\xc3', '\xb8'}
[]byte("")        // []byte{}

MyBytes("hellø")  // []byte{'h', 'e', 'l', 'l', '\xc3', '\xb8'}
</pre>
</li>

<li>
将字符串类型的值转换为符文类型切片将产生一个包含该字符串单个 Unicode 码点的切片。

<pre>
[]rune(MyString("白鵬翔"))  // []rune{0x767d, 0x9d6c, 0x7fd4}
[]rune("")                 // []rune{}

MyRunes("白鵬翔")           // []rune{0x767d, 0x9d6c, 0x7fd4}
</pre>
</li>
</ol>


<div class="english">
<h3 id="Constant_expressions">Constant expressions</h3>
</div>

<h3 id="常量表达式">常量表达式</h3>

<div class="english">
<p>
Constant expressions may contain only <a href="#Constants">constant</a>
operands and are evaluated at compile time.
</p>
</div>

<p>
常量表达式可只包含<a href="#常量">常量</a>操作数并在编译时求值。
</p>

<div class="english">
<p>
Untyped boolean, numeric, and string constants may be used as operands
wherever it is legal to use an operand of boolean, numeric, or string type,
respectively.
Except for shift operations, if the operands of a binary operation are
different kinds of untyped constants, the operation and, for non-boolean operations, the result use
the kind that appears later in this list: integer, rune, floating-point, complex.
For example, an untyped integer constant divided by an
untyped complex constant yields an untyped complex constant.
</p>
</div>

<p>
无类型化布尔、数值和字符串常量可被用作操作数，无论使用布尔、数值或字符串类型的操作数是否合法。
除移位操作外，若二元操作的操作数是不同种类的无类型化常量，对于非布尔操作，该操作与其结果使用出现在此列表中较后的种类：
整数、符文、浮点数、复数。例如，由无类型化复数常量分离的无类型化整数常量将产生一个无类型化复数常量。
</p>

<div class="english">
<p>
A constant <a href="#Comparison_operators">comparison</a> always yields
an untyped boolean constant.  If the left operand of a constant
<a href="#Operators">shift expression</a> is an untyped constant, the
result is an integer constant; otherwise it is a constant of the same
type as the left operand, which must be of
<a href="#Numeric_types">integer type</a>.
Applying all other operators to untyped constants results in an untyped
constant of the same kind (that is, a boolean, integer, floating-point,
complex, or string constant).
</p>

<pre>
const a = 2 + 3.0          // a == 5.0   (untyped floating-point constant)
const b = 15 / 4           // b == 3     (untyped integer constant)
const c = 15 / 4.0         // c == 3.75  (untyped floating-point constant)
const Θ float64 = 3/2      // Θ == 1.0   (type float64, 3/2 is integer division)
const Π float64 = 3/2.     // Π == 1.5   (type float64, 3/2. is float division)
const d = 1 &lt;&lt; 3.0         // d == 8     (untyped integer constant)
const e = 1.0 &lt;&lt; 3         // e == 8     (untyped integer constant)
const f = int32(1) &lt;&lt; 33   // illegal    (constant 8589934592 overflows int32)
const g = float64(2) &gt;&gt; 1  // illegal    (float64(2) is a typed floating-point constant)
const h = "foo" &gt; "bar"    // h == true  (untyped boolean constant)
const j = true             // j == true  (untyped boolean constant)
const k = 'w' + 1          // k == 'x'   (untyped rune constant)
const l = "hi"             // l == "hi"  (untyped string constant)
const m = string(k)        // m == "x"   (type string)
const Σ = 1 - 0.707i       //            (untyped complex constant)
const Δ = Σ + 2.0e-4       //            (untyped complex constant)
const Φ = iota*1i - 1/1i   //            (untyped complex constant)
</pre>
</div>

<p>
常量<a href="#比较操作符">比较</a>总是产生无类型化布尔常量。若常量<a href="#操作符">移位表达式</a>
的左操作数为无类型化常量，则该结果为整数常量；否则为与左操作数类型相同的常量，左操作数必须为<a href="#数值类型">整数类型</a>。
将其它所有操作符应用于同种类（即，布尔、整数、浮点数、复数或字符串常量）
无类型化常量的结果：
</p>

<pre>
const a = 2 + 3.0          // a == 5.0   （无类型化浮点数常量）
const b = 15 / 4           // b == 3     （无类型化整数常量）
const c = 15 / 4.0         // c == 3.75  （无类型化浮点数常量）
const Θ float64 = 3/2      // Θ == 1.0   （类型为 float64，3/2 是整数除法）
const Π float64 = 3/2.     // Π == 1.5   （类型为 float64，3/2. 是浮点数除法）
const d = 1 &lt;&lt; 3.0         // d == 8     （无类型化整数常量）
const e = 1.0 &lt;&lt; 3         // e == 8     （无类型化整数常量）
const f = int32(1) &lt;&lt; 33   // 非法    （常量 8589934592 溢出 int32）
const g = float64(2) &gt;&gt; 1  // 非法       （float64(2)为无类型化浮点数常量）
const h = "foo" &gt; "bar"    // h == true  （无类型化布尔常量）
const j = true             // j == true  （无类型化布尔常量）
const k = 'w' + 1          // k == 'x'   （无类型化符文常量）
const l = "hi"             // l == "hi"  （无类型化字符串常量）
const m = string(k)        // m == "x"   （类型为 string）
const Σ = 1 - 0.707i       //            （无类型化复数常量）
const Δ = Σ + 2.0e-4       //            （无类型化复数常量）
const Φ = iota*1i - 1/1i   //            （无类型化复数常量）
</pre>

<div class="english">
<p>
Applying the built-in function <code>complex</code> to untyped
integer, rune, or floating-point constants yields
an untyped complex constant.
</p>

<pre>
const ic = complex(0, c)   // ic == 3.75i  (untyped complex constant)
const iΘ = complex(0, Θ)   // iΘ == 1i     (type complex128)
</pre>
</div>

<p>
将内建函数 <code>complex</code> 应用于无类型化整数、符文或浮点数常量将产生一个无类型化复数常量。
</p>

<pre>
const ic = complex(0, c)   // ic == 3.75i （无类型化复数常量）
const iΘ = complex(0, Θ)   // iΘ == 1i    （类型为 complex128）
</pre>

<div class="english">
<p>
Constant expressions are always evaluated exactly; intermediate values and the
constants themselves may require precision significantly larger than supported
by any predeclared type in the language. The following are legal declarations:
</p>
</div>

<p>
常量表达式总是精确地求值；中间值与该常量本身可能需要明显大于该语言中任何预声明类型所支持的精度。以下为合法声明：
</p>

<pre>
const Huge = 1 &lt;&lt; 100         // Huge == 1267650600228229401496703205376  (untyped integer constant)
const Four int8 = Huge &gt;&gt; 98  // Four == 4                                (type int8)
</pre>

<div class="english">
<p>
The divisor of a constant division or remainder operation must not be zero:
</p>

<pre>
3.14 / 0.0   // illegal: division by zero
</pre>
</div>

<p>
常量除法或求余的除数必不能为零：
</p>

<pre>
3.14 / 0.0   // 非法：除以零
</pre>

<div class="english">
<p>
The values of <i>typed</i> constants must always be accurately representable as values
of the constant type. The following constant expressions are illegal:
</p>

<pre>
uint(-1)     // -1 cannot be represented as a uint
int(3.14)    // 3.14 cannot be represented as an int
int64(Huge)  // 1267650600228229401496703205376 cannot be represented as an int64
Four * 300   // operand 300 cannot be represented as an int8 (type of Four)
Four * 100   // product 400 cannot be represented as an int8 (type of Four)
</pre>
</div>

<p>
<b>类型化</b>常量的值必须总是可作为该常量类型的值被准确地表示。以下为非法常量表达式：
</p>

<pre>
uint(-1)     // -1 无法表示为 uint
int(3.14)    // 3.14 无法表示为 int
int64(Huge)  // 1267650600228229401496703205376 无法表示为 int64
Four * 300   // 操作数 300 无法表示为 int8（Four 的类型）
Four * 100   // 其结果 400 无法表示为 int8（Four 的类型）
</pre>

<div class="english">
<p>
The mask used by the unary bitwise complement operator <code>^</code> matches
the rule for non-constants: the mask is all 1s for unsigned constants
and -1 for signed and untyped constants.
</p>

<pre>
^1         // untyped integer constant, equal to -2
uint8(^1)  // illegal: same as uint8(-2), -2 cannot be represented as a uint8
^uint8(1)  // typed uint8 constant, same as 0xFF ^ uint8(1) = uint8(0xFE)
int8(^1)   // same as int8(-2)
^int8(1)   // same as -1 ^ int8(1) = -2
</pre>
</div>

<p>
用于一元按位补码操作符 <code>^</code> 的屏蔽与非常量相匹配的规则：对于无符号常量屏蔽全为 1，
而对于带符号或无类型化常量为 -1。
</p>

<pre>
^1         // 无类型化整数常量，等于 -2
uint8(^1)  // 非法，等价于 uint8(-2)，-2 无法表示为 uint8
^uint8(1)  // 类型化 uint8 常量，等价于 0xFF ^ uint8(1) = uint8(0xFE)
int8(^1)   // 等价于 int8(-2)
^int8(1)   // 等价于 -1 ^ int8(1) = -2
</pre>

<div class="english">
<p>
Implementation restriction: A compiler may use rounding while
computing untyped floating-point or complex constant expressions; see
the implementation restriction in the section
on <a href="#Constants">constants</a>.  This rounding may cause a
floating-point constant expression to be invalid in an integer
context, even if it would be integral when calculated using infinite
precision, and vice versa.
</p>
</div>

<p>
实现限制：在计算无类型化浮点数或复数常量表达式时，编译器可能使用舍入，参考章节<a href="#常量">常量</a>
的实现限制。次舍入可能会导致浮点常量表达式在整数上下文中无效，即使在它使用无限精度计算时会成为整体，反之亦然。
</p>


<div class="english">
<h3 id="Order_of_evaluation">Order of evaluation</h3>
</div>

<h3 id="求值顺序">求值顺序</h3>

<div class="english">
<p>
At package level, <a href="#Package_initialization">initialization dependencies</a>
determine the evaluation order of individual initialization expressions in
<a href="#Variable_declarations">variable declarations</a>.
Otherwise, when evaluating the <a href="#Operands">operands</a> of an
expression, assignment, or
<a href="#Return_statements">return statement</a>,
all function calls, method calls, and
communication operations are evaluated in lexical left-to-right
order.
</p>
</div>

<p>
在包级别内，<a href="#包初始化">初始化依赖</a>确定了
<a href="#变量声明">变量声明</a> 内独立初始化与局的求值顺序。
否则，当对一个表达式、赋值或<a href="#Return语句">返回语句</a>的
<a href="#操作数">操作数</a> 进行求值时，
所有函数调用、方法调用以及通信操作均按从左到右的词法顺序求值。
</p>

<div class="english">
<p>
For example, in the (function-local) assignment
</p>
</div>

<p>
例如，在（函数局部）赋值
</p>

<pre>
y[f()], ok = g(h(), i()+x[j()], &lt;-c), k()
</pre>

<div class="english">
<p>
the function calls and communication happen in the order
<code>f()</code>, <code>h()</code>, <code>i()</code>, <code>j()</code>,
<code>&lt;-c</code>, <code>g()</code>, and <code>k()</code>.
However, the order of those events compared to the evaluation
and indexing of <code>x</code> and the evaluation
of <code>y</code> is not specified.
</p>

<pre>
a := 1
f := func() int { a++; return a }
x := []int{a, f()}            // x may be [1, 2] or [2, 2]: evaluation order between a and f() is not specified
m := map[int]int{a: 1, a: 2}  // m may be {2: 1} or {2: 2}: evaluation order between the two map assignments is not specified
n := map[int]int{a: f()}      // n may be {2: 3} or {3: 3}: evaluation order between the key and the value is not specified
</pre>
</div>

<p>
中，函数调用与通信按顺序 <code>f()</code>、<code>h()</code>、<code>i()</code>、<code>j()</code>、
<code>&lt;-c</code>、<code>g()</code> 和 <code>k()</code> 发生。然而，相较于这些事件的顺序，<code>x</code>
的求值与索引及 <code>y</code> 的求值并未指定。
</p>

<pre>
a := 1
f := func() int { a++; return a }
x := []int{a, f()}            // x 可能为 [1, 2] 或 [2, 2]：a 与 f() 之间的求值顺序并未指定
m := map[int]int{a: 1, a: 2}  // m 可能为 {2: 1} 或 {2: 2}：两个映射赋值之间的求值顺序并未指定
n := map[int]int{a: f()}      // n 可能为 {2: 3} 或 {3: 3}：键和值之间的求值顺序并未指定
</pre>

<div class="english">
<p>
At package level, initialization dependencies override the left-to-right rule
for individual initialization expressions, but not for operands within each
expression:
</p>
</div>

<p>
在包级别内，初始化依赖覆盖了独立初始化从左到右的规则，但不会影响到每个表达式中的操作数：
</p>

<div class="english">
<pre>
var a, b, c = f() + v(), g(), sqr(u()) + v()

func f() int        { return c }
func g() int        { return a }
func sqr(x int) int { return x*x }

// functions u and v are independent of all other variables and functions
</pre>
</div>

<pre>
var a, b, c = f() + v(), g(), sqr(u()) + v()

func f() int        { return c }
func g() int        { return a }
func sqr(x int) int { return x*x }

// 函数 u 和 v 独立于其它所有变量和函数
</pre>

<div class="english">
<p>
The function calls happen in the order
<code>u()</code>, <code>sqr()</code>, <code>v()</code>,
<code>f()</code>, <code>v()</code>, and <code>g()</code>.
</p>
</div>

<p>
函数调用按 <code>u()</code>、<code>sqr()</code>、<code>v()</code>、
<code>f()</code>、<code>v()</code>、<code>g()</code> 的顺序发生。
</p>

<div class="english">
<p>
Floating-point operations within a single expression are evaluated according to
the associativity of the operators.  Explicit parentheses affect the evaluation
by overriding the default associativity.
In the expression <code>x + (y + z)</code> the addition <code>y + z</code>
is performed before adding <code>x</code>.
</p>
</div>

<p>
单表达式中的浮点数操作根据该操作符的结合性求值。显式的圆括号通过覆盖默认结合性来影响求值。
在表达式 <code>x + (y + z)</code> 中，加法 <code>y + z</code> 会在与 <code>x</code> 相加前执行。
</p>

<div class="english">
<h2 id="Statements">Statements</h2>
</div>

<h2 id="语句">语句</h2>

<div class="english">
<p>
Statements control execution.
</p>

<pre class="ebnf">
Statement =
	Declaration | LabeledStmt | SimpleStmt |
	GoStmt | ReturnStmt | BreakStmt | ContinueStmt | GotoStmt |
	FallthroughStmt | Block | IfStmt | SwitchStmt | SelectStmt | ForStmt |
	DeferStmt .

SimpleStmt = EmptyStmt | ExpressionStmt | SendStmt | IncDecStmt | Assignment | ShortVarDecl .
</pre>
</div>

<p>
语句控制执行。
</p>

<pre class="ebnf">
语句 =
	声明 | 标签语句 | 简单语句 |
	Go语句 | Return语句 | Break语句 | Continue语句 | Goto语句 |
	Fallthrough语句 | 块 | If语句 | Switch语句 | Select语句 | For语句 |
	Defer语句 .

简单语句 = 空语句 | 表达式语句 | 发送语句 | 递增递减语句 | 赋值 | 短变量声明 .
</pre>

<div class="english">
<h3 id="Terminating_statements">Terminating statements</h3>
</div>

<h3 id="终止语句">终止语句</h3>

<div class="english">
<p>
A terminating statement is one of the following:
</p>

<ol>
<li>
	A <a href="#Return_statements">"return"</a> or
    	<a href="#Goto_statements">"goto"</a> statement.
	<!-- ul below only for regular layout -->
	<ul> </ul>
</li>

<li>
	A call to the built-in function
	<a href="#Handling_panics"><code>panic</code></a>.
	<!-- ul below only for regular layout -->
	<ul> </ul>
</li>

<li>
	A <a href="#Blocks">block</a> in which the statement list ends in a terminating statement.
	<!-- ul below only for regular layout -->
	<ul> </ul>
</li>

<li>
	An <a href="#If_statements">"if" statement</a> in which:
	<ul>
	<li>the "else" branch is present, and</li>
	<li>both branches are terminating statements.</li>
	</ul>
</li>

<li>
	A <a href="#For_statements">"for" statement</a> in which:
	<ul>
	<li>there are no "break" statements referring to the "for" statement, and</li>
	<li>the loop condition is absent.</li>
	</ul>
</li>

<li>
	A <a href="#Switch_statements">"switch" statement</a> in which:
	<ul>
	<li>there are no "break" statements referring to the "switch" statement,</li>
	<li>there is a default case, and</li>
	<li>the statement lists in each case, including the default, end in a terminating
	    statement, or a possibly labeled <a href="#Fallthrough_statements">"fallthrough"
	    statement</a>.</li>
	</ul>
</li>

<li>
	A <a href="#Select_statements">"select" statement</a> in which:
	<ul>
	<li>there are no "break" statements referring to the "select" statement, and</li>
	<li>the statement lists in each case, including the default if present,
	    end in a terminating statement.</li>
	</ul>
</li>

<li>
	A <a href="#Labeled_statements">labeled statement</a> labeling
	a terminating statement.
</li>
</ol>

<p>
All other statements are not terminating.
</p>
</div>

<p>
终止语句为以下之一：
</p>

<ol>
<li>
	一个<a href="#Return语句">"return"</a> 或
		<a href="#Goto语句">"goto"</a> 语句。
	<!-- 下面的 ul 用于规划布局 -->
	<ul> </ul>
</li>

<li>
	一个内建函数 <a href="#处理恐慌"><code>panic</code></a> 的调用。
	<!-- 下面的 ul 用于规划布局 -->
	<ul> </ul>
</li>

<li>
	一个语句列表以终止语句结束的<a href="#块">块</a>。
	<!-- 下面的 ul 用于规划布局 -->
	<ul> </ul>
</li>

<li>
	一个 <a href="#If_statements">"if" 语句</a>，其中：
	<ul>
	<li>存在 "else" 分支，且</li>
	<li>两个分支均以终止语句结束。</li>
	</ul>
</li>

<li>
	一个 <a href="#For语句">"for" 语句</a>，其中：
	<ul>
	<li>没有 "break" 语句引用到该 "for" 语句，且</li>
	<li>缺少循环条件。</li>
	</ul>
</li>

<li>
	一个 <a href="#Switch语句">"switch" 语句</a>，其中：
	<ul>
	<li>没有 "break" 语句引用到该 "switch" 语句，</li>
	<li>没有默认分支，且</li>
	<li>包括默认分支，每一个分支中的语句列表均以终止语句结束，或一个可能带标签的
	    <a href="#Fallthrough语句">"fallthrough" 语句</a>。</li>
	</ul>
</li>

<li>
	一个 <a href="#Select语句">"select" 语句</a>，其中：
	<ul>
	<li>没有 "break" 语句引用到该 "select" 语句，且</li>
	<li>包括默认分支（如果有的话），每一个分支中的语句列表均以终止语句结束。</li>
	</ul>
</li>

<li>
	一个标在终止语句上的<a href="#标签语句">标签语句</a>。
</li>
</ol>

<p>
其它所有语句均非终止语句。
</p>

<div class="english">
<p>
A <a href="#Blocks">statement list</a> ends in a terminating statement if the list
is not empty and its final non-empty statement is terminating.
</p>
</div>

<p>
若<a href="#块">语句列表</a>非空且其最后一个非空语句为终止语句，那么它以终止语句结束。
</p>

<div class="english">
<h3 id="Empty_statements">Empty statements</h3>
</div>

<h3 id="空语句">空语句</h3>

<div class="english">
<p>
The empty statement does nothing.
</p>

<pre class="ebnf">
EmptyStmt = .
</pre>
</div>

<p>
空语句不执行任何操作。
</p>

<pre class="ebnf">
空语句 = .
</pre>


<div class="english">
<h3 id="Labeled_statements">Labeled statements</h3>
</div>

<h3 id="标签语句">标签语句</h3>

<div class="english">
<p>
A labeled statement may be the target of a <code>goto</code>,
<code>break</code> or <code>continue</code> statement.
</p>

<pre class="ebnf">
LabeledStmt = Label ":" Statement .
Label       = identifier .
</pre>
</div>

<p>
标签语句可作为 <code>goto</code>、<code>break</code> 或 <code>continue</code> 语句的目标
</p>

<pre class="ebnf">
标签语句 = 标签 ":" 语句 .
标签     = 标识符 .
</pre>

<pre>
Error: log.Panic("error encountered")
</pre>


<div class="english">
<h3 id="Expression_statements">Expression statements</h3>
</div>

<h3 id="表达式语句">表达式语句</h3>

<div class="english">
<p>
With the exception of specific built-in functions,
function and method <a href="#Calls">calls</a> and
<a href="#Receive_operator">receive operations</a>
can appear in statement context. Such statements may be parenthesized.
</p>

<pre class="ebnf">
ExpressionStmt = Expression .
</pre>
</div>

<p>
除特殊的内建函数外，函数与方法的<a href="#调用">调用</a>及
<a href="#接收操作">接收操作</a>均可出现在语句上下文中。这样的语句可能需要加小括号。
</p>

<pre class="ebnf">
表达式语句 = 表达式 .
</pre>

<div class="english">
<p>
The following built-in functions are not permitted in statement context:
</p>
</div>

<p>
以下内建函数不允许出现在语句上下文中：
</p>

<pre>
append cap complex imag len make new real
unsafe.Alignof unsafe.Offsetof unsafe.Sizeof
</pre>

<div class="english">
<pre>
h(x+y)
f.Close()
&lt;-ch
(&lt;-ch)
len("foo")  // illegal if len is the built-in function
</pre>
</div>

<pre>
h(x+y)
f.Close()
&lt;-ch
(&lt;-ch)
len("foo")  // 若 len 为内建函数即为非法
</pre>


<div class="english">
<h3 id="Send_statements">Send statements</h3>
</div>

<h3 id="发送语句">发送语句</h3>

<div class="english">
<p>
A send statement sends a value on a channel.
The channel expression must be of <a href="#Channel_types">channel type</a>,
the channel direction must permit send operations,
and the type of the value to be sent must be <a href="#Assignability">assignable</a>
to the channel's element type.
</p>

<pre class="ebnf">
SendStmt = Channel "&lt;-" Expression .
Channel  = Expression .
</pre>
</div>

<p>
发送语句在信道上发送值。信道表达式必须为<a href="#信道类型">信道类型</a>，
信道的方向必须允许发送操作，且被发送的值的类型必须<a href="#可赋值性">可赋予</a>该信道的元素类型。
</p>

<pre class="ebnf">
发送语句 = 信道 "&lt;-" 表达式 .
信道     = 表达式 .
</pre>

<div class="english">
<p>
Both the channel and the value expression are evaluated before communication
begins. Communication blocks until the send can proceed.
A send on an unbuffered channel can proceed if a receiver is ready.
A send on a buffered channel can proceed if there is room in the buffer.
A send on a closed channel proceeds by causing a <a href="#Run_time_panics">run-time panic</a>.
A send on a <code>nil</code> channel blocks forever.
</p>
</div>

<p>
信道与值表达式均在通信开始前求值。通信会阻塞，直到发送可继续进行。
若接收者已就绪，在无缓存信道上发送可继续进行。
若缓存中有空间，在有缓存信道上发送可继续进行。
在已关闭信道上进行发送会引发一个<a href="#运行时恐慌">运行时恐慌</a>。
在 <code>nil</code> 信道上进行发送将永远阻塞。
</p>

<div class="english">
<pre>
ch &lt;- 3  // send value 3 to channel ch
</pre>
</div>

<pre>
ch &lt;- 3  // 发送值 3 至信道 ch
</pre>


<div class="english">
<h3 id="IncDec_statements">IncDec statements</h3>
</div>

<h3 id="递增递减语句">递增递减语句</h3>

<div class="english">
<p>
The "++" and "--" statements increment or decrement their operands
by the untyped <a href="#Constants">constant</a> <code>1</code>.
As with an assignment, the operand must be <a href="#Address_operators">addressable</a>
or a map index expression.
</p>

<pre class="ebnf">
IncDecStmt = Expression ( "++" | "--" ) .
</pre>
</div>

<p>
"++" 与 "--" 语句会以无类型化<a href="#常量">常量</a> <code>1</code> 来递增或递减它们的操作数。
就赋值来说，操作数必须为<a href="#可寻址的">可寻址的</a>，或为映射的下标表达式。
</p>

<pre class="ebnf">
递增递减语句 = 表达式 ( "++" | "--" ) .
</pre>

<div class="english">
<p>
The following <a href="#Assignments">assignment statements</a> are semantically
equivalent:
</p>

<pre class="grammar">
IncDec statement    Assignment
x++                 x += 1
x--                 x -= 1
</pre>
</div>

<p>
以下<a href="#赋值">赋值语句</a>在语义上等价：
</p>

<pre class="grammar">
递增递减语句        赋值
x++                 x += 1
x--                 x -= 1
</pre>


<div class="english">
<h3 id="Assignments">Assignments</h3>
</div>

<h3 id="赋值">赋值</h3>

<div class="english">
<pre class="ebnf">
Assignment = ExpressionList assign_op ExpressionList .

assign_op = [ add_op | mul_op ] "=" .
</pre>
</div>

<pre class="ebnf">
赋值 = 表达式列表 赋值操作符 表达式列表 .

赋值操作符 = [ 加法操作符 | 乘法操作符 ] "=" .
</pre>

<div class="english">
<p>
Each left-hand side operand must be <a href="#Address_operators">addressable</a>,
a map index expression, or (for <code>=</code> assignments only) the
<a href="#Blank_identifier">blank identifier</a>.
Operands may be parenthesized.
</p>

<pre>
x = 1
*p = f()
a[i] = 23
(k) = &lt;-ch  // same as: k = &lt;-ch
</pre>
</div>

<p>
每个左操作数必须为<a href="#地址操作符">可寻址的</a>、映射下标表达式或（仅对于 <code>=</code>
赋值）<a href="#空白标识符">空白标识符</a>。操作数可加小括号。
</p>

<pre>
x = 1
*p = f()
a[i] = 23
(k) = &lt;-ch  // 等价于：k = &lt;-ch
</pre>

<div class="english">
<p>
An <i>assignment operation</i> <code>x</code> <i>op</i><code>=</code>
<code>y</code> where <i>op</i> is a binary <a href="#Arithmetic_operators">arithmetic operator</a>
is equivalent to <code>x</code> <code>=</code> <code>x</code> <i>op</i>
<code>(y)</code> but evaluates <code>x</code>
only once.  The <i>op</i><code>=</code> construct is a single token.
In assignment operations, both the left- and right-hand expression lists
must contain exactly one single-valued expression, and the left-hand
expression must not be the blank identifier.
</p>
</div>

<p>
<b>赋值操作</b> <code>x</code> <i>op</i><code>=</code> <code>y</code>，其中 <i>op</i> 为一个二元算术操作符，它等价于
<code>x</code> <code>=</code> <code>x</code> <i>op</i> <code>(y)</code>，但只对 <code>x</code> 求值一次。
<i>op</i><code>=</code> 为单个标记。在赋值操作中，左、右表达式列表必须均刚好包含一个单值表达式，
且左表达式必须不为空白标识符。
</p>

<pre>
a[i] &lt;&lt;= 2
i &amp;^= 1&lt;&lt;n
</pre>

<div class="english">
<p>
A tuple assignment assigns the individual elements of a multi-valued
operation to a list of variables.  There are two forms.  In the
first, the right hand operand is a single multi-valued expression
such as a function call, a <a href="#Channel_types">channel</a> or
<a href="#Map_types">map</a> operation, or a <a href="#Type_assertions">type assertion</a>.
The number of operands on the left
hand side must match the number of values.  For instance, if
<code>f</code> is a function returning two values,
</p>

<pre>
x, y = f()
</pre>

<p>
assigns the first value to <code>x</code> and the second to <code>y</code>.
In the second form, the number of operands on the left must equal the number
of expressions on the right, each of which must be single-valued, and the
<i>n</i>th expression on the right is assigned to the <i>n</i>th
operand on the left:
</p>

<pre>
one, two, three = '一', '二', '三'
</pre>
</div>

<p>
元组赋值将多值操作的个体元素赋予变量列表。它有两种形式。首先，右操作数为单个多值表达式，比如一个函数调用、
<a href="#信道类型">信道</a>、<a href="#映射类型">映射</a>操作或一个<a href="#类型断言">类型断言</a>。
左操作数的数量必须与值的数量相匹配。例如，若 <code>f</code> 为返回两个值的函数，则
</p>

<pre>
x, y = f()
</pre>

<p>
会将第一个值赋予 <code>x</code>，而第二个值则会赋予 <code>y</code>。
在第二种形式中，左侧操作数的数量必须等于右侧表达式的数量，其中每一个必须为单值，且右侧第
<i>n</i> 个表达式赋予左侧第 <i>n</i> 个操作数：
</p>

<pre>
one, two, three = '一', '二', '三'
</pre>

<div class="english">
<p>
The <a href="#Blank_identifier">blank identifier</a> provides a way to
ignore right-hand side values in an assignment:
</p>

<pre>
_ = x       // evaluate x but ignore it
x, _ = f()  // evaluate f() but ignore second result value
</pre>
</div>

<p>
<a href="#空白标识符">空白标识符</a> 提供了一种在赋值中忽略右侧值的方法：
</p>

<pre>
_ = x       // 求值 x 但忽略它
x, _ = f()  // 求值 f() 但忽略第二个结果值
</pre>

<div class="english">
<p>
The assignment proceeds in two phases.
First, the operands of <a href="#Index_expressions">index expressions</a>
and <a href="#Address_operators">pointer indirections</a>
(including implicit pointer indirections in <a href="#Selectors">selectors</a>)
on the left and the expressions on the right are all
<a href="#Order_of_evaluation">evaluated in the usual order</a>.
Second, the assignments are carried out in left-to-right order.
</p>

<pre>
a, b = b, a  // exchange a and b

x := []int{1, 2, 3}
i := 0
i, x[i] = 1, 2  // set i = 1, x[0] = 2

i = 0
x[i], i = 2, 1  // set x[0] = 2, i = 1

x[0], x[0] = 1, 2  // set x[0] = 1, then x[0] = 2 (so x[0] == 2 at end)

x[1], x[3] = 4, 5  // set x[1] = 4, then panic setting x[3] = 5.

type Point struct { x, y int }
var p *Point
x[2], p.x = 6, 7  // set x[2] = 6, then panic setting p.x = 7

i = 2
x = []int{3, 5, 7}
for i, x[i] = range x {  // set i, x[2] = 0, x[0]
	break
}
// after this loop, i == 0 and x == []int{3, 5, 3}
</pre>
</div>

<p>
赋值过程分为两个阶段。
首先，左边的<a href="#下标表达式">下标表达式</a>与<a href="#地址操作符">指针间接寻址</a>的操作数
（包括<a href="#选择器">选择器</a>中隐式的指针间接寻址）和右边的表达式都会<a href="#求值顺序">按通常顺序求值</a>。
其次，赋值会按照从左到右的顺序进行。
</p>

<pre>
a, b = b, a  // 交换 a 和 b

x := []int{1, 2, 3}
i := 0
i, x[i] = 1, 2  // 置 i = 1，x[0] = 2

i = 0
x[i], i = 2, 1  // 置 x[0] = 2，i = 1

x[0], x[0] = 1, 2  // 置 x[0] = 1，然后置 x[0] = 2（因此最后 x[0] == 2）

x[1], x[3] = 4, 5  // 置 x[1] = 4，然后恐慌置 x[3] = 5

type Point struct { x, y int }
var p *Point
x[2], p.x = 6, 7  // 置 x[2] = 6，然后恐慌置 p.x = 7

i = 2
x = []int{3, 5, 7}
for i, x[i] = range x {  // 置 i, x[2] = 0, x[0]
	break
}
// 该循环结束之后，i == 0 且 x == []int{3, 5, 3}
</pre>

<div class="english">
<p>
In assignments, each value must be <a href="#Assignability">assignable</a>
to the type of the operand to which it is assigned, with the following special cases:
</p>

<ol>
<li>
	Any typed value may be assigned to the blank identifier.
</li>

<li>
	If an untyped constant
	is assigned to a variable of interface type or the blank identifier,
	the constant is first <a href="#Conversions">converted</a> to its
	 <a href="#Constants">default type</a>.
</li>

<li>
	If an untyped boolean value is assigned to a variable of interface type or
	the blank identifier, it is first converted to type <code>bool</code>.
</li>
</ol>
</div>

<p>
在赋值中，每个值必须<a href="#可赋值性">可赋予</a>被赋值操作数的类型，以下为特殊情况：
</p>

<ol>
<li>
	任何类型化值均可赋予空白标识符。
</li>

<li>
	若一个无类型化常量被赋予一个接口类型的变量或空白标识符，该常量首先会
	<a href="#转换">转换</a>为其<a href="#常量">默认类型</a>。
</li>

<li>
	若无类型化布尔值被赋予一个接口类型的变量或空白标识符，它首先会转换为布尔类型。
</li>
</ol>


<div class="english">
<h3 id="If_statements">If statements</h3>
</div>

<h3 id="If语句">If语句</h3>

<div class="english">
<p>
"If" statements specify the conditional execution of two branches
according to the value of a boolean expression.  If the expression
evaluates to true, the "if" branch is executed, otherwise, if
present, the "else" branch is executed.
</p>

<pre class="ebnf">
IfStmt = "if" [ SimpleStmt ";" ] Expression Block [ "else" ( IfStmt | Block ) ] .
</pre>
</div>

<p>
"If"语句根据一个布尔表达式的值指定两个分支的条件来执行。
若该表达式求值为 true，则执行"if"分支，否则执行"else"分支。
</p>

<pre class="ebnf">
If语句 = "if" [ 简单语句 ";" ] 表达式 块 [ "else" ( If语句 | 块 ) ] .
</pre>

<pre>
if x &gt; max {
	x = max
}
</pre>

<div class="english">
<p>
The expression may be preceded by a simple statement, which
executes before the expression is evaluated.
</p>
</div>

<p>
简单语句可能先于表达式，它将在表达式求值前执行。
</p>

<pre>
if x := f(); x &lt; y {
	return x
} else if x &gt; z {
	return z
} else {
	return y
}
</pre>


<div class="english">
<h3 id="Switch_statements">Switch statements</h3>
</div>

<h3 id="Switch语句">Switch语句</h3>

<div class="english">
<p>
"Switch" statements provide multi-way execution.
An expression or type specifier is compared to the "cases"
inside the "switch" to determine which branch
to execute.
</p>

<pre class="ebnf">
SwitchStmt = ExprSwitchStmt | TypeSwitchStmt .
</pre>
</div>

<p>
"Switch"语句提供多路执行。表达式或类型说明符与"switch"中的"cases"相比较从而决定执行哪一分支。
</p>

<pre class="ebnf">
Switch语句 = 表达式选择语句 | 类型选择语句 .
</pre>

<div class="english">
<p>
There are two forms: expression switches and type switches.
In an expression switch, the cases contain expressions that are compared
against the value of the switch expression.
In a type switch, the cases contain types that are compared against the
type of a specially annotated switch expression.
The switch expression is evaluated exactly once in a switch statement.
</p>
</div>

<p>
它有两种形式：表达式选择与类型选择。在表达式选择中，case 包含的表达式针对 switch 表达式的值进行比较，
在类型选择中，case 包含的类型针对特别注明的 switch 表达式的类型进行比较。
switch 表达式在 switch 语句中刚好求值一次。
</p>

<div class="english">
<h4 id="Expression_switches">Expression switches</h4>
</div>

<h4 id="表达式选择">表达式选择</h4>

<div class="english">
<p>
In an expression switch,
the switch expression is evaluated and
the case expressions, which need not be constants,
are evaluated left-to-right and top-to-bottom; the first one that equals the
switch expression
triggers execution of the statements of the associated case;
the other cases are skipped.
If no case matches and there is a "default" case,
its statements are executed.
There can be at most one default case and it may appear anywhere in the
"switch" statement.
A missing switch expression is equivalent to the boolean value
<code>true</code>.
</p>

<pre class="ebnf">
ExprSwitchStmt = "switch" [ SimpleStmt ";" ] [ Expression ] "{" { ExprCaseClause } "}" .
ExprCaseClause = ExprSwitchCase ":" StatementList .
ExprSwitchCase = "case" ExpressionList | "default" .
</pre>
</div>

<p>
在表达式选择中，switch 表达式会被求值，而 case 表达式无需为常量，它按从上到下，从左到右的顺序求值；
第一个等于 switch 表达式的 case 表达式将引发相应情况的语句的执行；其它的情况将被跳过。
若没有情况匹配且有"default"情况，则该语句将被执行。
最多只能有一个默认情况且它可以出现在"switch"语句的任何地方。
缺失的 switch 表达式等价于布尔值 <code>true</code>。
</p>

<pre class="ebnf">
表达时选择语句 = "switch" [ 简单语句 ";" ] [ 表达式 ] "{" { 表达式情况子句 } "}" .
表达式情况子句 = 表达式选择情况 ":" 语句列表 .
表达式选择情况 = "case" 表达式列表 | "default" .
</pre>

<div class="english">
<p>
If the switch expression evaluates to an untyped constant, it is first
<a href="#Conversions">converted</a> to its <a href="#Constants">default type</a>;
if it is an untyped boolean value, it is first converted to type <code>bool</code>.
The predeclared untyped value <code>nil</code> cannot be used as a switch expression.
</p>
</div>

<p>
若 switch 求值出一个无类型化的常量，它首先会<a href="#类型转换">转换</a>为其<a href="#创两">默认类型</a>；
若它是无类型化的布尔值，它首先会转换为 <code>bool</code> 类型。
预声明的无类型化值 <code>nil</code> 无法用作 switch 表达式。
</p>

<div class="english">
<p>
If a case expression is untyped, it is first <a href="#Conversions">converted</a>
to the type of the switch expression.
For each (possibly converted) case expression <code>x</code> and the value <code>t</code>
of the switch expression, <code>x == t</code> must be a valid <a href="#Comparison_operators">comparison</a>.
</p>
</div>

<p>
若 case 表达式为无类型化的，它首先会<a href="#类型转换">转换</a>为 switch 表达式的类型。
对于每个（可能已转换的）case 表达式 <code>x</code> 与 switch 表达式的值 <code>t</code>，
<code>x == t</code> 必须为有效的 <a href="#比较操作符">比较</a>。
</p>

<div class="english">
<p>
In other words, the switch expression is treated as if it were used to declare and
initialize a temporary variable <code>t</code> without explicit type; it is that
value of <code>t</code> against which each case expression <code>x</code> is tested
for equality.
</p>
</div>

<p>
换句话说，switch 表达式可视作用它来声明并初始化变量 <code>t</code> 而不显示指定类型，
并用 <code>t</code> 的值对每一个 case 表达式 <code>x</code> 测试是否相等。
</p>

<div class="english">
<p>
In a case or default clause, the last non-empty statement
may be a (possibly <a href="#Labeled_statements">labeled</a>)
<a href="#Fallthrough_statements">"fallthrough" statement</a> to
indicate that control should flow from the end of this clause to
the first statement of the next clause.
Otherwise control flows to the end of the "switch" statement.
A "fallthrough" statement may appear as the last statement of all
but the last clause of an expression switch.
</p>
</div>

<p>
在 case 或 default 子句中，最后一个非空语句可能为（可能<a href="#带标签语句">带标签</a>的）
<a href="#Fallthrough语句">"fallthrough" 语句</a>
它表明该控制流应从该子句的结尾转至下一个子句的第一个语句。
否则，控制流转至该"switch"语句的结尾。
"fallthrough" 语句可出现在 switch 表达式中除最后一个子句外所有子句的末尾。
</p>

<div class="english">
<p>
The switch expression may be preceded by a simple statement, which
executes before the expression is evaluated.
</p>

<pre>
switch tag {
default: s3()
case 0, 1, 2, 3: s1()
case 4, 5, 6, 7: s2()
}

switch x := f(); {  // missing switch expression means "true"
case x &lt; 0: return -x
default: return x
}

switch {
case x &lt; y: f1()
case x &lt; z: f2()
case x == 4: f3()
}
</pre>
</div>

<p>
简单语句可能先于 switch 表达式，它将在表达式求值前执行。
</p>

<pre>
switch tag {
default: s3()
case 0, 1, 2, 3: s1()
case 4, 5, 6, 7: s2()
}

switch x := f(); {  // 缺失的 switch 表达式意为"true"
case x &lt; 0: return -x
default: return x
}

switch {
case x &lt; y: f1()
case x &lt; z: f2()
case x == 4: f3()
}
</pre>

<div class="english">
<p>
Implementation restriction: A compiler may disallow multiple case
expressions evaluating to the same constant.
For instance, the current compilers disallow duplicate integer,
floating point, or string constants in case expressions.
</p>
</div>

<p>
实现限制：编译器可能不允许多个 case 表达式求值为同一个常量。
例如，当前的编译器不允许 case 表达式出现重复的整数、浮点数或字符串常量。
</p>


<div class="english">
<h4 id="Type_switches">Type switches</h4>
</div>

<h4 id="类型选择">类型选择</h4>

<div class="english">
<p>
A type switch compares types rather than values. It is otherwise similar
to an expression switch. It is marked by a special switch expression that
has the form of a <a href="#Type_assertions">type assertion</a>
using the reserved word <code>type</code> rather than an actual type:
</p>

<pre>
switch x.(type) {
// cases
}
</pre>

<p>
Cases then match actual types <code>T</code> against the dynamic type of the
expression <code>x</code>. As with type assertions, <code>x</code> must be of
<a href="#Interface_types">interface type</a>, and each non-interface type
<code>T</code> listed in a case must implement the type of <code>x</code>.
</p>

<pre class="ebnf">
TypeSwitchStmt  = "switch" [ SimpleStmt ";" ] TypeSwitchGuard "{" { TypeCaseClause } "}" .
TypeSwitchGuard = [ identifier ":=" ] PrimaryExpr "." "(" "type" ")" .
TypeCaseClause  = TypeSwitchCase ":" StatementList .
TypeSwitchCase  = "case" TypeList | "default" .
TypeList        = Type { "," Type } .
</pre>
</div>

<p>
类型选择比较类型而非值。它与表达式选择并不相似。它被一个特殊的 switch 表达式标记，
该表达式为使用保留字 <code>type</code> 而非实际类型的<a href="#类型断言">类型断言</a>的形式：
</p>

<pre>
switch x.(type) {
// cases
}
</pre>

<p>
此时的 case 针对表达式 <code>x</code> 的动态类型匹配实际的类型 <code>T</code>。
就像类型断言一样，<code>x</code> 必须为<a href="#接口类型">接口类型</a>，
而每一个在 case 中列出的非接口类型 <code>T</code> 必须实现了 <code>x</code> 的类型。
</p>

<pre class="ebnf">
类型选择语句 = "switch" [ 简单语句 ";" ] 类型选择监视 "{" { 类型情况子句 } "}" .
类型选择监视 = [ 标识符 ":=" ] 主表达式 "." "(" "type" ")" .
类型情况子句 = 类型选择情况 ":" 语句列表 .
类型选择情况 = "case" 类型列表 | "default" .
类型列表     = 类型 { "," 类型 } .
</pre>

<div class="english">
<p>
The TypeSwitchGuard may include a
<a href="#Short_variable_declarations">short variable declaration</a>.
When that form is used, the variable is declared at the end of the
TypeSwitchCase in the <a href="#Blocks">implicit block</a> of each clause.
In clauses with a case listing exactly one type, the variable
has that type; otherwise, the variable has the type of the expression
in the TypeSwitchGuard.
</p>
</div>

<p>
类型选择监视可包含一个<a href="#短变量声明">短变量声明</a>。
当使用此形式时，变量会在每个子句的<a href="#块">隐式块</a>中类型选择情况的末尾处声明。
在 case 列表刚好只有一个类型的子句中，该变量即拥有此类型；否则，该变量拥有在类型选择监视中表达式的类型。
</p>

<div class="english">
<p>
The type in a case may be <a href="#Predeclared_identifiers"><code>nil</code></a>;
that case is used when the expression in the TypeSwitchGuard
is a <code>nil</code> interface value.
There may be at most one <code>nil</code> case.
</p>
</div>

<p>
case 中的类型可为 <a href="#预声明标识符"><code>nil</code></a>，
这种情况在类型选择监视中的表达式为 <code>nil</code> 接口值时使用。
此处最多有一种 <code>nil</code> 的情况。
</p>

<div class="english">
<p>
Given an expression <code>x</code> of type <code>interface{}</code>,
the following type switch:
</p>

<pre>
switch i := x.(type) {
case nil:
	printString("x is nil")                // type of i is type of x (interface{})
case int:
	printInt(i)                            // type of i is int
case float64:
	printFloat64(i)                        // type of i is float64
case func(int) float64:
	printFunction(i)                       // type of i is func(int) float64
case bool, string:
	printString("type is bool or string")  // type of i is type of x (interface{})
default:
	printString("don't know the type")     // type of i is type of x (interface{})
}
</pre>

<p>
could be rewritten:
</p>

<pre>
v := x  // x is evaluated exactly once
if v == nil {
	i := v                                 // type of i is type of x (interface{})
	printString("x is nil")
} else if i, isInt := v.(int); isInt {
	printInt(i)                            // type of i is int
} else if i, isFloat64 := v.(float64); isFloat64 {
	printFloat64(i)                        // type of i is float64
} else if i, isFunc := v.(func(int) float64); isFunc {
	printFunction(i)                       // type of i is func(int) float64
} else {
	_, isBool := v.(bool)
	_, isString := v.(string)
	if isBool || isString {
		i := v                         // type of i is type of x (interface{})
		printString("type is bool or string")
	} else {
		i := v                         // type of i is type of x (interface{})
		printString("don't know the type")
	}
}
</pre>
</div>

<p>
给定类型为 <code>interface{}</code> 的表达式 <code>x</code>，以下类型选择：
</p>

<pre>
switch i := x.(type) {
case nil:
	printString("x is nil")                // i 的类型为 x 的类型（interface{}）
case int:
	printInt(i)                            // i 的类型为 int
case float64:
	printFloat64(i)                        // i 的类型为 float64
case func(int) float64:
	printFunction(i)                       // i 的类型为 func(int) float64
case bool, string:
	printString("type is bool or string")  // i 的类型为 x 的类型（interface{}）
default:
	printString("don't know the type")     // i 的类型为 x 的类型（interface{}）
}
</pre>

<p>
可被重写为：
</p>

<pre>
v := x  // x 只被求值一次
if v == nil {
	i := v                                 // i 的类型为 x 的类型（interface{}）
	printString("x is nil")
} else if i, isInt := v.(int); isInt {
	printInt(i)                            // i 的类型为 int
} else if i, isFloat64 := v.(float64); isFloat64 {
	printFloat64(i)                        // i 的类型为 float64
} else if i, isFunc := v.(func(int) float64); isFunc {
	printFunction(i)                       // i 的类型为 func(int) float64
} else {
	_, isBool := v.(bool)
	_, isString := v.(string)
	if isBool || isString {
		i := v                         // i 的类型为 x 的类型（interface{}）
		printString("type is bool or string")
	} else {
		i := v                         // i 的类型为 x 的类型（interface{}）
		printString("don't know the type")
	}
}
</pre>

<div class="english">
<p>
The type switch guard may be preceded by a simple statement, which
executes before the guard is evaluated.
</p>
</div>

<p>
简单语句可能先于类型选择监视，它将在类型选择监视求值前执行。
</p>

<div class="english">
<p>
The "fallthrough" statement is not permitted in a type switch.
</p>
</div>

<p>
"fallthrough"语句在类型选择中不被允许。
</p>

<div class="english">
<h3 id="For_statements">For statements</h3>
</div>

<h3 id="For语句">For语句</h3>

<div class="english">
<p>
A "for" statement specifies repeated execution of a block. There are three forms:
The iteration may be controlled by a single condition, a "for" clause, or a "range" clause.
</p>

<pre class="ebnf">
ForStmt = "for" [ Condition | ForClause | RangeClause ] Block .
Condition = Expression .
</pre>
</div>

<p>
"for"语句指定块的重复执行。它有三种形式：迭代通过条件、"for"子句或"range"子句控制。
</p>

<pre class="ebnf">
For语句 = "for" [ 条件 | For子句 | Range子句 ] 块 .
条件 = 表达式 .
</pre>

<div class="english">
<h4 id="For_condition">For statements with single condition</h4>
</div>

<h4 id="For条件">单条件 for 语句</h4>

<div class="english">
<p>
In its simplest form, a "for" statement specifies the repeated execution of
a block as long as a boolean condition evaluates to true.
The condition is evaluated before each iteration.
If the condition is absent, it is equivalent to the boolean value
<code>true</code>.
</p>
</div>

<p>
在最简单的形式中，只要布尔条件求值为真，"for"语句指定的块就重复执行。
条件会在每次迭代前求值。若缺少条件，则它等价于布尔值 <code>true</code>。
</p>

<pre>
for a &lt; b {
	a *= 2
}
</pre>

<div class="english">
<h4 id="For_clause">For statements with <code>for</code> clause</h4>
</div>

<h4 id="For从句">带 <code>for</code> 从句的 for 语句</h4>

<div class="english">
<p>
A "for" statement with a ForClause is also controlled by its condition, but
additionally it may specify an <i>init</i>
and a <i>post</i> statement, such as an assignment,
an increment or decrement statement. The init statement may be a
<a href="#Short_variable_declarations">short variable declaration</a>, but the post statement must not.
Variables declared by the init statement are re-used in each iteration.
</p>

<pre class="ebnf">
ForClause = [ InitStmt ] ";" [ Condition ] ";" [ PostStmt ] .
InitStmt = SimpleStmt .
PostStmt = SimpleStmt .
</pre>
</div>

<p>
带 For 子句的"for"语句也通过其条件控制，此外，它也可指定一个<b>初始化</b>或<b>步进</b>语句，
例如一个赋值、一个递增或递减语句。初始化语句可为一个<a href="#短变量声明">短变量声明</a>，
而步进语句则不能。由 init 语句声明的变量会在每次迭代中重用。
</p>

<pre class="ebnf">
For子句    = [ 初始化语句 ] ";" [ 条件 ] ";" [ 步进语句 ] .
初始化语句 = 简单语句 .
步进语句   = 简单语句 .
</pre>

<pre>
for i := 0; i &lt; 10; i++ {
	f(i)
}
</pre>

<div class="english">
<p>
If non-empty, the init statement is executed once before evaluating the
condition for the first iteration;
the post statement is executed after each execution of the block (and
only if the block was executed).
Any element of the ForClause may be empty but the
<a href="#Semicolons">semicolons</a> are
required unless there is only a condition.
If the condition is absent, it is equivalent to the boolean value
<code>true</code>.
</p>

<pre>
for cond { S() }    is the same as    for ; cond ; { S() }
for      { S() }    is the same as    for true     { S() }
</pre>
</div>

<h4 id="For_range">For statements with <code>range</code> clause</h4>

<p>
若初始化语句非空，则只在第一次迭代的条件求值前执行一次。
步进语句会在块的每一次执行（且仅当块被执行）后执行。
任何 For 子句的元素都可为空，但除非只有一个条件，否则<a href="#分号">分号</a>是必须的。
若缺少条件，则它等价于布尔值 <code>true</code>。
</p>

<pre>
for cond { S() }    等价于    for ; cond ; { S() }
for      { S() }    等价于    for true     { S() }
</pre>

<div class="english">
<p>
A "for" statement with a "range" clause
iterates through all entries of an array, slice, string or map,
or values received on a channel. For each entry it assigns <i>iteration values</i>
to corresponding <i>iteration variables</i> if present and then executes the block.
</p>

<pre class="ebnf">
RangeClause = [ ExpressionList "=" | IdentifierList ":=" ] "range" Expression .
</pre>
</div>

<p>
带"range"子句的"for"语句通过遍历数组、切片、字符串或映射的所有项，以及从信道上接收的值来迭代。
对于每一项，它将<b>迭代值</b>（若存在）赋予其相应的<b>迭代变量</b>，然后执行该块。
</p>

<pre class="ebnf">
Range子句 = [ 表达式列表 "=" | 标识符列表 ":=" ] "range" 表达式 .
</pre>

<div class="english">
<p>
The expression on the right in the "range" clause is called the <i>range expression</i>,
which may be an array, pointer to an array, slice, string, map, or channel permitting
<a href="#Receive_operator">receive operations</a>.
As with an assignment, if present the operands on the left must be
<a href="#Address_operators">addressable</a> or map index expressions; they
denote the iteration variables. If the range expression is a channel, at most
one iteration variable is permitted, otherwise there may be up to two.
If the last iteration variable is the <a href="#Blank_identifier">blank identifier</a>,
the range clause is equivalent to the same clause without that identifier.
</p>
</div>

<p>
"range"子句右边的表达式称为<b>range 表达式</b>，它可以是一个允许<a href="#接收操作符">接受操作</a>
的数组、数组指针、切片、字符串、映射或信道。就赋值来说，若存在左边的操作数，则它必须为
<a href="#地址操作符">可寻址的</a>或映射下标表达式；它们表示迭代变量。若 range 表达式为信道，
则最多只允有一个迭代变量，否则可多于两个。若最后一个迭代变量为
<a href="#空白标识符">空白标识符</a>，则 range 子句等价于无该标识符的相同子句。
</p>

<div class="english">
<p>
The range expression is evaluated once before beginning the loop,
with one exception: if the range expression is an array or a pointer to an array
and at most one iteration variable is present, only the range expression's
length is evaluated; if that length is constant,
<a href="#Length_and_capacity">by definition</a>
the range expression itself will not be evaluated.
</p>

<p>
Function calls on the left are evaluated once per iteration.
For each iteration, iteration values are produced as follows
if the respective iteration variables are present:
</p>

<pre class="grammar">
Range expression                          1st value          2nd value

array or slice  a  [n]E, *[n]E, or []E    index    i  int    a[i]       E
string          s  string type            index    i  int    see below  rune
map             m  map[K]V                key      k  K      m[k]       V
channel         c  chan E, &lt;-chan E       element  e  E
</pre>

<ol>
<li>
For an array, pointer to array, or slice value <code>a</code>, the index iteration
values are produced in increasing order, starting at element index 0.
If at most one iteration variable is present, the range loop produces
iteration values from 0 up to <code>len(a)-1</code> and does not index into the array
or slice itself. For a <code>nil</code> slice, the number of iterations is 0.
</li>

<li>
For a string value, the "range" clause iterates over the Unicode code points
in the string starting at byte index 0.  On successive iterations, the index value will be the
index of the first byte of successive UTF-8-encoded code points in the string,
and the second value, of type <code>rune</code>, will be the value of
the corresponding code point.  If the iteration encounters an invalid
UTF-8 sequence, the second value will be <code>0xFFFD</code>,
the Unicode replacement character, and the next iteration will advance
a single byte in the string.
</li>

<li>
The iteration order over maps is not specified
and is not guaranteed to be the same from one iteration to the next.
If map entries that have not yet been reached are removed during iteration,
the corresponding iteration values will not be produced. If map entries are
created during iteration, that entry may be produced during the iteration or
may be skipped. The choice may vary for each entry created and from one
iteration to the next.
If the map is <code>nil</code>, the number of iterations is 0.
</li>

<li>
For channels, the iteration values produced are the successive values sent on
the channel until the channel is <a href="#Close">closed</a>. If the channel
is <code>nil</code>, the range expression blocks forever.
</li>
</ol>
</div>

<p>
range 表达式在循环前会求值一次，除了一种情况：若 range 表达式为数组或数组指针，
且最多存在一个迭代变量，此时只有 range 表达式的长度会被求值；若该长度为常量，
那么<a href="#长度与容量">根据定义</a>，range 表达式本身不会被求值。
</p>

<p>
左边的函数调用会在每次迭代时求值一次。对于每一次迭代，若各自的迭代变量存在，那么迭代值按照以下方式产生：
</p>

<pre class="grammar">
Range 表达式                           第一个值            第二个值

数组或切片  a  [n]E、*[n]E 或 []E     下标  i  int        a[i]   E
字符串      s  string type            下标  i  int        见下   rune
映射        m  map[K]V                键    k  K          m[k]   V
信道        c  chan E, &lt;-chan E    元素  e  E
</pre>

<ol>
<li>
对于数组、数组指针或切片值 <code>a</code>，下标迭代值按照递增顺序产生，从元素下标 0 开始。
作为一种特殊情况，若最多有一个迭代变量，则 range 循环提供从 0 到 <code>len(a)-1</code>
的迭代变量而非索引该数组或切片自身。对于 <code>nil</code> 切片，迭代次数为 0。
</li>

<li>
对于字符串值，"range"子句从字节下标 0 开始，遍历该字符串中的 Unicode 码点。在连续迭代中，
其下标值为该字符串中连续 UTF-8 编码码点第一个字节的下标。而类型为 <code>rune</code>
的第二个值为则其相应码点的值。若该迭代遇到无效的 UTF-8 序列，则第二个值将为 Unicode 占位字符
<code>0xFFD</code>，且下一次迭代将推进至此字符串中的单个字节。
</li>

<li>
映射的遍历顺序并不确定且从某一次迭代到下一次并不保证相同。若在迭代过程中移除的映射项尚未受到影响，
则相应的迭代值不会产生。若在迭代过程中创建映射项，则该项可能会在迭代中产生或被跳过。
这种选择可能会改变已经创建的每一个项，并从一次迭代进入到下一次迭代中。
若该映射为 <code>nil</code>，则迭代的次数为 0.
</li>

<li>
对于信道，其迭代值产生为在该信道上发送的连续值，直到该信道被<a href="#关闭">关闭</a>。若该信道为
<code>nil</code>，则 range 表达式将永远阻塞。
</li>
</ol>

<div class="english">
<p>
The iteration values are assigned to the respective
iteration variables as in an <a href="#Assignments">assignment statement</a>.
</p>
</div>

<p>
迭代值在<a href="#赋值">赋值语句</a>中将分别赋予其各自的迭代变量。
</p>

<div class="english">
<p>
The iteration variables may be declared by the "range" clause using a form of
<a href="#Short_variable_declarations">short variable declaration</a>
(<code>:=</code>).
In this case their types are set to the types of the respective iteration values
and their <a href="#Declarations_and_scope">scope</a> is the block of the "for"
statement; they are re-used in each iteration.
If the iteration variables are declared outside the "for" statement,
after execution their values will be those of the last iteration.
</p>

<pre>
var testdata *struct {
	a *[7]int
}
for i, _ := range testdata.a {
	// testdata.a is never evaluated; len(testdata.a) is constant
	// i ranges from 0 to 6
	f(i)
}

var a [10]string
for i, s := range a {
	// type of i is int
	// type of s is string
	// s == a[i]
	g(i, s)
}

var key string
var val interface {}  // value type of m is assignable to val
m := map[string]int{"mon":0, "tue":1, "wed":2, "thu":3, "fri":4, "sat":5, "sun":6}
for key, val = range m {
	h(key, val)
}
// key == last map key encountered in iteration
// val == map[key]

var ch chan Work = producer()
for w := range ch {
	doWork(w)
}

// empty a channel
for range ch {}
</pre>
</div>

<p>
迭代变量可通过"range"子句使用<a href="#短变量声明">短变量声明</a>形式（<code>:=</code>）来声明。
在这种情况下，它们的类型将置为其各自的迭代值，且它们的<a href="#声明与作用域">作用域</a>
在"for"语句块内，它们将在每次迭代时被重用。若迭代变量在"for"语句之外声明，则在每次执行后，
它们的值为最后一次迭代的值。
</p>

<pre>
var testdata *struct {
	a *[7]int
}
for i, _ := range testdata.a {
	// testdata.a 永不会被求值，len(testdata.a)为常量
	// i 从 0 延伸到 6
	f(i)
}

var a [10]string
for i, s := range a {
	// i 的类型为 int
	// s 的类型为 string
	// s == a[i]
	g(i, s)
}

var key string
var val interface {}  // m 值的类型可赋予 val
m := map[string]int{"mon":0, "tue":1, "wed":2, "thu":3, "fri":4, "sat":5, "sun":6}
for key, val = range m {
	h(key, val)
}
// key == 在迭代中遇到的最后一个映射键
// val == map[key]

var ch chan Work = producer()
for w := range ch {
	doWork(w)
}

// 清空一个信道
for range ch {}
</pre>


<div class="english">
<h3 id="Go_statements">Go statements</h3>
</div>

<h3 id="Go语句">Go 语句</h3>

<div class="english">
<p>
A "go" statement starts the execution of a function call
as an independent concurrent thread of control, or <i>goroutine</i>,
within the same address space.
</p>

<pre class="ebnf">
GoStmt = "go" Expression .
</pre>
</div>

<p>
"go"语句将函数调用的执行作为控制独立的并发线程或相同地址空间中的<b>Go程</b>来启动。
</p>

<pre class="ebnf">
Go语句 = "go" 表达式 .
</pre>

<div class="english">
<p>
The expression must be a function or method call; it cannot be parenthesized.
Calls of built-in functions are restricted as for
<a href="#Expression_statements">expression statements</a>.
</p>

<p>
表达式必须为一个函数或方法调用，它不能被括号括住。内建函数调用被限制为<a href="#表达式语句">表达式语句</a>。
</p>

<p>
The function value and parameters are
<a href="#Calls">evaluated as usual</a>
in the calling goroutine, but
unlike with a regular call, program execution does not wait
for the invoked function to complete.
Instead, the function begins executing independently
in a new goroutine.
When the function terminates, its goroutine also terminates.
If the function has any return values, they are discarded when the
function completes.
</p>
</div>

<p>
在调用 Go 程中，函数值与形参<a href="#函数与方法的调用">按照惯例求值</a>，
但不像一般的调用，程序的执行并不等待已被调用的函数完成。取而代之，该函数在一个新的 Go 程中独立执行。
当该函数终止后，其 Go 程也将终止。若该函数拥有任何返回值，它们将在该函数完成后被丢弃。
</p>

<pre>
go Server()
go func(ch chan&lt;- bool) { for { sleep(10); ch &lt;- true }} (c)
</pre>


<div class="english">
<h3 id="Select_statements">Select statements</h3>
</div>

<h3 id="Select语句">Select语句</h3>

<div class="english">
<p>
A "select" statement chooses which of a set of possible
<a href="#Send_statements">send</a> or
<a href="#Receive_operator">receive</a>
operations will proceed.
It looks similar to a
<a href="#Switch_statements">"switch"</a> statement but with the
cases all referring to communication operations.
</p>

<pre class="ebnf">
SelectStmt = "select" "{" { CommClause } "}" .
CommClause = CommCase ":" StatementList .
CommCase   = "case" ( SendStmt | RecvStmt ) | "default" .
RecvStmt   = [ ExpressionList "=" | IdentifierList ":=" ] RecvExpr .
RecvExpr   = Expression .
</pre>
</div>

<p>
"select" 语句选择哪些可进行
<a href="#发送语句">发送</a>或<a href="#接收操作符">接收</a>的操作会被处理。
它看起来与<a href="#Switch语句">"switch"</a> 语句类似，但其 case 为所有涉及到通信的操作。
</p>

<pre class="ebnf">
Select语句 = "select" "{" { 通信子句 } "}" .
通信子句   = 通信情况 ":" 语句列表 .
通信情况   = "case" ( 发送语句 | 接收语句 ) | "default" .
接收语句   = [ 表达式列表 [ "," 标识符列表 ] ( "=" | ":=" ) ] 接收表达式 .
接收表达式 = 表达式 .
</pre>

<div class="english">
<p>
A case with a RecvStmt may assign the result of a RecvExpr to one or
two variables, which may be declared using a
<a href="#Short_variable_declarations">short variable declaration</a>.
The RecvExpr must be a (possibly parenthesized) receive operation.
There can be at most one default case and it may appear anywhere
in the list of cases.
</p>
</div>

<p>
带接收语句的 case 可将接收表达式的结果赋予一或两个变量，该变量可使用
<a href="#短变量声明">短变量声明</a>的形式声明。接收表达式必须为（可能带括号的）
接收操作。最多可以有一个默认 case 且可以出现在 case 列表中的任何地方。
</p>

<div class="english">
<p>
Execution of a "select" statement proceeds in several steps:
</p>
</div>

<p>
"select" 语句的执行过程分为以下几步：
</p>

<div class="english">
<ol>
<li>
For all the cases in the statement, the channel operands of receive operations
and the channel and right-hand-side expressions of send statements are
evaluated exactly once, in source order, upon entering the "select" statement.
The result is a set of channels to receive from or send to,
and the corresponding values to send.
Any side effects in that evaluation will occur irrespective of which (if any)
communication operation is selected to proceed.
Expressions on the left-hand side of a RecvStmt with a short variable declaration
or assignment are not yet evaluated.
</li>

<li>
If one or more of the communications can proceed,
a single one that can proceed is chosen via a uniform pseudo-random selection.
Otherwise, if there is a default case, that case is chosen.
If there is no default case, the "select" statement blocks until
at least one of the communications can proceed.
</li>

<li>
Unless the selected case is the default case, the respective communication
operation is executed.
</li>

<li>
If the selected case is a RecvStmt with a short variable declaration or
an assignment, the left-hand side expressions are evaluated and the
received value (or values) are assigned.
</li>

<li>
The statement list of the selected case is executed.
</li>
</ol>
</div>

<ol>
<li>
对于语句中的所有 case，接收操作的信道操作数和信道，以及右侧发送语句的表达式会在进入
"select" 语句时按照源码的顺序刚好执行一次。其结果为用于接收或发送的信道的集合，
以及对应的用于发送的值。该求值中的任何副作用都与已选择进行处理的通信操作无关
（如果存在的话）。接收语句左侧的短变量声明或赋值表达式尚未求值。
</li>

<li>
若一个或多个通信可以进行，就会按照均匀分布的伪随机数选择其中一个。否则，若存在一个默认
case，就会选择它。若没有默认 case，"select" 语句就会阻塞直到至少一个通信可以进行。
</li>

<li>
除非已选择的 case 为默认 case，否则对应的通信操作就会执行。
</li>

<li>
若选择的 case 为带短变量声明或赋值的接收语句，那么左边的表达式会被求值并被赋予接收的值。
</li>

<li>
已选择的 case 的语句列表会被执行。
</li>
</ol>

<div class="english">
<p>
Since communication on <code>nil</code> channels can never proceed,
a select with only <code>nil</code> channels and no default case blocks forever.
</p>

<pre>
var a []int
var c, c1, c2, c3, c4 chan int
var i1, i2 int
select {
case i1 = &lt;-c1:
	print("received ", i1, " from c1\n")
case c2 &lt;- i2:
	print("sent ", i2, " to c2\n")
case i3, ok := (&lt;-c3):  // same as: i3, ok := &lt;-c3
	if ok {
		print("received ", i3, " from c3\n")
	} else {
		print("c3 is closed\n")
	}
case a[f()] = &lt;-c4:
	// same as:
	// case t := &lt;-c4
	//	a[f()] = t
default:
	print("no communication\n")
}

for {  // send random sequence of bits to c
	select {
	case c &lt;- 0:  // note: no statement, no fallthrough, no folding of cases
	case c &lt;- 1:
	}
}

select {}  // block forever
</pre>
</div>

<p>
由于在 <code>nil</code> 信道上的通信永远不会被处理，因此只带
<code>nil</code> 信道且无默认 case 的 select 会永远阻塞。
</p>

<pre>
var a []int
var c, c1, c2, c3, c4 chan int
var i1, i2 int
select {
case i1 = &lt;-c1:
	print("received ", i1, " from c1\n")
case c2 &lt;- i2:
	print("sent ", i2, " to c2\n")
case i3, ok := (&lt;-c3):  // 等价于 i3, ok := &lt;-c3
	if ok {
		print("received ", i3, " from c3\n")
	} else {
		print("c3 is closed\n")
	}
case a[f()] = &lt;-c4:
	// same as:
	// case t := &lt;-c4
	//	a[f()] = t
default:
	print("no communication\n")
}

for {  // 向 c 发送位的随机序列
	select {
	case c &lt;- 0:  // 注意：没有语句，没有 fallthrough，也没有 case 折叠
	case c &lt;- 1:
	}
}

select {}  // 永远阻塞
</pre>


<div class="english">
<h3 id="Return_statements">Return statements</h3>
</div>

<h3 id="Return语句">Return语句</h3>

<div class="english">
<p>
A "return" statement in a function <code>F</code> terminates the execution
of <code>F</code>, and optionally provides one or more result values.
Any functions <a href="#Defer_statements">deferred</a> by <code>F</code>
are executed before <code>F</code> returns to its caller.
</p>

<pre class="ebnf">
ReturnStmt = "return" [ ExpressionList ] .
</pre>
</div>

<p>
函数 <code>F</code> 中的“return”语句终止 <code>F</code> 的执行，并可选地提供一个或多个返回值。
任何被 <code>F</code> <a href="#Defer语句">推迟</a>的函数会在 <code>F</code>
返回给其调用者前执行。
</p>

<pre class="ebnf">
Return语句 = "return" [ 表达式列表 ] .
</pre>

<div class="english">
<p>
In a function without a result type, a "return" statement must not
specify any result values.
</p>
</div>

<p>
在没有返回类型的函数中，"return"语句不能指定任何返回值。
</p>

<pre>
func noResult() {
	return
}
</pre>

<div class="english">
<p>
There are three ways to return values from a function with a result
type:
</p>

<ol>
	<li>The return value or values may be explicitly listed
		in the "return" statement. Each expression must be single-valued
		and <a href="#Assignability">assignable</a>
		to the corresponding element of the function's result type.
<pre>
func simpleF() int {
	return 2
}

func complexF1() (re float64, im float64) {
	return -7.0, -4.0
}
</pre>
	</li>
	<li>The expression list in the "return" statement may be a single
		call to a multi-valued function. The effect is as if each value
		returned from that function were assigned to a temporary
		variable with the type of the respective value, followed by a
		"return" statement listing these variables, at which point the
		rules of the previous case apply.
<pre>
func complexF2() (re float64, im float64) {
	return complexF1()
}
</pre>
	</li>
	<li>The expression list may be empty if the function's result
		type specifies names for its <a href="#Function_types">result parameters</a>.
		The result parameters act as ordinary local variables
		and the function may assign values to them as necessary.
		The "return" statement returns the values of these variables.
<pre>
func complexF3() (re float64, im float64) {
	re = 7.0
	im = 4.0
	return
}

func (devnull) Write(p []byte) (n int, _ error) {
	n = len(p)
	return
}
</pre>
	</li>
</ol>
</div>

<p>
从具有返回类型的函数返回值的三种方式：
</p>

<ol>
	<li>返回值可在"return"语句中显式地列出。每个表达式必须为单值，
		且<a href="#可赋予">可赋予</a>相应的函数返回类型的元素。
<pre>
func simpleF() int {
	return 2
}

func complexF1() (re float64, im float64) {
	return -7.0, -4.0
}
</pre>
	</li>
	<li>
		"return"语句中的表达式列表可为多值函数的单个调用。
		其效果相当于将该函数返回的每一个值赋予同类型的临时变量，
		并在"return"语句后面列出这些变量，在这点上与前面的情况规则相同。
<pre>
func complexF2() (re float64, im float64) {
	return complexF1()
}
</pre>
	</li>
	<li>
		若函数的返回类型为其<a href="#函数类型">返回形参</a>指定了名字，
		则表达式列表可为空。返回形参的行为如同一般的局部变量，且必要时该函数可向他们赋值。
		"return"语句返回这些变量的值。
<pre>
func complexF3() (re float64, im float64) {
	re = 7.0
	im = 4.0
	return
}

func (devnull) Write(p []byte) (n int, _ error) {
	n = len(p)
	return
}
</pre>
	</li>
</ol>

<div class="english">
<p>
Regardless of how they are declared, all the result values are initialized to
the <a href="#The_zero_value">zero values</a> for their type upon entry to the
function. A "return" statement that specifies results sets the result parameters before
any deferred functions are executed.
</p>
</div>

<p>
无论它们如何声明，在进入该函数时，所有的返回值都会被初始化为该类型的<a href="#零值">零值</a>。
指定了结果的“return”语句会在任何被推迟的函数执行前设置结果形参。
</p>

<div class="english">
<p>
Implementation restriction: A compiler may disallow an empty expression list
in a "return" statement if a different entity (constant, type, or variable)
with the same name as a result parameter is in
<a href="#Declarations_and_scope">scope</a> at the place of the return.
</p>

<pre>
func f(n int) (res int, err error) {
	if _, err := f(n-1); err != nil {
		return  // invalid return statement: err is shadowed
	}
	return
}
</pre>
</div>

<p>
实现限制：若不同的条目以相同的名字作为结果形参出现在返回的<a href="#声明与作用域">作用域</a>内，
那么编译器可能禁止空表达式列表出现在 "return" 语句中。
</p>

<pre>
func f(n int) (res int, err error) {
	if _, err := f(n-1); err != nil {
		return  // 无效的返回语句：err 被屏蔽
	}
	return
}
</pre>

<div class="english">
<h3 id="Break_statements">Break statements</h3>
</div>

<h3 id="Break语句">Break语句</h3>

<div class="english">
<p>
A "break" statement terminates execution of the innermost
<a href="#For_statements">"for"</a>,
<a href="#Switch_statements">"switch"</a>, or
<a href="#Select_statements">"select"</a> statement
within the same function.
</p>

<pre class="ebnf">
BreakStmt = "break" [ Label ] .
</pre>
</div>

<p>
"break"语句终止同函数内最内层的
<a href="#For_statements">"for"</a>、
<a href="#Switch_statements">"switch"</a> 或
<a href="#Select_statements">"select"</a> 语句的执行。
</p>

<pre class="ebnf">
Break语句 = "break" [ 标签 ] .
</pre>

<div class="english">
<p>
If there is a label, it must be that of an enclosing
"for", "switch", or "select" statement,
and that is the one whose execution terminates.
</p>
</div>

<p>
若存在标签，则它必须为闭合的"for"、"switch"或"select"语句，而此执行就会终止。
</p>

<pre>
OuterLoop:
	for i = 0; i &lt; n; i++ {
		for j = 0; j &lt; m; j++ {
			switch a[i][j] {
			case nil:
				state = Error
				break OuterLoop
			case item:
				state = Found
				break OuterLoop
			}
		}
	}
</pre>

<div class="english">
<h3 id="Continue_statements">Continue statements</h3>
</div>

<h3 id="Continue语句">Continue语句</h3>

<div class="english">
<p>
A "continue" statement begins the next iteration of the
innermost <a href="#For_statements">"for" loop</a> at its post statement.
The "for" loop must be within the same function.
</p>

<pre class="ebnf">
ContinueStmt = "continue" [ Label ] .
</pre>
</div>

<p>
"continue"语句在最内层<a href="#For语句">"for" 循环</a>的步进语句处开始下一次迭代。
“for”循环必须在同一函数内。
</p>

<pre class="ebnf">
Continue语句 = "continue" [ 标签 ] .
</pre>

<div class="english">
<p>
If there is a label, it must be that of an enclosing
"for" statement, and that is the one whose execution
advances.
</p>
</div>

<p>
若存在标签，则它必须为闭合的"for"语句，而此执行就会前进。
</p>

<pre>
RowLoop:
	for y, row := range rows {
		for x, data := range row {
			if data == endOfRow {
				continue RowLoop
			}
			row[x] = data + bias(x, y)
		}
	}
</pre>


<div class="english">
<h3 id="Goto_statements">Goto statements</h3>
</div>

<h3 id="Goto语句">Goto语句</h3>

<div class="english">
<p>
A "goto" statement transfers control to the statement with the corresponding label
within the same function.
</p>

<pre class="ebnf">
GotoStmt = "goto" Label .
</pre>
</div>

<p>
"goto"语句用于将控制转移到同函数内与其标签相应的语句。
</p>

<pre class="ebnf">
Goto语句 = "goto" 标签 .
</pre>

<pre>
goto Error
</pre>

<div class="english">
<p>
Executing the "goto" statement must not cause any variables to come into
<a href="#Declarations_and_scope">scope</a> that were not already in scope at the point of the goto.
For instance, this example:
</p>
</div>

<div class="english">
<pre>
	goto L  // BAD
	v := 3
L:
</pre>
</div>

<p>
执行"goto"不能在跳转点处产生任何还未在作用域中的变量来使其进入<a href="#声明与作用域">作用域</a>。
比如，例子：
</p>

<pre>
	goto L  // 这样不好
	v := 3
L:
</pre>

<div class="english">
<p>
is erroneous because the jump to label <code>L</code> skips
the creation of <code>v</code>.
</p>
</div>

<p>
是错误的，因为跳转至标签 <code>L</code> 处将跳过 <code>v</code> 的创建。
</p>

<div class="english">
<p>
A "goto" statement outside a <a href="#Blocks">block</a> cannot jump to a label inside that block.
For instance, this example:
</p>
</div>

<p>
在<a href="#块">块</a>外的"goto"语句不能跳转至该块中的标签。
比如，例子：
</p>

<pre>
if n%2 == 1 {
	goto L1
}
for n &gt; 0 {
	f()
	n--
L1:
	f()
	n--
}
</pre>

<div class="english">
<p>
is erroneous because the label <code>L1</code> is inside
the "for" statement's block but the <code>goto</code> is not.
</p>
</div>

<p>
是错误的，因为标签 <code>L1</code> 在"for"语句的块中而 <code>goto</code> 则不在。
</p>

<div class="english">
<h3 id="Fallthrough_statements">Fallthrough statements</h3>
</div>

<h3 id="Fallthrough语句">Fallthrough语句</h3>

<div class="english">
<p>
A "fallthrough" statement transfers control to the first statement of the
next case clause in an <a href="#Expression_switches">expression "switch" statement</a>.
It may be used only as the final non-empty statement in such a clause.
</p>

<pre class="ebnf">
FallthroughStmt = "fallthrough" .
</pre>
</div>

<p>
"fallthrough"语句将控制转移到<a href="#表达式选择">表达式 "switch" 语句</a>
中下一个 case 子句的第一个语句。它可能只被用作这类子句里最后的非空语句。
</p>

<pre class="ebnf">
Fallthrough语句 = "fallthrough" .
</pre>


<div class="english">
<h3 id="Defer_statements">Defer statements</h3>
</div>

<h3 id="Defer语句">Defer语句</h3>

<div class="english">
<p>
A "defer" statement invokes a function whose execution is deferred
to the moment the surrounding function returns, either because the
surrounding function executed a <a href="#Return_statements">return statement</a>,
reached the end of its <a href="#Function_declarations">function body</a>,
or because the corresponding goroutine is <a href="#Handling_panics">panicking</a>.
</p>

<pre class="ebnf">
DeferStmt = "defer" Expression .
</pre>
</div>

<p>
"defer"语句调用的函数将被推迟到其外围函数返回时执行，不论是因为该外围函数执行了
<a href="#Return语句">return 语句</a>，到达了其<a href="#函数声明">函数体</a>的末尾，
还是因为其对应的 Go 程进入了<a href="#恐慌处理">恐慌过程</a>。
</p>

<pre class="ebnf">
Defer语句 = "defer" 表达式 .
</pre>

<div class="english">
<p>
The expression must be a function or method call; it cannot be parenthesized.
Calls of built-in functions are restricted as for
<a href="#Expression_statements">expression statements</a>.
</p>

<p>
Each time a "defer" statement
executes, the function value and parameters to the call are
<a href="#Calls">evaluated as usual</a>
and saved anew but the actual function is not invoked.
Instead, deferred functions are invoked immediately before
the surrounding function returns, in the reverse order
they were deferred.
If a deferred function value evaluates
to <code>nil</code>, execution <a href="#Handling_panics">panics</a>
when the function is invoked, not when the "defer" statement is executed.
</p>

<p>
For instance, if the deferred function is
a <a href="#Function_literals">function literal</a> and the surrounding
function has <a href="#Function_types">named result parameters</a> that
are in scope within the literal, the deferred function may access and modify
the result parameters before they are returned.
If the deferred function has any return values, they are discarded when
the function completes.
(See also the section on <a href="#Handling_panics">handling panics</a>.)
</p>

<pre>
lock(l)
defer unlock(l)  // unlocking happens before surrounding function returns

// prints 3 2 1 0 before surrounding function returns
for i := 0; i &lt;= 3; i++ {
	defer fmt.Print(i)
}

// f returns 1
func f() (result int) {
	defer func() {
		result++
	}()
	return 0
}
</pre>
</div>

<p>
该表达必须为一个函数或方法调用，它不能被括号括住。内建函数调用被限制为<a href="#表达式语句">表达式语句</a>。
</p>

<p>
"defer"语句每执行一次，它所调用的函数值与形参就会
<a href="#函数与方法的调用">像平时一样求值</a>并重新保存，但实际的函数并不会被调用。
取而代之的是，在外围的函数返回前，被推迟的函数会按照它们被推迟的相反顺序立即执行。
若已推迟函数值求值为 <code>nil</code>，当该函数被调用时就会执行 <a href="#恐慌处理">panic</a>
when the function is invoked, not when the "defer" statement is executed.
</p>

<p>
例如，若被推迟的函数为<a href="#函数字面">函数字面</a>，而其外围函数在其作用域中的函数字面内拥有
<a href="#函数类型">已命名结果形参</a>，则被推迟的函数可在该结果形参被返回前访问并更改。
若被推迟函数拥有任何返回值，则它们会在该函数完成时丢弃。
（另请参阅<a href="#恐慌处理">恐慌处理</a>）一节。
</p>

<pre>
lock(l)
defer unlock(l)  // 解锁在外围函数返回前发生

// 在外围函数返回前打印 3 2 1 0
for i := 0; i &lt;= 3; i++ {
	defer fmt.Print(i)
}

// f 返回 1
func f() (result int) {
	defer func() {
		result++
	}()
	return 0
}
</pre>

<div class="english">
<h2 id="Built-in_functions">Built-in functions</h2>
</div>

<h2 id="内建函数">内建函数</h2>

<div class="english">
<p>
Built-in functions are
<a href="#Predeclared_identifiers">predeclared</a>.
They are called like any other function but some of them
accept a type instead of an expression as the first argument.
</p>
</div>

<p>
内建函数是<a href="#预声明标识符">预声明的</a>。它们可以像其他任何函数一样被调用，
但其中某些函数则接受类型而非表达式来作为第一个实参。
</p>

<div class="english">
<p>
The built-in functions do not have standard Go types,
so they can only appear in <a href="#Calls">call expressions</a>;
they cannot be used as function values.
</p>

<pre class="ebnf">
BuiltinCall = identifier "(" [ BuiltinArgs [ "," ] ] ")" .
BuiltinArgs = Type [ "," ArgumentList ] | ArgumentList .
</pre>
</div>

<p>
内建函数并没有标准的 Go 类型，因此它们只能出现在<a href="#函数与方法的调用">调用表达式</a>中，而不能作为函数值被使用。
</p>

<pre class="ebnf">
内建调用 = 标识符 "(" [ 内建实参 [ "," ] ] ")" .
内建实参 = 类型 [ "," 实参列表 ] | 实参列表 .
</pre>

<div class="english">
<h3 id="Close">Close</h3>
</div>

<h3 id="关闭">关闭</h3>

<div class="english">
<p>
For a channel <code>c</code>, the built-in function <code>close(c)</code>
records that no more values will be sent on the channel.
It is an error if <code>c</code> is a receive-only channel.
Sending to or closing a closed channel causes a <a href="#Run_time_panics">run-time panic</a>.
Closing the nil channel also causes a <a href="#Run_time_panics">run-time panic</a>.
After calling <code>close</code>, and after any previously
sent values have been received, receive operations will return
the zero value for the channel's type without blocking.
The multi-valued <a href="#Receive_operator">receive operation</a>
returns a received value along with an indication of whether the channel is closed.
</p>
</div>

<p>
对于一个信道 <code>c</code>，内建函数 <code>close(c)</code> 标明不再有值会在该信道上发送。
若 <code>c</code> 为只接收信道，则会产生一个错误。向已关闭的信道发送信息或再次关闭它将引发
<a href="#运行时恐慌">运行时恐慌</a>。关闭 <code>nil</code> 信道也会引发<a href="#运行时恐慌">运行时恐慌</a>。
在调用 <code>close</code> 之后，任何以前发送的值都会被接收，接收操作将无阻塞地返回该信道类型的零值。
多值 <a href="#接收操作符">接收操作</a> 会随着一个该信道是否关闭的指示返回一个已接收的值。
</p>


<div class="english">
<h3 id="Length_and_capacity">Length and capacity</h3>
</div>

<h3 id="长度与容量">长度与容量</h3>

<div class="english">
<p>
The built-in functions <code>len</code> and <code>cap</code> take arguments
of various types and return a result of type <code>int</code>.
The implementation guarantees that the result always fits into an <code>int</code>.
</p>

<pre class="grammar">
Call      Argument type    Result

len(s)    string type      string length in bytes
          [n]T, *[n]T      array length (== n)
          []T              slice length
          map[K]T          map length (number of defined keys)
          chan T           number of elements queued in channel buffer

cap(s)    [n]T, *[n]T      array length (== n)
          []T              slice capacity
          chan T           channel buffer capacity
</pre>
</div>

<p>
内建函数 <code>len</code> 与 <code>cap</code> 接受各种类型的实参并返回 <code>int</code> 类型的结果。
该实现保证其结果总符合 <code>int</code> 类型。
</p>

<pre class="grammar">
调用      实参类型         结果

len(s)    string type      字符串的字节长度。
		  [n]T, *[n]T      数组长度（== n）
		  []T              切片长度
		  map[K]T          映射长度（已定义键的数量）
		  chan T           信道缓存中元素队列的长度

cap(s)    [n]T, *[n]T      数组长度（== n）
		  []T              切片容量
		  chan T           信道缓存容量
</pre>

<div class="english">
<p>
The capacity of a slice is the number of elements for which there is
space allocated in the underlying array.
At any time the following relationship holds:
</p>
</div>

<p>
切片的容量为其底层数组中已分配的空间元素的数量。以下关系在任何时候都成立：
</p>

<pre>
0 &lt;= len(s) &lt;= cap(s)
</pre>

<div class="english">
<p>
The length of a <code>nil</code> slice, map or channel is 0.
The capacity of a <code>nil</code> slice or channel is 0.
</p>
</div>

<p>
<code>nil</code> 切片、映射或信道的长度为 0。<code>nil</code> 切片或信道的容量为 0。
</p>

<div class="english">
<p>
The expression <code>len(s)</code> is <a href="#Constants">constant</a> if
<code>s</code> is a string constant. The expressions <code>len(s)</code> and
<code>cap(s)</code> are constants if the type of <code>s</code> is an array
or pointer to an array and the expression <code>s</code> does not contain
<a href="#Receive_operator">channel receives</a> or (non-constant)
<a href="#Calls">function calls</a>; in this case <code>s</code> is not evaluated.
Otherwise, invocations of <code>len</code> and <code>cap</code> are not
constant and <code>s</code> is evaluated.
</p>
</div>

<p>
若 <code>s</code> 为字符串常量，则表达式 <code>len(s)</code> 即为 <a href="#常量">常量</a>。
若 <code>s</code> 的类型为数组或数组指针，且表达式 <code>s</code> 不包含<a href="#接收操作符">信道接收</a>
或（非常量）<a href="#函数与方法的调用">函数调用</a>，则表达式 <code>len(s)</code> 与 <code>cap(s)</code> 即为常量，在这种用情况下，
<code>s</code> 不会被求值。否则，<code>len</code> 与 <code>cap</code> 的调用不为常量，且 <code>s</code> 会被求值。
</p>

<div class="english">
<pre>
const (
	c1 = imag(2i)                    // imag(2i) = 2.0 is a constant
	c2 = len([10]float64{2})         // [10]float64{2} contains no function calls
	c3 = len([10]float64{c1})        // [10]float64{c1} contains no function calls
	c4 = len([10]float64{imag(2i)})  // imag(2i) is a constant and no function call is issued
	c5 = len([10]float64{imag(z)})   // invalid: imag(z) is a (non-constant) function call
)
var z complex128
</pre>
</div>

<pre>
const (
	c1 = imag(2i)                    // imag(2i) = 2.0 为常量
	c2 = len([10]float64{2})         // [10]float64{2} 不包含函数调用
	c3 = len([10]float64{c1})        // [10]float64{c1} 不包含函数调用
	c4 = len([10]float64{imag(2i)})  // imag(2i) 为常量且无函数调用问题
	c5 = len([10]float64{imag(z)})   // 无效：imag(z) 为（非常量）函数调用
)
var z complex128
</pre>

<div class="english">
<h3 id="Allocation">Allocation</h3>
</div>

<h3 id="分配">分配</h3>

<div class="english">
<p>
The built-in function <code>new</code> takes a type <code>T</code>,
allocates storage for a <a href="#Variables">variable</a> of that type
at run time, and returns a value of type <code>*T</code>
<a href="#Pointer_types">pointing</a> to it.
The variable is initialized as described in the section on
<a href="#The_zero_value">initial values</a>.

</p>
</div>

<p>
内建函数 <code>new</code> 接受类型 <code>T</code>，在运行时为该类型的
<a href="#变量">变量</a> 分配空间并返回类型为 <code>*T</code>
的值<a href="#指针类型">指向</a>它。该变量根据§<a href="#零值">初始值</a>一节中的描述来初始化。
</p>

<pre class="grammar">
new(T)
</pre>

<div class="english">
<p>
For instance
</p>
</div>

<p>
例如
</p>

<pre>
type S struct { a int; b float64 }
new(S)
</pre>

<div class="english">
<p>
allocates storage for a variable of type <code>S</code>,
initializes it (<code>a=0</code>, <code>b=0.0</code>),
and returns a value of type <code>*S</code> containing the address
of the location.
</p>
</div>

<p>
将为类型为 <code>S</code> 的变量分配存储、初始化（<code>a=0</code>，<code>b=0.0</code>）并返回类型为
<code>*S</code> 的包含位置地址的值。
</p>

<div class="english">
<h3 id="Making_slices_maps_and_channels">Making slices, maps and channels</h3>
</div>

<h3 id="创建切片、映射与信道">创建切片、映射与信道</h3>

<div class="english">
<p>
The built-in function <code>make</code> takes a type <code>T</code>,
which must be a slice, map or channel type,
optionally followed by a type-specific list of expressions.
It returns a value of type <code>T</code> (not <code>*T</code>).
The memory is initialized as described in the section on
<a href="#The_zero_value">initial values</a>.
</p>

<pre class="grammar">
Call             Type T     Result

make(T, n)       slice      slice of type T with length n and capacity n
make(T, n, m)    slice      slice of type T with length n and capacity m

make(T)          map        map of type T
make(T, n)       map        map of type T with initial space for approximately n elements

make(T)          channel    unbuffered channel of type T
make(T, n)       channel    buffered channel of type T, buffer size n
</pre>
</div>

内建函数 <code>make</code> 接受的类型 <code>T</code> 必须为切片、映射或信道类型，
可选地跟着一个特殊类型的表达式列表。它返回类型为 <code>T</code>（而非 <code>*T</code>）的值。
其内存根据§<a href="#零值">初始值</a>一节中的描述来初始化。
</p>

<pre class="grammar">
调用             类型 T     结果

make(T, n)       slice      类型为 T，长度为 n，容量为 n 的切片
make(T, n, m)    slice      类型为 T，长度为 n，容量为 m 的切片

make(T)          map        类型为 T 的映射
make(T, n)       map        类型为 T，初始空间为 n 个元素的映射

make(T)          channel    类型为 T 的无缓冲信道
make(T, n)       channel    类型为 T，缓存大小为 n 的带缓冲信道
</pre>

<div class="english">
<p>
The size arguments <code>n</code> and <code>m</code> must be of integer type or untyped.
A <a href="#Constants">constant</a> size argument must be non-negative and
representable by a value of type <code>int</code>.
If both <code>n</code> and <code>m</code> are provided and are constant, then
<code>n</code> must be no larger than <code>m</code>.
If <code>n</code> is negative or larger than <code>m</code> at run time,
a <a href="#Run_time_panics">run-time panic</a> occurs.
</p>

<pre>
s := make([]int, 10, 100)       // slice with len(s) == 10, cap(s) == 100
s := make([]int, 1e3)           // slice with len(s) == cap(s) == 1000
s := make([]int, 1&lt;&lt;63)         // illegal: len(s) is not representable by a value of type int
s := make([]int, 10, 0)         // illegal: len(s) > cap(s)
c := make(chan int, 10)         // channel with a buffer size of 10
m := make(map[string]int, 100)  // map with initial space for approximately 100 elements
</pre>
</div>

<p>
用于指定大小的实参 <code>n</code> 与 <code>m</code> 必须为整数类型或无类型化的。
<a href="#常量">常量</a>大小的实参必须为非负值，且可表示为 <code>int</code> 类型的值。
若 <code>n</code> 和 <code>m</code> 已给定且为常量，则 <code>n</code> 必不大于
<code>m</code>。若 <code>n</code> 在运行时为负值或大于 <code>m</code>，
就会引发<a href="#运行时恐慌">运行时恐慌</a>。
</p>

<pre>
s := make([]int, 10, 100)       // len(s) == 10，cap(s) == 100 的切片
s := make([]int, 1e3)           // len(s) == cap(s) == 1000 的切片
s := make([]int, 1&lt;&lt;63)         // 非法：len(s) 不能表示为 int 类型的值
s := make([]int, 10, 0)         // 非法：len(s) > cap(s)
c := make(chan int, 10)         // 缓存大小为 10 的信道
m := make(map[string]int, 100)  // 初始空间为 100 个元素的映射
</pre>

<p>
Calling <code>make</code> with a map type and size hint <code>n</code> will
create a map with initial space to hold <code>n</code> map elements.
The precise behavior is implementation-dependent.
</p>


<div class="english">
<h3 id="Appending_and_copying_slices">Appending to and copying slices</h3>
</div>

<h3 id="追加与复制切片">追加与复制切片</h3>

<div class="english">
<p>
The built-in functions <code>append</code> and <code>copy</code> assist in
common slice operations.
For both functions, the result is independent of whether the memory referenced
by the arguments overlaps.
</p>
</div>

<p>
内建函数 <code>append</code> 与 <code>copy</code> 协助一般的切片操作。对于这两个函数，
无论其内存引用是否与其实参重复，其结果都是独立的。
</p>

<div class="english">
<p>
The <a href="#Function_types">variadic</a> function <code>append</code>
appends zero or more values <code>x</code>
to <code>s</code> of type <code>S</code>, which must be a slice type, and
returns the resulting slice, also of type <code>S</code>.
The values <code>x</code> are passed to a parameter of type <code>...T</code>
where <code>T</code> is the <a href="#Slice_types">element type</a> of
<code>S</code> and the respective
<a href="#Passing_arguments_to_..._parameters">parameter passing rules</a> apply.
As a special case, <code>append</code> also accepts a first argument
assignable to type <code>[]byte</code> with a second argument of
string type followed by <code>...</code>. This form appends the
bytes of the string.
</p>

<pre class="grammar">
append(s S, x ...T) S  // T is the element type of S
</pre>
</div>

<p>
<a href="#函数类型">变参</a>函数 <code>append</code> 追加零个或更多值 <code>x</code> 至 类型为
<code>S</code> 的<code>s</code>，它必须为切片类型，且返回类型为 <code>S</code> 的结果切片，
值 <code>x</code> 被传至类型为 <code>...T</code> 的形参，其中 <code>T</code> 为 <code>S</code>
的<a href="#切片类型">元素类型</a>，且其各自的<a href="#传递实参至...形参">形参传递规则</a>均适用。
作为一个特例，<code>append</code> 也接受第一个实参可赋予类型 <code>[]byte</code>，
且第二个字符串类型的实参后跟 <code>...</code>。此形式追加字符串类型的字节。
</p>

<pre class="grammar">
append(s S, x ...T) S  // T 是类型为 S 的元素
</pre>

<div class="english">
<p>
If the capacity of <code>s</code> is not large enough to fit the additional
values, <code>append</code> allocates a new, sufficiently large underlying
array that fits both the existing slice elements and the additional values.
Otherwise, <code>append</code> re-uses the underlying array.
</p>

<pre>
s0 := []int{0, 0}
s1 := append(s0, 2)                // append a single element     s1 == []int{0, 0, 2}
s2 := append(s1, 3, 5, 7)          // append multiple elements    s2 == []int{0, 0, 2, 3, 5, 7}
s3 := append(s2, s0...)            // append a slice              s3 == []int{0, 0, 2, 3, 5, 7, 0, 0}
s4 := append(s3[3:6], s3[2:]...)   // append overlapping slice    s4 == []int{3, 5, 7, 2, 3, 5, 7, 0, 0}

var t []interface{}
t = append(t, 42, 3.1415, "foo")   //                             t == []interface{}{42, 3.1415, "foo"}

var b []byte
b = append(b, "bar"...)            // append string contents      b == []byte{'b', 'a', 'r' }
</pre>
</div>

<p>
若 <code>s</code> 的容量不足够大以适应附加的值，<code>append</code> 会分配一个新的，
足够大的底层数组以适应现有切片元素与附加的值。否则，<code>append</code> 会重用底层数组。
</p>

<pre>
s0 := []int{0, 0}
s1 := append(s0, 2)                 // 追加单个元素    s1 == []int{0, 0, 2}
s2 := append(s1, 3, 5, 7)           // 追加多个元素    s2 == []int{0, 0, 2, 3, 5, 7}
s3 := append(s2, s0...)             // 追加一个切片    s3 == []int{0, 0, 2, 3, 5, 7, 0, 0}
s4 := append(s3[3:6], s3[2:]...)    // 追加重复切片    s4 == []int{3, 5, 7, 2, 3, 5, 7, 0, 0}

var t []interface{}
t = append(t, 42, 3.1415, "foo")    //                  t == []interface{}{42, 3.1415, "foo"}

var b []byte
b = append(b, "bar"...)             // 追加字符串常量  b == []byte{'b', 'a', 'r' }
</pre>

<div class="english">
<p>
The function <code>copy</code> copies slice elements from
a source <code>src</code> to a destination <code>dst</code> and returns the
number of elements copied.
Both arguments must have <a href="#Type_identity">identical</a> element type <code>T</code> and must be
<a href="#Assignability">assignable</a> to a slice of type <code>[]T</code>.
The number of elements copied is the minimum of
<code>len(src)</code> and <code>len(dst)</code>.
As a special case, <code>copy</code> also accepts a destination argument assignable
to type <code>[]byte</code> with a source argument of a string type.
This form copies the bytes from the string into the byte slice.
</p>
</div>

<p>
函数 <code>copy</code> 将切片元素从来源 <code>src</code> 复制到目标 <code>dst</code>
并返回复制的元素数量。两个实参必须都拥有<a href="#类型标识">相同</a>的元素类型
<code>T</code>，且必须都<a href="#可赋值性">可赋予</a>类型为 <code>[]T</code> 的切片。
被复制的元素数量为 <code>len(src)</code> 与 <code>len(dst)</code> 中最小的那个。
作为一个特例，<code>copy</code> 也接受一个可赋予类型 <code>[]byte</code>
的目标实参以及一个字符串类型的来源实参。此形式从该字符串中复制字节到该字节切片。
</p>

<pre class="grammar">
copy(dst, src []T) int
copy(dst []byte, src string) int
</pre>

<div class="english">
<p>
Examples:
</p>
</div>

<p>
例如：
</p>

<pre>
var a = [...]int{0, 1, 2, 3, 4, 5, 6, 7}
var s = make([]int, 6)
var b = make([]byte, 5)
n1 := copy(s, a[0:])            // n1 == 6, s == []int{0, 1, 2, 3, 4, 5}
n2 := copy(s, s[2:])            // n2 == 4, s == []int{2, 3, 4, 5, 4, 5}
n3 := copy(b, "Hello, World!")  // n3 == 5, b == []byte("Hello")
</pre>


<div class="english">
<h3 id="Deletion_of_map_elements">Deletion of map elements</h3>
</div>

<h3 id="映射元素的删除">映射元素的删除</h3>

<div class="english">
<p>
The built-in function <code>delete</code> removes the element with key
<code>k</code> from a <a href="#Map_types">map</a> <code>m</code>. The
type of <code>k</code> must be <a href="#Assignability">assignable</a>
to the key type of <code>m</code>.
</p>

<pre class="grammar">
delete(m, k)  // remove element m[k] from map m
</pre>
</div>

<p>
内建函数 <code>delete</code> 从<a href="#映射类型">映射</a> <code>m</code>中移除键为 <code>k</code>
的元素。<code>k</code>的类型必须<a href="#可赋值性">可赋予</a> <code>m</code>类型的键。
</p>

<pre class="grammar">
delete(m, k)  // 从映射 m 中移除元素 m[k]
</pre>

<div class="english">
<p>
If the map <code>m</code> is <code>nil</code> or the element <code>m[k]</code>
does not exist, <code>delete</code> is a no-op.
</p>
</div>

<p>
若映射 <code>m</code> 为 <code>nil</code> 或元素 <code>m[k]</code>不存在，则
<code>delete</code> 就是一个空操作。
</p>

<div class="english">
<h3 id="Complex_numbers">Manipulating complex numbers</h3>
</div>

<h3 id="复数操作">复数操作</h3>

<div class="english">
<p>
Three functions assemble and disassemble complex numbers.
The built-in function <code>complex</code> constructs a complex
value from a floating-point real and imaginary part, while
<code>real</code> and <code>imag</code>
extract the real and imaginary parts of a complex value.
</p>
</div>

<p>
三个函数用于组合并分解复数。内建函数 <code>complex</code> 从一个浮点数实部和虚部构造一个复数值。
而 <code>real</code> 和 <code>imag</code> 则提取一个复数值的实部和虚部。
</p>

<pre class="grammar">
complex(realPart, imaginaryPart floatT) complexT
real(complexT) floatT
imag(complexT) floatT
</pre>

<div class="english">
<p>
The type of the arguments and return value correspond.
For <code>complex</code>, the two arguments must be of the same
floating-point type and the return type is the complex type
with the corresponding floating-point constituents:
<code>complex64</code> for <code>float32</code> arguments, and
<code>complex128</code> for <code>float64</code> arguments.
If one of the arguments evaluates to an untyped constant, it is first
<a href="#Conversions">converted</a> to the type of the other argument.
If both arguments evaluate to untyped constants, they must be non-complex
numbers or their imaginary parts must be zero, and the return value of
the function is an untyped complex constant.
</p>

<p>
For <code>real</code> and <code>imag</code>, the argument must be
of complex type, and the return type is the corresponding floating-point
type: <code>float32</code> for a <code>complex64</code> argument, and
<code>float64</code> for a <code>complex128</code> argument.
If the argument evaluates to an untyped constant, it must be a number,
and the return value of the function is an untyped floating-point constant.
</p>
</div>

<p>
实参与返回值的类型一致。对于 <code>complex</code>，两实参必须为相同的浮点类型且其返回类型为
浮点数组成部分一致的复数类型：<code>complex64</code> 对应于 <code>float32</code> 实参，
<code>complex128</code> 对应于 <code>float64</code> 实参。
若其中一个实参求值为无类型化常量，它首先会<a href="#类型转换">转换</a>为其它实参的类型。
若两个实参均求值为无类型化常量，它们必须为非复数或它们的虚部必须为零，该函数的返回值为无类型化复数。
</p>

<p>
对于 <code>real</code> 和 <code>imag</code>，其实参必须为复数类型，
且返回类型为对应的浮点数类型：<code>float32</code> 对应于 <code>complex64</code> 实参，
<code>float64</code> 对应于 <code>complex128</code> 实参。
若该实参求值为无类型化常量，那么它必须为数值，该函数的返回值为无类型化浮点数。
</p>

<div class="english">
<p>
The <code>real</code> and <code>imag</code> functions together form the inverse of
<code>complex</code>, so for a value <code>z</code> of a complex type <code>Z</code>,
<code>z&nbsp;==&nbsp;Z(complex(real(z),&nbsp;imag(z)))</code>.
</p>
</div>

<p>
<code>real</code> 和 <code>imag</code> 函数一起组成了 <code>complex</code> 的反函数，
因此对于复数类型 <code>Z</code> 的值 <code>z</code>，有
<code>z&nbsp;==&nbsp;Z(complex(real(z),&nbsp;imag(z)))</code>。
</p>

<div class="english">
<p>
If the operands of these functions are all constants, the return
value is a constant.
</p>
</div>

<p>
若这些函数的操作数均为常量，则返回值亦为常量。
</p>

<div class="english">
<pre>
var a = complex(2, -2)             // complex128
const b = complex(1.0, -1.4)       // untyped complex constant 1 - 1.4i
x := float32(math.Cos(math.Pi/2))  // float32
var c64 = complex(5, -x)           // complex64
var s uint = complex(1, 0)         // untyped complex constant 1 + 0i can be converted to uint
_ = complex(1, 2&lt;&lt;s)               // illegal: 2 assumes floating-point type, cannot shift
var rl = real(c64)                 // float32
var im = imag(a)                   // float64
const c = imag(b)                  // untyped constant -1.4
_ = imag(3 &lt;&lt; s)                   // illegal: 3 assumes complex type, cannot shift
</pre>
</div>

<pre>
var a = complex(2, -2)             // complex128
const b = complex(1.0, -1.4)       // 无类型化复数常量 1 - 1.4i
x := float32(math.Cos(math.Pi/2))  // float32
var c64 = complex(5, -x)           // complex64
const s uint = complex(1, 0)       // 无类型化复数常量 1 + 0i 可转换为 uint
_ = complex(1, 2&lt;&lt;s)               // 非法：2 为浮点数类型，无法移位
var rl = real(c64)                 // float32
var im = imag(a)                   // float64
const c = imag(b)                  // 无类型化常量 -1.4
_ = imag(3 &lt;&lt; s)                   // 非法：3 视为复数类型，无法移位
</pre>

<div class="english">
<h3 id="Handling_panics">Handling panics</h3>
</div>

<h3 id="恐慌处理">恐慌处理</h3>

<div class="english">
<p> Two built-in functions, <code>panic</code> and <code>recover</code>,
assist in reporting and handling <a href="#Run_time_panics">run-time panics</a>
and program-defined error conditions.
</p>
</div>

<p>
内建函数 <code>panic</code> 和 <code>recover</code>
用于协助报告并处理<a href="#运行时恐慌">运行时恐慌</a>以及由程序定义的错误情况。
</p>

<pre class="grammar">
func panic(interface{})
func recover() interface{}
</pre>

<div class="english">
<p>
While executing a function <code>F</code>,
an explicit call to <code>panic</code> or a <a href="#Run_time_panics">run-time panic</a>
terminates the execution of <code>F</code>.
Any functions <a href="#Defer_statements">deferred</a> by <code>F</code>
are then executed as usual.
Next, any deferred functions run by <code>F's</code> caller are run,
and so on up to any deferred by the top-level function in the executing goroutine.
At that point, the program is terminated and the error
condition is reported, including the value of the argument to <code>panic</code>.
This termination sequence is called <i>panicking</i>.
</p>
</div>

<p>
当执行函数 <code>F</code> 时，一个显式的 <code>panic</code> 调用或<a href="#运行时恐慌">运行时恐慌</a>
均会终止 <code>F</code> 的执行。任何被 <code>F</code> <a href="#Defer语句">推迟</a>的函数都会像往常一样继续执行。
接着，任何被 <code>F</code> 的调用者推迟的函数开始运行，如此继续，直到该执行的Go程中被顶级函数推迟的任何函数均开始运行。
到那时，该程序将被终止，而该错误情况会被报告，包括引发 <code>panic</code> 的实参值。
此终止序列称为<b>恐慌过程</b>。
</p>

<pre>
panic(42)
panic("unreachable")
panic(Error("cannot parse"))
</pre>

<div class="english">
<p>
The <code>recover</code> function allows a program to manage behavior
of a panicking goroutine.
Suppose a function <code>G</code> defers a function <code>D</code> that calls
<code>recover</code> and a panic occurs in a function on the same goroutine in which <code>G</code>
is executing.
When the running of deferred functions reaches <code>D</code>,
the return value of <code>D</code>'s call to <code>recover</code> will be the value passed to the call of <code>panic</code>.
If <code>D</code> returns normally, without starting a new
<code>panic</code>, the panicking sequence stops. In that case,
the state of functions called between <code>G</code> and the call to <code>panic</code>
is discarded, and normal execution resumes.
Any functions deferred by <code>G</code> before <code>D</code> are then run and <code>G</code>'s
execution terminates by returning to its caller.
</p>
</div>

<p>
<code>recover</code> 函数允许程序管理恐慌状态的Go程的行为。
假设函数 <code>G</code> 推迟了一个函数 <code>D</code>，该函数调用了
<code>recover</code>，而执行了 <code>G</code> 的Go程中的函数又引发了恐慌，
那么当被推迟函数的运行到达 <code>D</code> 时，<code>D</code> 调用 <code>recover</code>
的返回值会正常返回，若未开始新的 <code>panic</code>，那么恐慌过程序列就会停止。
在此情况下，<code>G</code> 和 <code>panic</code> 调用之间的函数调用会被丢弃，
然后继续正常执行。任何在 <code>D</code> 之前被 <code>G</code>
推迟的函数继续运行，<code>G</code> 的执行则会因返回给其调用者而终止。
</p>

<div class="english">
<p>
The return value of <code>recover</code> is <code>nil</code> if any of the following conditions holds:
</p>
<ul>
<li>
<code>panic</code>'s argument was <code>nil</code>;
</li>
<li>
the goroutine is not panicking;
</li>
<li>
<code>recover</code> was not called directly by a deferred function.
</li>
</ul>
</div>

<p>
若满足以下任一条件，<code>recover</code> 的返回值即为 <code>nil</code>：
</p>
<ul>
<li>
<code>panic</code> 的实参为 <code>nil</code>；
</li>
<li>
Go程未处于恐慌状态
</li>
<li>
<code>recover</code> 未直接被已推迟函数。
</li>
</ul>

<div class="english">
<p>
The <code>protect</code> function in the example below invokes
the function argument <code>g</code> and protects callers from
run-time panics raised by <code>g</code>.
</p>

<pre>
func protect(g func()) {
	defer func() {
		log.Println("done")  // Println executes normally even if there is a panic
		if x := recover(); x != nil {
			log.Printf("run time panic: %v", x)
		}
	}()
	log.Println("start")
	g()
}
</pre>
</div>

<pre>
func protect(g func()) {
	defer func() {
		log.Println("done")  // 即使有恐慌 Println 也会正常执行
		if x := recover(); x != nil {
			log.Printf("run time panic: %v", x)
		}
	}()
	log.Println("start")
	g()
}
</pre>

<p>
下面例子中的 <code>protect</code> 函数调用函数实参 <code>g</code> 并保护由 <code>g</code>
提升的来自运行时恐慌的调用者。
</p>


<div class="english">
<h3 id="Bootstrapping">Bootstrapping</h3>
</div>

<h3 id="引导">引导</h3>

<div class="english">
<p>
Current implementations provide several built-in functions useful during
bootstrapping. These functions are documented for completeness but are not
guaranteed to stay in the language. They do not return a result.
</p>

<pre class="grammar">
Function   Behavior

print      prints all arguments; formatting of arguments is implementation-specific
println    like print but prints spaces between arguments and a newline at the end
</pre>
</div>

<p>
当前实现提供了几个在引导过程中有用的内建函数。这些函数因完整性而被保留，
但不保证会继续留在该语言中。它们并不返回结果。
</p>

<pre class="grammar">
函数       行为

print      打印所有实参；实参的格式取决于具体实现
println    类似 print，但会在实参之间打印空格并在末尾打印新行
</pre>

<p>
Implementation restriction: <code>print</code> and <code>println</code> need not
accept arbitrary argument types, but printing of boolean, numeric, and string
<a href="#Types">types</a> must be supported.
</p>

<div class="english">
<h2 id="Packages">Packages</h2>
</div>

<h2 id="包">包</h2>

<div class="english">
<p>
Go programs are constructed by linking together <i>packages</i>.
A package in turn is constructed from one or more source files
that together declare constants, types, variables and functions
belonging to the package and which are accessible in all files
of the same package. Those elements may be
<a href="#Exported_identifiers">exported</a> and used in another package.
</p>
</div>

<p>
Go 程序由联系在一起的<b>包</b>构造。包由一个或更多源文件构造转化而来，
源文件与其常量、类型、变量和函数声明一同属于该包，且在相同包的所有文件中它们可互相访问。
这些元素可<a href="#可导出标识符">被导出</a>并用于其它包。
</p>

<div class="english">
<h3 id="Source_file_organization">Source file organization</h3>
</div>

<h3 id="源文件的组织">源文件的组织</h3>

<div class="english">
<p>
Each source file consists of a package clause defining the package
to which it belongs, followed by a possibly empty set of import
declarations that declare packages whose contents it wishes to use,
followed by a possibly empty set of declarations of functions,
types, variables, and constants.
</p>

<pre class="ebnf">
SourceFile       = PackageClause ";" { ImportDecl ";" } { TopLevelDecl ";" } .
</pre>
</div>

<p>
每个源文件都由这些部分构成：首先是一个定义该源文件所属包的包子句，
然后是一个可能为空的声明所需内容所在包的导入声明的集，最后是一个可能为空的函数、
类型、变量与常量声明的集。
</p>

<pre class="ebnf">
源文件 = 包子句 ";" { 导入声明 ";" } { 顶级声明 ";" } .
</pre>

<div class="english">
<h3 id="Package_clause">Package clause</h3>
</div>

<h3 id="包子句">包子句</h3>

<div class="english">
<p>
A package clause begins each source file and defines the package
to which the file belongs.
</p>

<pre class="ebnf">
PackageClause  = "package" PackageName .
PackageName    = identifier .
</pre>
</div>

<p>
包子句起始于每个源文件并定义该文件所属的包。
</p>

<pre class="ebnf">
包子句  = "package" 包名 .
包名    = 标识符 .
</pre>

<div class="english">
<p>
The PackageName must not be the <a href="#Blank_identifier">blank identifier</a>.
</p>
</div>

<p>
包名不能为<a href="#空白标识符">空白标识符</a>.
</p>

<pre>
package math
</pre>

<div class="english">
<p>
A set of files sharing the same PackageName form the implementation of a package.
An implementation may require that all source files for a package inhabit the same directory.
</p>
</div>

<p>
一个文件集通过共享相同的包名来构成包的实现。实现可能要求包的所有源文件放置在同一目录下。
</p>

<div class="english">
<h3 id="Import_declarations">Import declarations</h3>
</div>

<h3 id="导入声明">导入声明</h3>

<div class="english">
<p>
An import declaration states that the source file containing the declaration
depends on functionality of the <i>imported</i> package
(<a href="#Program_initialization_and_execution">§Program initialization and execution</a>)
and enables access to <a href="#Exported_identifiers">exported</a> identifiers
of that package.
The import names an identifier (PackageName) to be used for access and an ImportPath
that specifies the package to be imported.
</p>

<pre class="ebnf">
ImportDecl       = "import" ( ImportSpec | "(" { ImportSpec ";" } ")" ) .
ImportSpec       = [ "." | PackageName ] ImportPath .
ImportPath       = string_lit .
</pre>
</div>

<p>
导入声明陈述了源文件中所包含的声明，这取决于<b>已导入</b>包的功能
（§<a href="#程序初始化与执行">程序初始化与执行</a>），
并使其能够访问该包的<a href="#可导出标识符">可导出</a>标识符。
导入通过命名一个标识符（包名）用于访问，而导入路径则指定可导出的包。
</p>

<pre class="ebnf">
导入声明       = "import" ( 导入指定 | "(" { 导入指定 ";" } ")" ) .
导入指定       = [ "." | 包名 ] 导入路径 .
导入路径       = 字符串字面 .
</pre>

<div class="english">
<p>
The PackageName is used in <a href="#Qualified_identifiers">qualified identifiers</a>
to access exported identifiers of the package within the importing source file.
It is declared in the <a href="#Blocks">file block</a>.
If the PackageName is omitted, it defaults to the identifier specified in the
<a href="#Package_clause">package clause</a> of the imported package.
If an explicit period (<code>.</code>) appears instead of a name, all the
package's exported identifiers declared in that package's
<a href="#Blocks">package block</a> will be declared in the importing source
file's file block and must be accessed without a qualifier.
</p>
</div>

<p>
包名作为<a href="#限定标识符">限定标识符</a>来访问导入的源文件中包的可导出标识符。
它在<a href="#块">文件块</a>中声明。若该包名已省略，则默认由已导入包的包子句中的标识符指定。
若出现一个显式的点号（<code>.</code>）来代替名字，
所有在该包的包块中声明的可导出标识符将在导入源文件的文件块中声明，且无需标识符必能访问。
</p>

<div class="english">
<p>
The interpretation of the ImportPath is implementation-dependent but
it is typically a substring of the full file name of the compiled
package and may be relative to a repository of installed packages.
</p>
</div>

<p>
导入路径的解释取决于具体实现，但它是一个典型的已编译包的完整文件名的子串，且可能是相对于一个已安装包的仓库的。
</p>

<div class="english">
<p>
Implementation restriction: A compiler may restrict ImportPaths to
non-empty strings using only characters belonging to
<a href="http://www.unicode.org/versions/Unicode6.3.0/">Unicode's</a>
L, M, N, P, and S general categories (the Graphic characters without
spaces) and may also exclude the characters
<code>!"#$%&amp;'()*,:;&lt;=&gt;?[\]^`{|}</code>
and the Unicode replacement character U+FFFD.
</p>
</div>

<p>
实现限制：编译器会限制导入路径使用只属于<a href="http://www.unicode.org/versions/Unicode6.3.0/">Unicode</a>
中 L、M、N、P 及 S 一般类别（不带空格的图形字符）中的非空字符串，且不含字符
<code>!"#$%&amp;'()*,:;&lt;=&gt;?[\]^`{|}</code> 以及 Unicode 占位字符 U+FFFD。
</p>

<div class="english">
<p>
Assume we have compiled a package containing the package clause
<code>package math</code>, which exports function <code>Sin</code>, and
installed the compiled package in the file identified by
<code>"lib/math"</code>.
This table illustrates how <code>Sin</code> is accessed in files
that import the package after the
various types of import declaration.
</p>

<pre class="grammar">
Import declaration          Local name of Sin

import   "lib/math"         math.Sin
import m "lib/math"         m.Sin
import . "lib/math"         Sin
</pre>
</div>

<p>
假定我们拥有包含包子句 <code>package math</code> 的已编译包，它导出函数 <code>Sin</code>，
且该包已被安装在标识为<code>"lib/math"</code>的文件中。此表单阐明了在各种类型的导入声明之后，
<code>Sin</code> 在导入该包的文件中如何访问。
</p>

<pre class="grammar">
导入声明                    Sin 的本地名

import   "lib/math"         math.Sin
import m "lib/math"         m.Sin
import . "lib/math"         Sin
</pre>

<div class="english">
<p>
An import declaration declares a dependency relation between
the importing and imported package.
It is illegal for a package to import itself, directly or indirectly,
or to directly import a package without
referring to any of its exported identifiers. To import a package solely for
its side-effects (initialization), use the <a href="#Blank_identifier">blank</a>
identifier as explicit package name:
</p>
</div>

<p>
导入声明用来声明导入包与被导入包之间的从属关系。包直接或间接地导入其自身，
或直接导入一个包而不引用其中任何一个已导出标识符是非法的。
要为包的副作用（初始化）而单独导入它，需使用<a href="#空白标识符">空白</a>标识符作为明确的包名：
</p>

<pre>
import _ "lib/math"
</pre>


<div class="english">
<h3 id="An_example_package">An example package</h3>
</div>

<h3 id="一个例子包">一个例子包</h3>

<div class="english">
<p>
Here is a complete Go package that implements a concurrent prime sieve.
</p>

<pre>
package main

import "fmt"

// Send the sequence 2, 3, 4, … to channel 'ch'.
func generate(ch chan&lt;- int) {
	for i := 2; ; i++ {
		ch &lt;- i  // Send 'i' to channel 'ch'.
	}
}

// Copy the values from channel 'src' to channel 'dst',
// removing those divisible by 'prime'.
func filter(src &lt;-chan int, dst chan&lt;- int, prime int) {
	for i := range src {  // Loop over values received from 'src'.
		if i%prime != 0 {
			dst &lt;- i  // Send 'i' to channel 'dst'.
		}
	}
}

// The prime sieve: Daisy-chain filter processes together.
func sieve() {
	ch := make(chan int)  // Create a new channel.
	go generate(ch)       // Start generate() as a subprocess.
	for {
		prime := &lt;-ch
		fmt.Print(prime, "\n")
		ch1 := make(chan int)
		go filter(ch, ch1, prime)
		ch = ch1
	}
}

func main() {
	sieve()
}
</pre>
</div>

<p>
以下为实现了并发质数筛的完整 Go 包。
</p>

<pre>
package main

import "fmt"

// 将序列 2, 3, 4, … 发送至信道'ch'。
func generate(ch chan&lt;- int) {
	for i := 2; ; i++ {
		ch &lt;- i  // 将 'i' 发送至信道'ch'。
	}
}

// 将值从信道'src'中复制至信道'dst'，
// 移除可被'prime'整除的数。
func filter(src &lt;-chan int, dst chan&lt;- int, prime int) {
	for i := range src {  // 循环遍历从'src'接收的值。
		if i%prime != 0 {
			dst &lt;- i  // 将'i'发送至'dst'。
		}
	}
}

// 质数筛：将过滤器串联在一起处理。
func sieve() {
	ch := make(chan int)  // 创建一个新信道。
	go generate(ch)       // 将 generate()作为子进程开始。
	for {
		prime := &lt;-ch
		fmt.Print(prime, "\n")
		ch1 := make(chan int)
		go filter(ch, ch1, prime)
		ch = ch1
	}
}

func main() {
	sieve()
}
</pre>

<div class="english">
<h2 id="Program_initialization_and_execution">Program initialization and execution</h2>
</div>

<h2 id="程序初始化与执行">程序初始化与执行</h2>

<div class="english">
<h3 id="The_zero_value">The zero value</h3>
</div>

<h3 id="零值">零值</h3>

<div class="english">
<p>
When storage is allocated for a <a href="#Variables">variable</a>,
either through a declaration or a call of <code>new</code>, or when
a new value is created, either through a composite literal or a call
of <code>make</code>,
and no explicit initialization is provided, the variable or value is
given a default value.  Each element of such a variable or value is
set to the <i>zero value</i> for its type: <code>false</code> for booleans,
<code>0</code> for integers, <code>0.0</code> for floats, <code>""</code>
for strings, and <code>nil</code> for pointers, functions, interfaces, slices, channels, and maps.
This initialization is done recursively, so for instance each element of an
array of structs will have its fields zeroed if no value is specified.
</p>
</div>

<p>
当为<a href="#变量">变量</a>分配存储时，不是通过声明就是通过 <code>new</code> 调用；
或当创建一个新值时，不是通过复合字面就是通过 <code>make</code> 调用。
而在未提供显式的初始化时，变量或值将被赋予一个默认值。每个这样的变量或值的元素将置为该类型的<b>零值</b>：
布尔类型为 <code>false</code>，整数类型为 <code>0</code>，浮点数类型为 <code>0.0</code>，
字符串类型为 <code>""</code>，而指针、函数、接口、切片、信道及映射类型则为 <code>nil</code>。
该初始化递归地完成，例如，对于结构体的数组的每一个元素，若没有值被指定，则将其拥有的字段归零。
</p>

<div class="english">
<p>
These two simple declarations are equivalent:
</p>
</div>

<p>
以下两个简单声明是等价的：
</p>

<pre>
var i int
var i int = 0
</pre>

<div class="english">
<p>
After
</p>
</div>

<p>
在
</p>

<pre>
type T struct { i int; f float64; next *T }
t := new(T)
</pre>

<div class="english">
<p>
the following holds:
</p>
</div>

<p>
之后，以下表达式成立：
</p>

<pre>
t.i == 0
t.f == 0.0
t.next == nil
</pre>

<div class="english">
<p>
The same would also be true after
</p>
</div>

<p>
同样，在
</p>

<pre>
var t T
</pre>

<p>
之后，上面的表达式仍然为真。
</p>

<div class="english">
<h3 id="Package_initialization">Package initialization</h3>
</div>

<h3 id="包初始化">包初始化</h3>

<div class="english">
<p>
Within a package, package-level variables are initialized in
<i>declaration order</i> but after any of the variables
they <i>depend</i> on.
</p>
</div>

<p>
在包中，包级变量在其<b>依赖</b>的变量初始化后按照<b>声明顺序</b>初始化，
</p>

<div class="english">
<p>
More precisely, a package-level variable is considered <i>ready for
initialization</i> if it is not yet initialized and either has
no <a href="#Variable_declarations">initialization expression</a> or
its initialization expression has no dependencies on uninitialized variables.
Initialization proceeds by repeatedly initializing the next package-level
variable that is earliest in declaration order and ready for initialization,
until there are no variables ready for initialization.
</p>
</div>

<p>
更精确地说，包级变量在它尚未初始化或无<a href="#变量声明">初始化表达式</a>
或其初始化表达式无依赖的未初始化变量时才考虑<b>准备初始化</b>。
初始化过程通过重复地初始化下一个在声明顺序中最早的且准备好初始化的包级变量来进行，
直到不再有准备好初始化的变量为止。
</p>

<div class="english">
<p>
If any variables are still uninitialized when this
process ends, those variables are part of one or more initialization cycles,
and the program is not valid.
</p>
</div>

<p>
若初始化过程结束后仍有未初始化的变量，该变量会变为一个或更多初始化循环的一部分，
该程序即为无效的。
</p>

<div class="english">
<p>
The declaration order of variables declared in multiple files is determined
by the order in which the files are presented to the compiler: Variables
declared in the first file are declared before any of the variables declared
in the second file, and so on.
</p>
</div>

<p>
在多个文件中声明的变量的声明顺序由该文件呈现给编译器的顺序决定：
第一个文件中声明的变量会在第二个文件中声明的任何变量前声明，如此继续。
</p>

<div class="english">
<p>
Dependency analysis does not rely on the actual values of the
variables, only on lexical <i>references</i> to them in the source,
analyzed transitively. For instance, if a variable <code>x</code>'s
initialization expression refers to a function whose body refers to
variable <code>y</code> then <code>x</code> depends on <code>y</code>.
Specifically:
</p>
</div>

<p>
依赖分析不会依赖于变量的实际值，只会根据源码中对它们的<b>引用</b>传递性地分析。
例如，若变量 <code>x</code> 的初始化表达式引用了一个函数，其函数体又引用了变量
<code>y</code>，那么 <code>x</code> 依赖于 <code>y</code>。特别地：
</p>

<div class="english">
<ul>
<li>
A reference to a variable or function is an identifier denoting that
variable or function.
</li>

<li>
A reference to a method <code>m</code> is a
<a href="#Method_values">method value</a> or
<a href="#Method_expressions">method expression</a> of the form
<code>t.m</code>, where the (static) type of <code>t</code> is
not an interface type, and the method <code>m</code> is in the
<a href="#Method_sets">method set</a> of <code>t</code>.
It is immaterial whether the resulting function value
<code>t.m</code> is invoked.
</li>

<li>
A variable, function, or method <code>x</code> depends on a variable
<code>y</code> if <code>x</code>'s initialization expression or body
(for functions and methods) contains a reference to <code>y</code>
or to a function or method that depends on <code>y</code>.
</li>
</ul>
</div>

<ul>
<li>
对变量或函数的引用为表示该变量或函数的标识符。
</li>

<li>
对方法 <code>m</code> 的引用为形式为 <code>t.m</code>
的<a href="#方法值">方法值</a>或<a href="#方法表达式">方法表达式</a>，
其中 <code>t</code> 的（静态）类型不为接口类型，且方法 <code>m</code>
在 <code>t</code> 的<a href="#方法集">方法集</a>中。
<code>t.m</code> 被调用后的结果函数值并不重要。
</li>

<li>
若变量、函数或方法 <code>x</code> 的初始化表达式或主体（函数体或方法体）
包含一个对 <code>y</code> 的引用或依赖于 <code>y</code> 的函数或方法，
那么 <code>x</code> 即依赖 <code>y</code>。
</li>
</ul>

<div class="english">
<p>
Dependency analysis is performed per package; only references referring
to variables, functions, and methods declared in the current package
are considered.
</p>
</div>

<p>
依赖分析会为每个包执行，只有引用了在当前包中声明的变量、函数或方法引用才会被考虑。
</p>

<div class="english">
<p>
For example, given the declarations
</p>
</div>

<p>
例如，给定声明
</p>

<pre>
var (
	a = c + b
	b = f()
	c = f()
	d = 3
)

func f() int {
	d++
	return d
}
</pre>

<div class="english">
<p>
the initialization order is <code>d</code>, <code>b</code>, <code>c</code>, <code>a</code>.
</p>
</div>

<p>
那么初始化顺序为 <code>d</code>、<code>b</code>、<code>c</code>、<code>a</code>。
</p>

<div class="english">
<p>
Variables may also be initialized using functions named <code>init</code>
declared in the package block, with no arguments and no result parameters.
</p>
</div>

<p>
变量也可使用包块中声明的名为 <code>init</code> 的函数初始化，该函数无实参和结果形参。
</p>

<pre>
func init() { … }
</pre>

<div class="english">
<p>
Multiple such functions may be defined per package, even within a single
source file. In the package block, the <code>init</code> identifier can
be used only to declare <code>init</code> functions, yet the identifier
itself is not <a href="#Declarations_and_scope">declared</a>. Thus
<code>init</code> functions cannot be referred to from anywhere
in a program.
</p>
</div>

<p>
这样的函数在每个包中都可定义多个，甚至在单个源文件内。在包块中，<code>init</code>
仅能用于声明 <code>init</code> 方法，而标识符本身并非<a href="#声明与作用域">声明</a>，
因此 <code>init</code> 函数并不能在程序中的任何地方引用。
</p>

<div class="english">
<p>
A package with no imports is initialized by assigning initial values
to all its package-level variables followed by calling all <code>init</code>
functions in the order they appear in the source, possibly in multiple files,
as presented to the compiler.
If a package has imports, the imported packages are initialized
before initializing the package itself. If multiple packages import
a package, the imported package will be initialized only once.
The importing of packages, by construction, guarantees that there
can be no cyclic initialization dependencies.
</p>
</div>

<p>
无导入的包在初始化时，会在为所有包级变量赋予初始值后，
按照将包内的多个源码文件呈现给编译器的顺序依次调用其中所有的 <code>init</code> 函数。
若包中存在导入，被导入的包会先于该包初始化。若有多个包导入了一个包，被导入的包只会初始化一次。
根据构造导入的包可保证在初始化中没有循环依赖。
</p>

<div class="english">
<p>
Package initialization&mdash;variable initialization and the invocation of
<code>init</code> functions&mdash;happens in a single goroutine,
sequentially, one package at a time.
An <code>init</code> function may launch other goroutines, which can run
concurrently with the initialization code. However, initialization
always sequences
the <code>init</code> functions: it will not invoke the next one
until the previous one has returned.
</p>
</div>

<p>
包初始化 &mdash;变量初始化与 <code>init</code> 函数的调用 &mdash;连续地发生在单一的 Go 程中，一次一包。
一个 <code>init</code> 函数可能在其它 Go 程中启动，它可以与初始化代码一同运行。然而，初始化总是按顺序执行
<code>init</code> 函数：直到上一个返回后，它才会调用下一个。
</p>

<div class="english">
<p>
To ensure reproducible initialization behavior, build systems are encouraged
to present multiple files belonging to the same package in lexical file name
order to a compiler.
</p>
</div>

<p>
为确保可重现的初始化行为，规范鼓励构建系统将属于同一包中的多个文件按词法文件名顺序呈现给编译器。
</p>


<div class="english">
<h3 id="Program_execution">Program execution</h3>
</div>

<div class="english">
<h3 id="程序执行">程序执行</h3>
</div>

<p>
A complete program is created by linking a single, unimported package
called the <i>main package</i> with all the packages it imports, transitively.
The main package must
have package name <code>main</code> and
declare a function <code>main</code> that takes no
arguments and returns no value.
</p>
</div>

<p>
一个完整的程序通过链接一个单一的、不会被导入的、称为 <b>主包</b> 的，带所有其传递地导入包的包创建。
主包必须拥有包名 <code>main</code> 且声明一个无实参无返回值的函数 <code>main</code>。
</p>

<pre>
func main() { … }
</pre>

<div class="english">
<p>
Program execution begins by initializing the main package and then
invoking the function <code>main</code>.
When that function invocation returns, the program exits.
It does not wait for other (non-<code>main</code>) goroutines to complete.
</p>
</div>

<p>
程序通过初始化主包然后调用函数 <code>main</code> 开始执行。当该函数调用返回后，
程序退出。它不会等待其它（非 <code>main</code>）Go 程完成。
</p>


<div class="english">
<h2 id="Errors">Errors</h2>
</div>

<h2 id="错误">错误</h2>

<div class="english">
<p>
The predeclared type <code>error</code> is defined as
</p>
</div>

<p>
预声明类型 <code>error</code> 定义为
</p>

<pre>
type error interface {
	Error() string
}
</pre>

<div class="english">
<p>
It is the conventional interface for representing an error condition,
with the nil value representing no error.
For instance, a function to read data from a file might be defined:
</p>
</div>

<p>
它是表示一种错误状态的传统接口，用 <code>nil</code> 值表示没有错误。
例如，一个从文件中读取数据的函数可被定义为：
</p>

<pre>
func Read(f *File, b []byte) (n int, err error)
</pre>

<div class="english">
<h2 id="Run_time_panics">Run-time panics</h2>
</div>

<h2 id="运行时恐慌">运行时恐慌</h2>

<div class="english">
<p>
Execution errors such as attempting to index an array out
of bounds trigger a <i>run-time panic</i> equivalent to a call of
the built-in function <a href="#Handling_panics"><code>panic</code></a>
with a value of the implementation-defined interface type <code>runtime.Error</code>.
That type satisfies the predeclared interface type
<a href="#Errors"><code>error</code></a>.
The exact error values that
represent distinct run-time error conditions are unspecified.
</p>

<pre>
package runtime

type Error interface {
	error
	// and perhaps other methods
}
</pre>
</div>

<p>
例如试图索引一个越界的数组这类的执行错误会引发<b>运行时恐慌</b>，它等价于
一个定义实现了接口类型 <code>runtime.Error</code> 的值的内建函数
<a href="#恐慌处理"><code>panic</code></a> 的调用。该类型满足预声明接口类型
<a href="#错误"><code>error</code></a>。表示明显的运行时错误状态的准确错误值是不确定的。
</p>

<pre>
package runtime

type Error interface {
	error
	// 可能还有其它方法
}
</pre>

<div class="english">
<h2 id="System_considerations">System considerations</h2>
</div>

<h2 id="系统考虑">系统考虑</h2>

<div class="english">
<h3 id="Package_unsafe">Package <code>unsafe</code></h3>
</div>

<h3 id="包 unsafe">包 <code>unsafe</code> </h3>

<div class="english">
<p>
The built-in package <code>unsafe</code>, known to the compiler,
provides facilities for low-level programming including operations
that violate the type system. A package using <code>unsafe</code>
must be vetted manually for type safety and may not be portable.
The package provides the following interface:
</p>

<pre class="grammar">
package unsafe

type ArbitraryType int  // shorthand for an arbitrary Go type; it is not a real type
type Pointer *ArbitraryType

func Alignof(variable ArbitraryType) uintptr
func Offsetof(selector ArbitraryType) uintptr
func Sizeof(variable ArbitraryType) uintptr
</pre>
</div>

<p>
编译器已知的内建包 <code>unsafe</code> 为包括违反类型系统操作在内的低级编程提供工具。使用
<code>unsafe</code> 的包为了类型安全必须手动进行审查且可能无法移植。该包提供以下接口：
</p>

<pre class="grammar">
package unsafe

type ArbitraryType int  // 任意 Go 类型的简写，它并非真正的类型
type Pointer *ArbitraryType

func Alignof(variable ArbitraryType) uintptr
func Offsetof(selector ArbitraryType) uintptr
func Sizeof(variable ArbitraryType) uintptr
</pre>

<div class="english">
<p>
A <code>Pointer</code> is a <a href="#Pointer_types">pointer type</a> but a <code>Pointer</code>
value may not be <a href="#Address_operators">dereferenced</a>.
Any pointer or value of <a href="#Types">underlying type</a> <code>uintptr</code> can be converted to
a type of underlying type <code>Pointer</code> and vice versa.
The effect of converting between <code>Pointer</code> and <code>uintptr</code> is implementation-defined.
</p>
</div>

<p>
<code>Pointer</code> 为<a href="#指针类型">指针类型</a>但 <code>Pointer</code>
值可能并未<a href="#地址操作符">解引用</a>。
任何<a href="#类型">基本类型</a>为 <code>uintptr</code> 的指针或值均可转换为 <code>Pointer</code> 类型，反之亦然。
<code>Pointer</code> 和 <code>uintptr</code> 的转换效果由实现定义。
</p>

<pre>
var f float64
bits = *(*uint64)(unsafe.Pointer(&amp;f))

type ptr unsafe.Pointer
bits = *(*uint64)(ptr(&amp;f))

var p ptr = nil
</pre>

<div class="english">
<p>
The functions <code>Alignof</code> and <code>Sizeof</code> take an expression <code>x</code>
of any type and return the alignment or size, respectively, of a hypothetical variable <code>v</code>
as if <code>v</code> was declared via <code>var v = x</code>.
</p>
</div>

<p>
函数 <code>Alignof</code> 与 <code>Sizeof</code> 接受一个任何类型的表达式 <code>x</code>，
就好像通过 <code>var v = x</code> 声明的变量 <code>v</code> 一样，分别返回其对齐或大小。
</p>

<div class="english">
<p>
The function <code>Offsetof</code> takes a (possibly parenthesized) <a href="#Selectors">selector</a>
<code>s.f</code>, denoting a field <code>f</code> of the struct denoted by <code>s</code>
or <code>*s</code>, and returns the field offset in bytes relative to the struct's address.
If <code>f</code> is an <a href="#Struct_types">embedded field</a>, it must be reachable
without pointer indirections through fields of the struct.
For a struct <code>s</code> with field <code>f</code>:
</p>
</div>

<p>
函数 <code>Offsetof</code> 接受一个（可能带括号的）<a href="#选择器">选择器</a>
<code>s.f</code>，它表示一个由 <code>s</code> 或 <code>*s</code> 表示的结构体的字段 <code>f</code>，
并返回该字段相对于该结构体地址偏移的字节。若 <code>f</code> 是一个<a href="#结构体类型">内嵌字段</a>，
它必须能通过（无指针间接引用的）结构体字段获取。
对于带字段 <code>f</code> 的结构体 <code>s</code> ：
</p>

<pre>
uintptr(unsafe.Pointer(&amp;s)) + unsafe.Offsetof(s.f) == uintptr(unsafe.Pointer(&amp;s.f))
</pre>

<div class="english">
<p>
Computer architectures may require memory addresses to be <i>aligned</i>;
that is, for addresses of a variable to be a multiple of a factor,
the variable's type's <i>alignment</i>.  The function <code>Alignof</code>
takes an expression denoting a variable of any type and returns the
alignment of the (type of the) variable in bytes.  For a variable
<code>x</code>:
</p>
</div>

<p>
计算机架构可能需要内存地址 <b>对齐</b>，即，为使变量的地址为因数的倍数，该变量的类型需要对齐。函数
<code>Alignof</code> 接受一个表示任何类型变量的表达式并返回该（类型的）变量对齐的字节。对于变量 <code>x</code>：
</p>

<pre>
uintptr(unsafe.Pointer(&amp;x)) % unsafe.Alignof(x) == 0
</pre>

<div class="english">
<p>
Calls to <code>Alignof</code>, <code>Offsetof</code>, and
<code>Sizeof</code> are compile-time constant expressions of type <code>uintptr</code>.
</p>
</div>

<p>
调用 <code>Alignof</code>、<code>Offsetof</code> 和 <code>Sizeof</code> 是类型为
<code>uintptr</code> 的编译时常量表达式。
</p>


<div class="english">
<h3 id="Size_and_alignment_guarantees">Size and alignment guarantees</h3>
</div>

<h3 id="大小与对齐保证">大小与对齐保证</h3>

<div class="english">
<p>
For the <a href="#Numeric_types">numeric types</a>, the following sizes are guaranteed:
</p>

<pre class="grammar">
type                                 size in bytes

byte, uint8, int8                     1
uint16, int16                         2
uint32, int32, float32                4
uint64, int64, float64, complex64     8
complex128                           16
</pre>
</div>

<p>
对于<a href="#数值类型">数值类型</a>，以下大小给予保证：
</p>

<pre class="grammar">
类型                               字节大小

byte, uint8, int8                     1
uint16, int16                         2
uint32, int32, float32                4
uint64, int64, float64, complex64     8
complex128                           16
</pre>

<div class="english">
<p>
The following minimal alignment properties are guaranteed:
</p>
<ol>
<li>For a variable <code>x</code> of any type: <code>unsafe.Alignof(x)</code> is at least 1.
</li>

<li>For a variable <code>x</code> of struct type: <code>unsafe.Alignof(x)</code> is the largest of
   all the values <code>unsafe.Alignof(x.f)</code> for each field <code>f</code> of <code>x</code>, but at least 1.
</li>

<li>For a variable <code>x</code> of array type: <code>unsafe.Alignof(x)</code> is the same as
	the alignment of a variable of the array's element type.
</li>
</ol>
</div>

<p>
以下最小对齐属性给予保证：
</p>
<ol>
<li>对于任何类型的变量 <code>x</code>：<code>unsafe.Alignof(x)</code> 至少为 1。
</li>

<li>对于结构体类型的变量 <code>x</code>：对于 <code>x</code> 的每一个字段 <code>f</code>，
   <code>unsafe.Alignof(x)</code> 的值为所有 <code>unsafe.Alignof(x.f)</code> 值中最大的，但至少为 1。
</li>

<li>对于数组类型的变量 <code>x</code>：<code>unsafe.Alignof(x)</code> 与
   <code>unsafe.Alignof(x[0])</code> 相同，但至少为 1。
</li>
</ol>

<div class="english">
<p>
A struct or array type has size zero if it contains no fields (or elements, respectively) that have a size greater than zero. Two distinct zero-size variables may have the same address in memory.
</p>
</div>

<p>
若结构体或数组类型不包含大小大于零的字段或元素，它们的大小即为零。两个不同的零大小变量在内存中可能有相同的地址。
</p><|MERGE_RESOLUTION|>--- conflicted
+++ resolved
@@ -1,6 +1,6 @@
 <!--{
 	"Title": "Go 编程语言规范",
-	"Subtitle": "版本：2016 年 9 月 1 日  译者：Oling Cat",
+	"Subtitle": "版本：2017 年 5 月 9 日  译者：Oling Cat",
 	"Path": "/ref/spec"
 }-->
 
@@ -371,7 +371,7 @@
 
 <p>
 标记构成 Go 语言的词汇。它有四种类型：<b>标识符</b>，<b>关键字</b>，
-<b>运算符与分隔符</b>以及<b>字面</b>。<b>空白符</b>包括空格（U+0020），
+<b>运算符与标点</b>以及<b>字面</b>。<b>空白符</b>包括空格（U+0020），
 横向制表符（U+0009），回车符（U+000D）和换行符（U+000A），除非用它们来分隔会结合成单个的标记，
 否则将被忽略。此外，换行符或 EOF（文件结束符）会触发<a href="#分号">分号</a>的插入。
 当把输入分解为标记时，可形成有效标记的最长字符序列将作为下一个标记。
@@ -469,7 +469,7 @@
 		<code>return</code>
 	</li>
 
-	<li><a href="#运算符与分隔符">运算符与分隔符</a>
+	<li><a href="#运算符与标点">运算符与标点</a>
 		<code>++</code>，
 		<code>--</code>，
 		<code>)</code>，
@@ -562,15 +562,11 @@
 continue     for          import       return       var
 </pre>
 
-<<<<<<< HEAD
-<div class="english">
-<h3 id="Operators_and_Delimiters">Operators and Delimiters</h3>
-</div>
-
-<h3 id="运算符与分隔符">运算符与分隔符</h3>
-=======
+<div class="english">
 <h3 id="Operators_and_punctuation">Operators and punctuation</h3>
->>>>>>> d64c4909
+</div>
+
+<h3 id="运算符与标点">运算符与标点</h3>
 
 <div class="english">
 <p>
@@ -580,7 +576,8 @@
 </div>
 
 <p>
-以下字符序列表示<a href="#运算符">运算符</a>，分隔符和其它特殊标记：
+以下字符序列表示<a href="#运算符">运算符</a>
+（包括<a href="#赋值操作">赋值操作符</a>）和与标点：
 </p>
 
 <pre class="grammar">
@@ -4484,7 +4481,7 @@
 字面类型的底层类型必须为结构体、数组、切片或映射类型（语法规则强制实施此约束，除非该类型作为类型名给定）。
 元素和键的类型对于其各自的字段、元素以及该字面类型的键类型必须为<a href="#可赋值性">可赋值</a>的，
 它们没有附加的转换。作为结构体字面的字段名，即数组和切片的下标以及映射字面的键，其键是可解译的。
-对于映射字面，所有元素都必须有键。指定多个具有相同字段名或常量键值的元素会产生一个错误。
+对于映射字面，所有元素都必须有键。指定多个具有相同字段名或常量键值的元素会产生一个错误。对于非常量映射键，见<a href="#求值顺序">求值顺序</a>一节。
 </p>
 
 <div class="english">
@@ -8809,7 +8806,7 @@
 </div>
 
 <p>
-<b>赋值操作</b> <code>x</code> <i>op</i><code>=</code> <code>y</code>，其中 <i>op</i> 为一个二元算术操作符，它等价于
+<b>赋值操作</b> <code>x</code> <i>op</i><code>=</code> <code>y</code>，其中 <i>op</i> 为一个二元<a href="#算术操作符">算术操作符</a>，它等价于
 <code>x</code> <code>=</code> <code>x</code> <i>op</i> <code>(y)</code>，但只对 <code>x</code> 求值一次。
 <i>op</i><code>=</code> 为单个标记。在赋值操作中，左、右表达式列表必须均刚好包含一个单值表达式，
 且左表达式必须不为空白标识符。
@@ -10983,6 +10980,7 @@
 </pre>
 </div>
 
+<p>
 内建函数 <code>make</code> 接受的类型 <code>T</code> 必须为切片、映射或信道类型，
 可选地跟着一个特殊类型的表达式列表。它返回类型为 <code>T</code>（而非 <code>*T</code>）的值。
 其内存根据§<a href="#零值">初始值</a>一节中的描述来初始化。
@@ -11036,7 +11034,7 @@
 s := make([]int, 1&lt;&lt;63)         // 非法：len(s) 不能表示为 int 类型的值
 s := make([]int, 10, 0)         // 非法：len(s) > cap(s)
 c := make(chan int, 10)         // 缓存大小为 10 的信道
-m := make(map[string]int, 100)  // 初始空间为 100 个元素的映射
+m := make(map[string]int, 100)  // 初始空间约为 100 个元素的映射
 </pre>
 
 <p>
@@ -12436,7 +12434,7 @@
 <p>
 <code>Pointer</code> 为<a href="#指针类型">指针类型</a>但 <code>Pointer</code>
 值可能并未<a href="#地址操作符">解引用</a>。
-任何<a href="#类型">基本类型</a>为 <code>uintptr</code> 的指针或值均可转换为 <code>Pointer</code> 类型，反之亦然。
+任何<a href="#类型">基本类型</a>为 <code>uintptr</code> 的指针或值均可转换为底层类型 <code>Pointer</code>，反之亦然。
 <code>Pointer</code> 和 <code>uintptr</code> 的转换效果由实现定义。
 </p>
 
